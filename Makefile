# DBAS Makefile

init:
	sudo -u postgres bash -c "psql -c \"create user dbas with password 'SQL_2015&';\""
	sudo -u postgres bash -c "psql -c \"create database discussion;\""
	sudo -u postgres bash -c "psql -c \"create database news;\""

database:
	sudo -u postgres bash -c "psql -c \"create database discussion;\""
	sudo -u postgres bash -c "psql -c \"create database news;\""
	sudo -u postgres bash -c "psql -c \"alter database discussion owner to dbas;\""
	sudo -u postgres bash -c "psql -c \"alter database news owner to dbas;\""
	initialize_discussion_sql development.ini
	initialize_news_sql development.ini

refresh:
	reload_discussion_sql development.ini
	initialize_news_sql development.ini

all:
	sudo -u postgres bash -c "psql -c \"create database discussion;\""
	sudo -u postgres bash -c "psql -c \"create database news;\""
	sudo -u postgres bash -c "psql -c \"alter database discussion owner to dbas;\""
	sudo -u postgres bash -c "psql -c \"alter database news owner to dbas;\""
	initialize_discussion_sql development.ini
	initialize_news_sql development.ini
	init_discussion_testvotes development.ini
	init_review_tests development.ini

clean:
	sudo -u postgres bash -c "psql -c \"drop database discussion;\""
	sudo -u postgres bash -c "psql -c \"drop database news;\""

nosetests:
	nosetests --with-coverage --cover-package=dbas --cover-package=api --cover-package=graph --cover-package=export
	# -nosetests -s --with-coverage --cover-package=dbas > nosetests_temp_output.log 2>&1
	# cat nosetests_temp_output.log
	# grep TOTAL nosetests_temp_output.log | awk '{ print "TOTAL: "$$4; }'
	# rm nosetests_temp_output.log

<<<<<<< HEAD
mac_refresh:
=======
reload_dummy:
>>>>>>> 1ac69ad3
	dropdb discussion
	dropdb news
	createdb -O dbas discussion
	createdb -O dbas news
	initialize_discussion_sql development.ini
	initialize_news_sql development.ini
	init_discussion_testvotes development.ini
	init_review_tests development.ini<|MERGE_RESOLUTION|>--- conflicted
+++ resolved
@@ -38,11 +38,7 @@
 	# grep TOTAL nosetests_temp_output.log | awk '{ print "TOTAL: "$$4; }'
 	# rm nosetests_temp_output.log
 
-<<<<<<< HEAD
-mac_refresh:
-=======
 reload_dummy:
->>>>>>> 1ac69ad3
 	dropdb discussion
 	dropdb news
 	createdb -O dbas discussion
