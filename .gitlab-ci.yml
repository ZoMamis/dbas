image: docker

stages:
  - build
  - test
  - deploy
  - cleanup

# Start Docker containers and wait some time to seed the database
.job-template: &run-server
  variables:
    DB_URL: "db:5432"
    DB_USER: "dbas"
    DB_PW: "gAjOVf8MHBgHwUH8NmyWqwQQ43En1b0Mk1wZbm2JOYzWJ8PrQbwEIoWRhz4zT6Wz"
  before_script:
    - docker run -d --rm --name dbas_db_$CI_JOB_ID dbas_db_$CI_PIPELINE_ID
    - sleep 10
<<<<<<< HEAD
    - docker run -d --rm --env-file development.env --name dbas_web_$CI_BUILD_ID --link dbas_db_$CI_BUILD_ID:db dbas_web_$CI_PIPELINE_ID
=======
    - docker run -d --rm --name dbas_web_$CI_JOB_ID --link dbas_db_$CI_JOB_ID:db dbas_web_$CI_PIPELINE_ID
>>>>>>> c19575ed


# ------------------------------------------------------------------------------
# Job definitions

build_images:
  stage: build
  script:
    - docker build -t dbas_web_$CI_PIPELINE_ID .
    - docker build -t dbas_db_$CI_PIPELINE_ID docker/db

flake8:
  stage: test
  script:
    - apk add --no-cache python3 && python3 -m ensurepip
    - pip3 install --quiet flake8
    - flake8 .
  allow_failure: true

jshint:
  stage: test
  script:
    - apk add --no-cache nodejs bash
    - npm install -g jshint
    - bash -c "jshint ./dbas/static/js/{main,ajax,discussion,review,d3}/*.js"
  allow_failure: true

unit:
  <<: *run-server
  stage: test
  script:
    - docker exec dbas_web_$CI_JOB_ID nosetests --with-coverage --cover-package=dbas --cover-package=api --cover-package=graph --cover-package=export --cover-package=admin --with-timer -w . dbas graph admin api export
    - docker stop dbas_web_$CI_JOB_ID dbas_db_$CI_JOB_ID

acceptance:
  <<: *run-server
  stage: test
  script:
    - docker exec dbas_web_$CI_JOB_ID nosetests --with-timer --timer-ok 10 --process-timeout=120 tests/test_frontend
    - docker stop dbas_web_$CI_JOB_ID dbas_db_$CI_JOB_ID

deploy_image:
  stage: deploy
  script:
    - docker login -u gitlab-ci-token -p $CI_BUILD_TOKEN $CI_REGISTRY
    - docker build -t $CI_REGISTRY_IMAGE .
    - docker push $CI_REGISTRY_IMAGE
  only:
    - master

deploy_dev_image:
  stage: deploy
  script:
    - docker login -u gitlab-ci-token -p $CI_BUILD_TOKEN $CI_REGISTRY
    - docker build -t $CI_REGISTRY_IMAGE .
    - docker tag $CI_REGISTRY_IMAGE $CI_REGISTRY_IMAGE:development
    - docker push $CI_REGISTRY_IMAGE:development
  only:
    - development

cleanup_images:
  stage: cleanup
  script:
    - docker rmi -f dbas_web_$CI_PIPELINE_ID dbas_db_$CI_PIPELINE_ID
  when: always<|MERGE_RESOLUTION|>--- conflicted
+++ resolved
@@ -8,18 +8,10 @@
 
 # Start Docker containers and wait some time to seed the database
 .job-template: &run-server
-  variables:
-    DB_URL: "db:5432"
-    DB_USER: "dbas"
-    DB_PW: "gAjOVf8MHBgHwUH8NmyWqwQQ43En1b0Mk1wZbm2JOYzWJ8PrQbwEIoWRhz4zT6Wz"
   before_script:
     - docker run -d --rm --name dbas_db_$CI_JOB_ID dbas_db_$CI_PIPELINE_ID
     - sleep 10
-<<<<<<< HEAD
-    - docker run -d --rm --env-file development.env --name dbas_web_$CI_BUILD_ID --link dbas_db_$CI_BUILD_ID:db dbas_web_$CI_PIPELINE_ID
-=======
-    - docker run -d --rm --name dbas_web_$CI_JOB_ID --link dbas_db_$CI_JOB_ID:db dbas_web_$CI_PIPELINE_ID
->>>>>>> c19575ed
+    - docker run -d --rm --env-file development.env --name dbas_web_$CI_JOB_ID --link dbas_db_$CI_JOB_ID:db dbas_web_$CI_PIPELINE_ID
 
 
 # ------------------------------------------------------------------------------
