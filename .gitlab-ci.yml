--- conflicted
+++ resolved
@@ -49,50 +49,6 @@
     - docker build -t $CI_REGISTRY_IMAGE/frontendtest --pull .
     - docker push $CI_REGISTRY_IMAGE/frontendtest
 
-<<<<<<< HEAD
-frontend:
-  stage: test
-  image: docker:dind
-  tags:
-    - force3
-  variables:
-    AUTHN_SECRET: '89#s3cr3t_15'
-    DB_HOST: db_$CI_JOB_ID
-    DB_PORT: '5432'
-    DB_USER: 'postgres'
-    DB_PW: 'DXxCNtfnt!MOo!f8LY1!P%sw3KGzt@s!'
-    DB_NAME: 'discussion'
-    DBAS_PORT: '4284'
-    DBAS_PROTOCOL: 'http'
-  before_script:
-    - docker login -u gitlab-ci-token -p $CI_BUILD_TOKEN $CI_REGISTRY
-    - docker pull $CI_REGISTRY/cn-tsn/project/dbas/dbas/db:testing
-    - docker pull $CI_REGISTRY/cn-tsn/project/dbas/dbas:experimental
-    - docker pull $CI_REGISTRY_IMAGE/frontendtest
-    - docker network create -d bridge dbas_$CI_JOB_ID
-    - docker run -d --name db_$CI_JOB_ID --net=dbas_$CI_JOB_ID $CI_REGISTRY_IMAGE/db:testing
-    - sleep 4
-    - docker run -d --name web_$CI_JOB_ID --net=dbas_$CI_JOB_ID -e AUTHN_SECRET=$AUTHN_SECRET -e DB_HOST=$DB_HOST -e DB_PORT=$DB_PORT -e DB_USER=$DB_USER -e DB_PW=$DB_PW -e DB_NAME=$DB_NAME $CI_REGISTRY_IMAGE:experimental
-    - sleep 4
-    - docker run -di --name frontendtest_$CI_JOB_ID --net=dbas_$CI_JOB_ID $CI_REGISTRY_IMAGE/frontendtest
-  script:
-    - docker exec frontendtest_$CI_JOB_ID bash -c "node_modules/.bin/cypress run --env WEB_HOST=web_$CI_JOB_ID,WEB_PORT=$DBAS_PORT,WEB_PROTOCOL=$DBAS_PROTOCOL"
-  after_script:
-    - mkdir cypress_artifacts/
-    - docker cp frontendtest_$CI_JOB_ID:/cypress cypress_artifacts/
-    - docker kill db_$CI_JOB_ID web_$CI_JOB_ID frontendtest_$CI_JOB_ID || true
-    - docker network rm dbas_$CI_JOB_ID || true
-    - docker rm db_$CI_JOB_ID web_$CI_JOB_ID frontendtest_$CI_JOB_ID || true
-  dependencies:
-    - build_frontend_test_image
-  artifacts:
-    paths:
-      - cypress_artifacts/
-    expire_in: 30 mins
-    when: on_failure
-
-=======
->>>>>>> 27e054ac
 flake8:
   stage: test
   script:
