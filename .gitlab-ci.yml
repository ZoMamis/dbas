image: docker

stages:
  - build
  - test
  - deploy
  - cleanup

# Start Docker containers and wait some time to seed the database
.job-template: &run-server
  before_script:
    - docker run -d --rm --name dbas_db_$CI_JOB_ID dbas_db_$CI_PIPELINE_ID
    - sleep 10
    - docker run -d --rm --name dbas_web_$CI_JOB_ID --link dbas_db_$CI_JOB_ID:db dbas_web_$CI_PIPELINE_ID


# ------------------------------------------------------------------------------
# Job definitions

build_images:
  stage: build
  script:
    - docker build -t dbas_web_$CI_PIPELINE_ID .
    - docker build -t dbas_db_$CI_PIPELINE_ID docker/db

flake8:
  stage: test
  script:
    - apk add --no-cache python3 && python3 -m ensurepip
    - pip3 install --quiet flake8
    - flake8 .
  allow_failure: true

jshint:
  stage: test
  script:
    - apk add --no-cache nodejs bash
    - npm install -g jshint
    - bash -c "jshint ./dbas/static/js/{main,ajax,discussion,review,d3}/*.js"
  allow_failure: true

unit:
  <<: *run-server
  stage: test
  script:
<<<<<<< HEAD
    - docker exec dbas_web_$CI_BUILD_ID nosetests --with-coverage --cover-package=dbas --cover-package=api --cover-package=graph --cover-package=export --cover-package=admin --with-timer -w . dbas graph admin api export
  coverage: '/^TOTAL\s*\d+\s*\d+\s*(\d+\%)\s*$/'
=======
    - docker exec dbas_web_$CI_JOB_ID nosetests --with-coverage --cover-package=dbas --cover-package=api --cover-package=graph --cover-package=export --cover-package=admin --with-timer -w . dbas graph admin api export
    - docker stop dbas_web_$CI_JOB_ID dbas_db_$CI_JOB_ID
>>>>>>> c19575ed

acceptance:
  <<: *run-server
  stage: test
  script:
    - docker exec dbas_web_$CI_JOB_ID nosetests --with-timer --timer-ok 10 --process-timeout=120 tests/test_frontend
    - docker stop dbas_web_$CI_JOB_ID dbas_db_$CI_JOB_ID

deploy_image:
  stage: deploy
  script:
    - docker login -u gitlab-ci-token -p $CI_BUILD_TOKEN $CI_REGISTRY
    - docker build -t $CI_REGISTRY_IMAGE .
    - docker push $CI_REGISTRY_IMAGE
  only:
    - master

deploy_dev_image:
  stage: deploy
  script:
    - docker login -u gitlab-ci-token -p $CI_BUILD_TOKEN $CI_REGISTRY
    - docker build -t $CI_REGISTRY_IMAGE .
    - docker tag $CI_REGISTRY_IMAGE $CI_REGISTRY_IMAGE:development
    - docker push $CI_REGISTRY_IMAGE:development
  only:
    - development

cleanup_images:
  stage: cleanup
  script:
    - docker rmi -f dbas_web_$CI_PIPELINE_ID dbas_db_$CI_PIPELINE_ID
  when: always<|MERGE_RESOLUTION|>--- conflicted
+++ resolved
@@ -43,13 +43,9 @@
   <<: *run-server
   stage: test
   script:
-<<<<<<< HEAD
-    - docker exec dbas_web_$CI_BUILD_ID nosetests --with-coverage --cover-package=dbas --cover-package=api --cover-package=graph --cover-package=export --cover-package=admin --with-timer -w . dbas graph admin api export
-  coverage: '/^TOTAL\s*\d+\s*\d+\s*(\d+\%)\s*$/'
-=======
     - docker exec dbas_web_$CI_JOB_ID nosetests --with-coverage --cover-package=dbas --cover-package=api --cover-package=graph --cover-package=export --cover-package=admin --with-timer -w . dbas graph admin api export
     - docker stop dbas_web_$CI_JOB_ID dbas_db_$CI_JOB_ID
->>>>>>> c19575ed
+  coverage: '/^TOTAL\s*\d+\s*\d+\s*(\d+\%)\s*$/'
 
 acceptance:
   <<: *run-server
