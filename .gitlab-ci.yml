image: docker

stages:
  - build
  - test
  - build-images
  - analysis
  - deploy

.job-template: &add-services
  services:
    - name: $CI_REGISTRY/cn-tsn/project/dbas/dbas/db:testing
      alias: db
  image: $CI_REGISTRY/cn-tsn/project/dbas/dbas:experimental
  variables:
    AUTHN_SECRET: 89#s3cr3t_15
    DB_HOST: db
<<<<<<< HEAD
    DB_PORT: "5432"
    DB_USER: "postgres"
    DB_PW: "DXxCNtfnt!MOo!f8LY1!P%sw3KGzt@s!"

    # for search
    APPLICATION_HOST: web
    APPLICATION_PORT: 4284
    APPLICATION_PROTOCOL: http
    DATABASE_NAME: discussion
    DATABASE_PASSWORD: ${DB_PW}
    DATABASE_HOST: ${DB_HOST}
    DATABASE_PORT: ${DB_PORT}
    DATABASE_USER: ${DB_USER}

    AUTHN_SECRET: "89#s3cr3t_15"
    URL: "https://dbas.cs.uni-duesseldorf.de"
=======
    DB_PORT: 5432
    DB_USER: postgres
    DB_PW: DXxCNtfnt!MOo!f8LY1!P%sw3KGzt@s!
    URL: https://dbas.cs.uni-duesseldorf.de
>>>>>>> 81f74334
  before_script:
    - alembic upgrade head && pserve development.ini --reload &

# ------------------------------------------------------------------------------
# Job definitions

build_test_images:
  stage: build
  tags:
    - 40c
  script:
    - docker login -u gitlab-ci-token -p $CI_BUILD_TOKEN $CI_REGISTRY
    - docker build -t $CI_REGISTRY_IMAGE --pull .
    - docker tag $CI_REGISTRY_IMAGE $CI_REGISTRY_IMAGE:experimental
    - docker push $CI_REGISTRY_IMAGE:experimental
    # Build database
    - docker build -t $CI_REGISTRY_IMAGE/db --pull docker/db
    - docker tag $CI_REGISTRY_IMAGE/db $CI_REGISTRY_IMAGE/db:testing
    - docker push $CI_REGISTRY_IMAGE/db:testing

flake8:
  stage: test
  script:
    - apk add --no-cache python3 && python3 -m ensurepip
    - pip3 install --quiet flake8
    - flake8 .
  allow_failure: true
  when: always

jshint:
  stage: test
  script:
    - apk add --no-cache yarn bash
    - yarn global add jshint
    - bash -c "jshint ./dbas/static/js/{main,ajax,discussion,review,d3}/*.js"
    - bash -c "jshint ./admin/static/js/main/*.js"
    - bash -c "jshint ./websocket/static/js/*.js"
  allow_failure: true

unit:
  <<: *add-services
  stage: test
  script:
    - nosetests --with-coverage --cover-package=dbas --cover-package=graph --cover-package=admin --cover-package=api --cover-xml -w . api dbas graph admin
  coverage: '/^TOTAL\s*\d+\s*\d+\s*(\d+\%)\s*$/'
  artifacts:
    paths:
      - coverage.xml
    expire_in: 1 hrs

sonar:
  image: hhucn/sonar-scanner
  stage: analysis
  script:
    - sonar-scanner -D sonar.host.url=https://sonarqube.cs.uni-duesseldorf.de -D sonar.login=$SONARQUBE_LOGIN -D sonar.projectKey=$CI_PROJECT_NAME:$CI_COMMIT_REF_NAME -D sonar.projectName=$CI_PROJECT_NAME -D sonar.projectVersion=1.10.5 -D sonar.sources=. -D sonar.python.coverage.reportPath=coverage.xml
  only:
    - development
  allow_failure: true
  when: always

sast:
  stage: analysis
  image: docker:stable
  variables:
    DOCKER_DRIVER: overlay2
  allow_failure: true
  services:
    - docker:stable-dind
  script:
    - export SP_VERSION=$(echo "$CI_SERVER_VERSION" | sed 's/^\([0-9]*\)\.\([0-9]*\).*/\1-\2-stable/')
    - docker run
        --env SAST_CONFIDENCE_LEVEL="${SAST_CONFIDENCE_LEVEL:-3}"
        --volume "$PWD:/code"
        --volume /var/run/docker.sock:/var/run/docker.sock
        "registry.gitlab.com/gitlab-org/security-products/sast:$SP_VERSION" /app/bin/run /code
  artifacts:
    paths: [gl-sast-report.json]
  only:
    - development
  when: always

dependency_scanning:
  stage: analysis
  image: docker:stable
  variables:
    DOCKER_DRIVER: overlay2
  allow_failure: true
  services:
    - docker:stable-dind
  tags:
    - 40c
  script:
    - export SP_VERSION=$(echo "$CI_SERVER_VERSION" | sed 's/^\([0-9]*\)\.\([0-9]*\).*/\1-\2-stable/')
    - docker run
        --env DEP_SCAN_DISABLE_REMOTE_CHECKS="${DEP_SCAN_DISABLE_REMOTE_CHECKS:-false}"
        --volume "$PWD:/code"
        --volume /var/run/docker.sock:/var/run/docker.sock
        "registry.gitlab.com/gitlab-org/security-products/dependency-scanning:$SP_VERSION" /code
  artifacts:
    paths: [gl-dependency-scanning-report.json]
  when: always
  only:
    - development

build_production_images:
  stage: build-images
  script:
    - docker login -u gitlab-ci-token -p $CI_BUILD_TOKEN $CI_REGISTRY
    - docker build -t $CI_REGISTRY_IMAGE .
    - docker push $CI_REGISTRY_IMAGE
    # Build and deploy database
    - docker build -t $CI_REGISTRY_IMAGE/db --pull docker/db
    - docker push $CI_REGISTRY_IMAGE/db
    # Build and deploy docs image
    - docker build -t $CI_REGISTRY_IMAGE/docs -f Dockerfile.docs --pull .
    - docker push $CI_REGISTRY_IMAGE/docs
  only:
    - master

build_dev_images:
  stage: build-images
  script:
    - docker login -u gitlab-ci-token -p $CI_BUILD_TOKEN $CI_REGISTRY
    - docker build -t $CI_REGISTRY_IMAGE .
    - docker tag $CI_REGISTRY_IMAGE $CI_REGISTRY_IMAGE:development
    - docker push $CI_REGISTRY_IMAGE:development
    # Build and deploy database
    - docker build -t $CI_REGISTRY_IMAGE/db --pull docker/db
    - docker tag $CI_REGISTRY_IMAGE/db $CI_REGISTRY_IMAGE/db:development
    - docker push $CI_REGISTRY_IMAGE/db:development
    # Build and deploy docs image
    - docker build -t $CI_REGISTRY_IMAGE/docs -f Dockerfile.docs --pull .
    - docker tag $CI_REGISTRY_IMAGE/docs $CI_REGISTRY_IMAGE/docs:development
    - docker push $CI_REGISTRY_IMAGE/docs
  only:
    - development

deploy_production:
  image: alpine
  stage: deploy
  environment: production
  tags:
    - cn
  before_script:
    - apk add --no-cache openssh
    - eval "$(ssh-agent -s)"
    - mkdir -p ~/.ssh
    - echo "$SSH_PRIVATE_KEY" | tr -d '\r' | ssh-add -
    - chmod 700 ~/.ssh/
    - ssh-keyscan -H 'docker-int.cn.uni-duesseldorf.de' > ~/.ssh/known_hosts
  script:
    - ssh root@docker-int.cn.uni-duesseldorf.de
  only:
    - master<|MERGE_RESOLUTION|>--- conflicted
+++ resolved
@@ -11,33 +11,16 @@
   services:
     - name: $CI_REGISTRY/cn-tsn/project/dbas/dbas/db:testing
       alias: db
+    - name: hhucn/dbas-search:develop
+      alias: search
   image: $CI_REGISTRY/cn-tsn/project/dbas/dbas:experimental
   variables:
     AUTHN_SECRET: 89#s3cr3t_15
     DB_HOST: db
-<<<<<<< HEAD
-    DB_PORT: "5432"
-    DB_USER: "postgres"
-    DB_PW: "DXxCNtfnt!MOo!f8LY1!P%sw3KGzt@s!"
-
-    # for search
-    APPLICATION_HOST: web
-    APPLICATION_PORT: 4284
-    APPLICATION_PROTOCOL: http
-    DATABASE_NAME: discussion
-    DATABASE_PASSWORD: ${DB_PW}
-    DATABASE_HOST: ${DB_HOST}
-    DATABASE_PORT: ${DB_PORT}
-    DATABASE_USER: ${DB_USER}
-
-    AUTHN_SECRET: "89#s3cr3t_15"
-    URL: "https://dbas.cs.uni-duesseldorf.de"
-=======
     DB_PORT: 5432
     DB_USER: postgres
     DB_PW: DXxCNtfnt!MOo!f8LY1!P%sw3KGzt@s!
     URL: https://dbas.cs.uni-duesseldorf.de
->>>>>>> 81f74334
   before_script:
     - alembic upgrade head && pserve development.ini --reload &
 
