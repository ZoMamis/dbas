# Common library for Graph Component
#
# @author Tobias Krauthoff
# @email krauthoff@cs.uni-duesseldorf.de

import requests
import json

from sqlalchemy import and_
from dbas.logger import logger
from dbas.database import DBDiscussionSession
from dbas.database.discussion_model import Argument, TextVersion, Premise, Issue, User, VoteStatement, Statement, \
    StatementSeenBy
from dbas.lib import get_profile_picture
from dbas.query_wrapper import get_not_disabled_arguments_as_query, get_not_disabled_statement_as_query
from dbas.database.initializedb import nick_of_anonymous_user


def get_d3_data(issue, nickname):
    """
    Given an issue, create an dictionary and return it

    :param issue: Current uid of issue
    :return: dictionary
    """
    logger('GraphLib', 'get_d3_data', 'main')
    db_user = DBDiscussionSession.query(User).filter_by(nickname=nickname).first()

    # default values
    x = 0
    y = 0
    node_size = 6
    position_size = 6
    issue_size = 8
    edge_size = 90
    edge_size_on_virtual_nodes = 45
    edge_size_from_virtual_nodes = 60
    edge_type = 'arrow'

    nodes_array = []
    edges_array = []
    extras_dict = {}
    db_issue = DBDiscussionSession.query(Issue).filter_by(uid=issue).first()
    if not db_issue:
        return {}

    logger('GraphLib', 'get_d3_data', 'issue: ' + db_issue.info)

    db_textversions = DBDiscussionSession.query(TextVersion).all()
    db_statements = get_not_disabled_statement_as_query().filter_by(issue_uid=issue).all()
    db_arguments = get_not_disabled_arguments_as_query().filter_by(issue_uid=issue).all()

    # issue
    node_dict = __get_node_dict(id='issue',
                                label=db_issue.info,
                                size=issue_size,
                                x=x,
                                y=y,
                                type='issue')
    x = (x + 1) % 10
    y += (1 if x == 0 else 0)
    nodes_array.append(node_dict)
    all_node_ids = ['issue']

    # for each statement a node will be added
    all_ids, nodes, edges, extras = __prepare_statements_for_d3_data(db_user, db_statements, db_textversions, x, y,
                                                                     node_size, position_size, edge_size, edge_type)
    all_node_ids += all_ids
    nodes_array += nodes
    edges_array += edges
    extras_dict.update(extras)

    # for each argument edges will be added as well as the premises
    all_ids, nodes, edges, extras = __prepare_arguments_for_d3_data(db_arguments, x, y, edge_size_on_virtual_nodes,
                                                                    edge_size_from_virtual_nodes, edge_size, edge_type)
    all_node_ids += all_ids
    nodes_array += nodes
    edges_array += edges
    extras_dict.update(extras)

    __sanity_check_of_d3_data(all_node_ids, edges_array)

    d3_dict = {'nodes': nodes_array, 'edges': edges_array, 'extras': extras_dict}
    return d3_dict


def get_opinion_data(issue):
    """

    :param issue:
    :return:
    """
    db_statements = DBDiscussionSession.query(Statement).filter_by(issue_uid=issue).all()
    db_all_seen = DBDiscussionSession.query(StatementSeenBy)
    db_all_votes = DBDiscussionSession.query(VoteStatement)
    ret_dict = dict()
    for statement in db_statements:
        db_seen = len(db_all_seen.filter_by(statement_uid=statement.uid).all())
        db_votes = len(db_all_votes.filter(and_(VoteStatement.statement_uid == statement.uid,
                                                VoteStatement.is_up_vote == True,
                                                VoteStatement.is_valid == True)).all())
        ret_dict[str(statement.uid)] = (db_votes / db_seen) if db_seen != 0 else 1

    return ret_dict


def get_doj_data(issue):
    """

    :param issue:
    :return:
    """
    logger('GraphLib', 'get_doj_data', 'main')
    url = 'http://localhost:5101/evaluate/dojs?issue=' + str(issue)
    try:
        resp = requests.get(url)
    except Exception as e:
        logger('Graph.lib', 'get_doj_data', 'Error: ' + str(e), error=True)
        return {}

    if resp.status_code == 200:
        doj = json.loads(resp.text)
        return doj['dojs'] if 'dojs' in doj else {}
    else:
        logger('GraphLib', 'get_doj_data', 'status ' + str(resp.status_code), error=True)
        return {}


def __prepare_statements_for_d3_data(db_user, db_statements, db_textversions, x, y, node_size, position_size, edge_size, edge_type):
    all_ids = []
    nodes = []
    edges = []
    extras = {}
    for statement in db_statements:
        text = next((tv for tv in db_textversions if tv.uid == statement.textversion_uid), None)
        text = text.content if text else 'None'
        node_dict = __get_node_dict(id='statement_' + str(statement.uid),
                                    label=text,
                                    size=position_size if statement.is_startpoint else node_size,
                                    x=x,
                                    y=y,
                                    type='position' if statement.is_startpoint else 'statement',
                                    author=__get_author_of_statement(statement.uid, db_user),
                                    editor=__get_editor_of_statement(statement.uid, db_user))
        extras[node_dict['id']] = node_dict
        all_ids.append('statement_' + str(statement.uid))
        x = (x + 1) % 10
        y += (1 if x == 0 else 0)
        nodes.append(node_dict)
        if statement.is_startpoint:
            edge_dict = __get_edge_dict(id='edge_' + str(statement.uid) + '_issue',
                                        source='statement_' + str(statement.uid),
                                        target='issue',
                                        is_attacking='none',
                                        size=edge_size,
                                        edge_type=edge_type)
            edges.append(edge_dict)

    return all_ids, nodes, edges, extras


def __prepare_arguments_for_d3_data(db_arguments, x, y, edge_size_on_virtual_nodes, edge_size_from_virtual_nodes, edge_size, edge_type):
    all_ids = []
    nodes = []
    edges = []
    extras = {}
    for argument in db_arguments:
        counter = 1
        # add invisible point in the middle of the edge (to enable pgroups and undercuts)
        node_dict = __get_node_dict(id='argument_' + str(argument.uid),
                                    label='',
                                    size=0,
                                    x=x,
                                    y=y)
        x = (x + 1) % 10
        y += 1 if x == 0 else 0
        nodes.append(node_dict)
        all_ids.append('argument_' + str(argument.uid))

        # we have an argument with:
        # 1) with one premise and no undercuts for this argument
        # 2) with at least two premises, one conclusion or an undercut is done on this argument
        db_premises = DBDiscussionSession.query(Premise).filter_by(premisesgroup_uid=argument.premisesgroup_uid).all()
        db_undercuts = DBDiscussionSession.query(Argument).filter_by(argument_uid=argument.uid).all()

        # target of the edge (case 1) or last edge (case 2)
        if argument.conclusion_uid is not None:
            target = 'statement_' + str(argument.conclusion_uid)
        else:
            target = 'argument_' + str(argument.argument_uid)

        if len(db_premises) == 1 and len(db_undercuts) == 0:
            edge_dict = __get_edge_dict(id='edge_' + str(argument.uid) + '_' + str(counter),
                                        source='statement_' + str(db_premises[0].statement_uid),
                                        target=target,
                                        is_attacking= not argument.is_supportive,
                                        size=edge_size,
                                        edge_type=edge_type)
            edges.append(edge_dict)

        else:
            # edge from premisegroup to the middle point
            for premise in db_premises:
                edge_dict = __get_edge_dict(id='edge_' + str(argument.uid) + '_' + str(counter),
                                            source='statement_' + str(premise.statement_uid),
                                            target='argument_' + str(argument.uid),
                                            is_attacking= not argument.is_supportive,
                                            size=edge_size_on_virtual_nodes,
                                            edge_type='')
                edges.append(edge_dict)
                counter += 1

            # edge from the middle point to the conclusion/argument
            edge_dict = __get_edge_dict(id='edge_' + str(argument.uid) + '_0',
                                        source='argument_' + str(argument.uid),
                                        target=target,
                                        is_attacking= not argument.is_supportive,
<<<<<<< HEAD
                                        size=edge_size_from_virtual_nodes,
=======
                                        size=edge_size_on_virtual_nodes,
>>>>>>> c208233c
                                        edge_type=edge_type)
            edges.append(edge_dict)

    return all_ids, nodes, edges, extras


def __sanity_check_of_d3_data(all_node_ids, edges_array):
    """

    :param all_node_ids:
    :param edges_array:
    :return:
    """
    error = False
    for edge in edges_array:
        error = error or edge['source'] not in all_node_ids or edge['target'] not in all_node_ids
    if error:
        logger('GraphLib', 'get_d3_data', 'At least one edge has invalid source or target!', error=True)
    else:
        logger('GraphLib', 'get_d3_data', 'All nodes are connected well')


def __get_author_of_statement(uid, db_user):
    """

    :param uid:
    :param main_page:
    :return:
    """
    if not db_user:
        db_user = DBDiscussionSession.query(User).filter_by(nickname=nick_of_anonymous_user).first()
    db_statement = DBDiscussionSession.query(TextVersion).filter_by(statement_uid=uid).order_by(TextVersion.uid.asc()).first()
    db_author = DBDiscussionSession.query(User).filter_by(uid=db_statement.author_uid).first()
    gravatar = get_profile_picture(db_author, 40)
    name = db_author.get_global_nickname() if db_user.uid != db_author.uid else db_user.nickname
    return {'name': name, 'gravatar_url': gravatar}


def __get_editor_of_statement(uid, db_user):
    """

    :param uid:
    :param main_page:
    :return:
    """
    if not db_user:
        db_user = DBDiscussionSession.query(User).filter_by(nickname=nick_of_anonymous_user).first()
    db_statement = DBDiscussionSession.query(TextVersion).filter_by(statement_uid=uid).order_by(TextVersion.uid.desc()).first()
    db_editor = DBDiscussionSession.query(User).filter_by(uid=db_statement.author_uid).first()
    gravatar = get_profile_picture(db_editor, 40)
    name = db_editor.get_global_nickname() if db_user.uid != db_editor.uid else db_user.nickname
    return {'name': name, 'gravatar': gravatar}


def __get_node_dict(id, label, size, x, y, type='', author=dict(), editor=dict()):
    """
    Create dictionary for nodes

    :param id:
    :param label:
    :param size:
    :param x:
    :param y:
    :param type:
    :param author:
    :param editor:
    :return:
    """
    return {'id': id,
            'label': label,
            'color': '',
            'size': size,
            'x': x,
            'y': y,
            'type': type,
            'author': author,
            'editor': editor}


def __get_edge_dict(id, source, target, is_attacking, size, edge_type):
    """
    Create dictionary for edges

    :param id:
    :param source:
    :param target:
    :param is_attacking:
    :param size:
    :param edge_type:
    :return:
    """
    return {'id': id,
            'source': source,
            'target': target,
            'is_attacking': is_attacking,
            'size': size,
            'edge_type': edge_type}


def __get_extras_dict(statement):
    """

    :param statement:
    :return:
    """
    db_textversion_author = DBDiscussionSession.query(TextVersion).filter_by(statement_uid=statement.uid).order_by(TextVersion.uid.asc()).first()
    db_textversion_modifier = DBDiscussionSession.query(TextVersion).filter_by(statement_uid=statement.uid).order_by(TextVersion.uid.desc()).first()

    db_author   = DBDiscussionSession.query(User).filter_by(uid=db_textversion_author.author_uid).first()
    db_modifier = DBDiscussionSession.query(User).filter_by(uid=db_textversion_modifier.author_uid).first()

    db_votes = DBDiscussionSession.query(VoteStatement).filter(and_(VoteStatement.statement_uid == statement.uid,
                                                                    VoteStatement.is_up_vote == True,
                                                                    VoteStatement.is_valid == True)).all()

    return_dict = {'text': db_textversion_author.content,
                   'author': db_author.get_global_nickname(),
                   'author_gravatar': get_profile_picture(db_author, 20),
                   'votes': len(db_votes),
                   'was_modified': 'false'}

    if db_modifier.uid != db_author.uid:
        return_dict.update({'modifier': db_modifier.get_global_nickname(),
                            'modifier_gravatar': get_profile_picture(db_modifier, 20),
                            'was_modified': 'true'})

    return return_dict<|MERGE_RESOLUTION|>--- conflicted
+++ resolved
@@ -214,12 +214,8 @@
             edge_dict = __get_edge_dict(id='edge_' + str(argument.uid) + '_0',
                                         source='argument_' + str(argument.uid),
                                         target=target,
-                                        is_attacking= not argument.is_supportive,
-<<<<<<< HEAD
+                                        is_attacking=not argument.is_supportive,
                                         size=edge_size_from_virtual_nodes,
-=======
-                                        size=edge_size_on_virtual_nodes,
->>>>>>> c208233c
                                         edge_type=edge_type)
             edges.append(edge_dict)
 
