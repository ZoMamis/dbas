# Common library for Graph Component
#
# @author Tobias Krauthoff
# @email krauthoff@cs.uni-duesseldorf.de

from sqlalchemy import and_
from dbas.logger import logger
from dbas.database import DBDiscussionSession
from dbas.database.discussion_model import Argument, TextVersion, Premise, Issue, User, VoteStatement
from dbas.lib import get_profile_picture, get_public_nickname_based_on_settings
from dbas.query_wrapper import get_not_disabled_arguments_as_query, get_not_disabled_statement_as_query


grey = '#424242'
yellow = '#FFC107'
red = '#F44336'
green = '#64DD17'
blue = '#3D5AFE'
dark_grey = '#616161'
dark_red = '#D32F2F'
dark_green = '#689F38'
dark_blue = '#1976D2'


def get_d3_data(issue, nickname):
    """
    Given an issue, create an dictionary and return it

    :param issue: Current uid of issue
    :return: dictionary
    """
    logger('GraphLib', 'get_d3_data', 'main')
    db_user = DBDiscussionSession.query(User).filter_by(nickname=nickname).first();

    x = 0
    y = 0
    node_size = 6
    position_size = 6
    issue_size = 8
    edge_size = 90
    edge_size_on_virtual_nodes = 45
    edge_type = 'arrow'

    nodes_array = []
    edges_array = []
    extras_dict = {}
    db_issue = DBDiscussionSession.query(Issue).filter_by(uid=issue).first()
    if not db_issue:
        return {}

    logger('GraphLib', 'get_d3_data', 'issue: ' + db_issue.info)

    db_textversions = DBDiscussionSession.query(TextVersion).all()
    db_statements = get_not_disabled_statement_as_query().filter_by(issue_uid=issue).all()
    db_arguments = get_not_disabled_arguments_as_query().filter_by(issue_uid=issue).all()

    # issue
    node_dict = __get_node_dict(id='issue',
                                label=db_issue.info,
                                color=blue,
                                size=issue_size,
                                x=x,
                                y=y)
    x = (x + 1) % 10
    y += (1 if x == 0 else 0)
    nodes_array.append(node_dict)
    all_node_ids = ['issue']

    # for each statement a node will be added
    for statement in db_statements:
        text = next((tv for tv in db_textversions if tv.uid == statement.textversion_uid), None)
        text = text.content if text else 'None'
        node_dict = __get_node_dict(id='statement_' + str(statement.uid),
                                    label=text,
                                    color=blue if statement.is_startpoint else yellow,
                                    size=position_size if statement.is_startpoint else node_size,
                                    x=x,
                                    y=y,
                                    author=__get_author_of_statement(statement.uid, db_user),
                                    editor=__get_editor_of_statement(statement.uid, db_user))
        extras_dict[node_dict['id']] = node_dict
        all_node_ids.append('statement_' + str(statement.uid))
        x = (x + 1) % 10
        y += (1 if x == 0 else 0)
        nodes_array.append(node_dict)
        if statement.is_startpoint:
            edge_dict = __get_edge_dict(id='edge_' + str(statement.uid) + '_issue',
                                        source='statement_' + str(statement.uid),
                                        target='issue',
                                        color=grey,
                                        size=edge_size,
                                        edge_type=edge_type)
            edges_array.append(edge_dict)

    # for each argument edges will be added as well as the premises
    for argument in db_arguments:
        counter = 1
        # add invisible point in the middle of the edge (to enable pgroups and undercuts)
        node_dict = __get_node_dict(id='argument_' + str(argument.uid),
                                    label='',
                                    color=green if argument.is_supportive else red,
                                    size=0,
                                    x=x,
                                    y=y)
        x = (x + 1) % 10
        y += 1 if x == 0 else 0
        nodes_array.append(node_dict)
        all_node_ids.append('argument_' + str(argument.uid))

        # we have an argument with:
        # 1) with one premise and no undercut is done on this argument
        # 2) with at least two premises  one conclusion or an undercut is done on this argument
        db_premises = DBDiscussionSession.query(Premise).filter_by(premisesgroup_uid=argument.premisesgroup_uid).all()
        db_undercuts = DBDiscussionSession.query(Argument).filter_by(argument_uid=argument.uid).all()

        # target of the edge (case 1) or last edge (case 2)
        if argument.conclusion_uid is not None:
            target = 'statement_' + str(argument.conclusion_uid)
        else:
            target = 'argument_' + str(argument.argument_uid)

        if len(db_premises) == 1 and len(db_undercuts) == 0:
            edge_dict = __get_edge_dict(id='edge_' + str(argument.uid) + '_' + str(counter),
                                        source='statement_' + str(db_premises[0].statement_uid),
                                        target=target,
                                        color=green if argument.is_supportive else red,
                                        size=edge_size,
                                        edge_type=edge_type)
            edges_array.append(edge_dict)

        else:
            # edge from premisegroup to the middle point
            for premise in db_premises:
                edge_dict = __get_edge_dict(id='edge_' + str(argument.uid) + '_' + str(counter),
                                            source='statement_' + str(premise.statement_uid),
                                            target='argument_' + str(argument.uid),
                                            color=green if argument.is_supportive else red,
                                            size=edge_size_on_virtual_nodes,
                                            edge_type='')
                edges_array.append(edge_dict)
                counter += 1

            # edge from the middle point to the conclusion/argument
            edge_dict = __get_edge_dict(id='edge_' + str(argument.uid) + '_0',
                                        source='argument_' + str(argument.uid),
                                        target=target,
                                        color=green if argument.is_supportive else red,
                                        size=edge_size_on_virtual_nodes,
                                        edge_type=edge_type)
            edges_array.append(edge_dict)

    error = False
    for edge in edges_array:
        error = error or edge['source'] not in all_node_ids or edge['target'] not in all_node_ids
    if error:
        logger('GraphLib', 'get_d3_data', 'At least one edge has invalid source or target!', error=True)
    else:
        logger('GraphLib', 'get_d3_data', 'All nodes are connected well')

    d3_dict = {'nodes': nodes_array, 'edges': edges_array, 'extras': extras_dict}
    return d3_dict


def __get_author_of_statement(uid, db_user):
    """

    :param uid:
    :param main_page:
    :return:
    """
<<<<<<< HEAD
=======
    if not db_user:
        db_user = DBDiscussionSession.query(User).filter_by(nickname='anonymous').first()
>>>>>>> 50390369
    db_statement = DBDiscussionSession.query(TextVersion).filter_by(statement_uid=uid).order_by(TextVersion.uid.asc()).first()
    db_author = DBDiscussionSession.query(User).filter_by(uid=db_statement.author_uid).first()
    gravatar = get_profile_picture(db_author, 40)
    name = get_public_nickname_based_on_settings(db_author) if db_user.uid != db_author.uid else db_user.nickname
    return {'name': name, 'gravatar_url': gravatar}


def __get_editor_of_statement(uid, db_user):
    """

    :param uid:
    :param main_page:
    :return:
    """
<<<<<<< HEAD
=======
    if not db_user:
        db_user = DBDiscussionSession.query(User).filter_by(nickname='anonymous').first()
>>>>>>> 50390369
    db_statement = DBDiscussionSession.query(TextVersion).filter_by(statement_uid=uid).order_by(TextVersion.uid.desc()).first()
    db_editor = DBDiscussionSession.query(User).filter_by(uid=db_statement.author_uid).first()
    gravatar = get_profile_picture(db_editor, 40)
    name = get_public_nickname_based_on_settings(db_editor) if db_user.uid != db_editor.uid else db_user.nickname
    return {'name': name, 'gravatar': gravatar}


def __get_node_dict(id, label, color, size, x, y, author=dict(), editor=dict()):
    """
    Create dictionary for nodes

    :param id:
    :param label:
    :param color:
    :param size:
    :param x:
    :param y:
    :param author:
    :param editor:
    :return:
    """
    return {'id': id,
            'label': label,
            'color': color,
            'size': size,
            'x': x,
            'y': y,
            'author': author,
            'editor': editor}


def __get_edge_dict(id, source, target, color, size, edge_type):
    """
    Create dictionary for edges

    :param id:
    :param source:
    :param target:
    :param color:
    :param size:
    :param edge_type:
    :return:
    """
    return {'id': id,
            'source': source,
            'target': target,
            'color': color,
            'size': size,
            'edge_type': edge_type}


def __get_extras_dict(statement):
    """

    :param statement:
    :return:
    """
    db_textversion_author = DBDiscussionSession.query(TextVersion).filter_by(statement_uid=statement.uid).order_by(TextVersion.uid.asc()).first()
    db_textversion_modifier = DBDiscussionSession.query(TextVersion).filter_by(statement_uid=statement.uid).order_by(TextVersion.uid.desc()).first()

    db_author   = DBDiscussionSession.query(User).filter_by(uid=db_textversion_author.author_uid).first()
    db_modifier = DBDiscussionSession.query(User).filter_by(uid=db_textversion_modifier.author_uid).first()

    db_votes = DBDiscussionSession.query(VoteStatement).filter(and_(VoteStatement.statement_uid == statement.uid,
                                                                    VoteStatement.is_up_vote == True,
                                                                    VoteStatement.is_valid == True)).all()

    return_dict = {'text': db_textversion_author.content,
                   'author': db_author.get_global_nickname(),
                   'author_gravatar': get_profile_picture(db_author, 20),
                   'votes': len(db_votes),
                   'was_modified': 'false'}

    if db_modifier.uid != db_author.uid:
        return_dict.update({'modifier': db_modifier.get_global_nickname(),
                            'modifier_gravatar': get_profile_picture(db_modifier, 20),
                            'was_modified': 'true'})

    return return_dict<|MERGE_RESOLUTION|>--- conflicted
+++ resolved
@@ -168,11 +168,8 @@
     :param main_page:
     :return:
     """
-<<<<<<< HEAD
-=======
     if not db_user:
         db_user = DBDiscussionSession.query(User).filter_by(nickname='anonymous').first()
->>>>>>> 50390369
     db_statement = DBDiscussionSession.query(TextVersion).filter_by(statement_uid=uid).order_by(TextVersion.uid.asc()).first()
     db_author = DBDiscussionSession.query(User).filter_by(uid=db_statement.author_uid).first()
     gravatar = get_profile_picture(db_author, 40)
@@ -187,11 +184,8 @@
     :param main_page:
     :return:
     """
-<<<<<<< HEAD
-=======
     if not db_user:
         db_user = DBDiscussionSession.query(User).filter_by(nickname='anonymous').first()
->>>>>>> 50390369
     db_statement = DBDiscussionSession.query(TextVersion).filter_by(statement_uid=uid).order_by(TextVersion.uid.desc()).first()
     db_editor = DBDiscussionSession.query(User).filter_by(uid=db_statement.author_uid).first()
     gravatar = get_profile_picture(db_editor, 40)
