version: '2'
services:
  notifications:
    volumes:
      - /etc/letsencrypt:/cert:ro
  docs:
    build:
      context: .
      dockerfile: Dockerfile.docs
    ports:
      - "8000:8000"
    tmpfs: /tmp
  web:
<<<<<<< HEAD
    command: /bin/bash docker_init.production.sh
    volumes:
      - ../db:/db
=======
    command: uwsgi --ini-paste production.ini
>>>>>>> 13395b96
<|MERGE_RESOLUTION|>--- conflicted
+++ resolved
@@ -11,10 +11,4 @@
       - "8000:8000"
     tmpfs: /tmp
   web:
-<<<<<<< HEAD
-    command: /bin/bash docker_init.production.sh
-    volumes:
-      - ../db:/db
-=======
-    command: uwsgi --ini-paste production.ini
->>>>>>> 13395b96
+    command: uwsgi --ini-paste production.ini