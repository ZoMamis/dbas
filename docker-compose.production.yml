version: '2'
services:
  db:
    image: postgres:9.6-alpine
    volumes:
<<<<<<< HEAD
      - ../db/recent_db.sql:/docker-entrypoint-initdb.d/seed.sql
=======
      - ./docker/db:/docker-entrypoint-initdb.d
    tmpfs: /tmp
>>>>>>> f8cfc628
  notifications:
    image: hhucn/dbas-notifications
    ports:
      - "5222:5222"
    volumes:
      - /etc/letsencrypt:/cert:ro
    tmpfs: /tmp
  docs:
    build:
      context: .
      dockerfile: Dockerfile.docs
    ports:
      - "8000:8000"
    tmpfs: /tmp
  web:
    build: .
    command: /bin/bash docker_init.production.sh
    volumes:
      - .:/code
      - ../db:/db
    ports:
      - "4284:4284"
    links:
      - db:hhucn__docker-dbas-postgres
      - notifications:hhucn__docker-dbas-notifications
    tmpfs: /tmp<|MERGE_RESOLUTION|>--- conflicted
+++ resolved
@@ -3,12 +3,8 @@
   db:
     image: postgres:9.6-alpine
     volumes:
-<<<<<<< HEAD
-      - ../db/recent_db.sql:/docker-entrypoint-initdb.d/seed.sql
-=======
       - ./docker/db:/docker-entrypoint-initdb.d
     tmpfs: /tmp
->>>>>>> f8cfc628
   notifications:
     image: hhucn/dbas-notifications
     ports:
