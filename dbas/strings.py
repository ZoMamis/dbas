--- conflicted
+++ resolved
@@ -186,15 +186,13 @@
         self.emailWasSent = 'emailWasSent'
         self.emailWasNotSent = 'emailWasNotSent'
         self.emailUnknown = 'emailUnknown'
-<<<<<<< HEAD
-=======
+
         self.edit = 'edit'
         self.error_code = 'error_code'
         self.editTitle = 'editTitle'
         self.editIssueViewChangelog = 'editIssueViewChangelog'
         self.editInfoHere = 'editInfoHere'
         self.editTitleHere ='editTitleHere'
->>>>>>> 22003c40
         self.emailBodyText = 'emailBodyText'
         self.emailWasSent = 'emailWasSent'
         self.emailWasNotSent = 'emailWasNotSent'
@@ -843,7 +841,6 @@
         content += (_t.get(_t.where)[0:1].upper() + _t.get(_t.where)[1:]) + ': '
         content += '<a href="' + path + '">' + _t.get(_t.goBackToTheDiscussion) + '</a>'
 
-
     def __get_text_dict_for_attacks_only(self, premises, conclusion, start_lower_case):
         """
 
@@ -865,7 +862,7 @@
 
         w = (_t.get(_t.wrong)[0:1].lower() if start_lower_case else _t.get(_t.wrong)[0:1].upper()) + _t.get(_t.wrong)[1:]
         r = (_t.get(_t.right)[0:1].lower() if start_lower_case else _t.get(_t.right)[0:1].upper()) + _t.get(_t.right)[1:]
-        counter_justi = ' <strong>' + conclusion + ', ' + _t.get(t.because).toLocaleLowerCase() + ' ' + premise + '</strong>'
+        counter_justi = ' <strong>' + conclusion + ', ' + _t.get(_t.because).toLocaleLowerCase() + ' ' + premise + '</strong>'
 
         ret_dict['undermine_text'] = w + ', <strong>' + premise + '</strong>.'
         ret_dict['undercut_text'] = r + ', <strong>' + conclusion + '</strong>, ' + _t.get(_t.butIDoNotBelieveArgumentFor) + ' ' + counter_justi + '.'
