--- conflicted
+++ resolved
@@ -421,11 +421,8 @@
         self.restartOnError = 'restartOnError'
         self.recipientNotFound = 'recipientNotFound'
         self.reactionFor = 'reactionFor'
-<<<<<<< HEAD
         self.review = 'review'
-=======
         self.rejecting = 'rejecting'
->>>>>>> 61790a14
         self.questionTitle = 'questionTitle'
         self.selectStatement = 'selectStatement'
         self.showAllUsers = 'showAllUsers'
