--- conflicted
+++ resolved
@@ -91,11 +91,7 @@
                                                                  uselist=False)
 
     def __init__(self, title, info, long_info, author_uid, lang_uid, is_disabled=False, is_private=False,
-<<<<<<< HEAD
                  is_read_only=False, is_featured=False):
-=======
-                 is_read_only=False, slug: str = None):
->>>>>>> 7698a0fa
         """
         Initializes a row in current position-table
         """
