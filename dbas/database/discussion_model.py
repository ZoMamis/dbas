--- conflicted
+++ resolved
@@ -652,15 +652,9 @@
     issue_uid: int = Column(Integer, ForeignKey('issues.uid'), nullable=False)
     created = Column(ArrowType, default=get_now())
 
-<<<<<<< HEAD
-    statement = relationship('Statement', foreign_keys=[statement_uid])
-    author = relationship('User', foreign_keys=[author_uid])
-    issue = relationship('Issue', foreign_keys=[issue_uid])
-=======
     statement: Statement = relationship('Statement')
     author: User = relationship('User')
     issue: Issue = relationship('Issue')
->>>>>>> bb7eb307
 
     def __init__(self, reference: str, host: str, path: str, author_uid: int, statement_uid: int, issue_uid: int):
         """
