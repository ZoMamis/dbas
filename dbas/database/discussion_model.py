--- conflicted
+++ resolved
@@ -270,42 +270,6 @@
 
 
 class TextVersion(DiscussionBase):
-<<<<<<< HEAD
-	"""
-	TextVersions-table with several columns.
-	Each text versions has link to the recent link and fields for content, author, timestamp and weight
-	"""
-	__tablename__ = 'textversions'
-	uid = Column(Integer, primary_key=True)
-	statement_uid = Column(Integer, ForeignKey('statements.uid'), nullable=True)
-	content = Column(Text, nullable=False)
-	author_uid = Column(Integer, ForeignKey('users.uid'))
-	timestamp = Column(ArrowType, default=get_now())
-
-	statements = relationship('Statement', foreign_keys=[statement_uid])
-	users = relationship('User', foreign_keys=[author_uid])
-
-	def __init__(self, content, author, statement_uid=None):
-		"""
-		Initializes a row in current text versions-table.
-
-		:param content:
-		:param author:
-		:return:
-		"""
-		self.content = content
-		self.author_uid = author
-		self.timestamp = get_now()
-		self.statement_uid = statement_uid
-
-	def set_statement(self, statement_uid):
-		"""
-
-		:param statement_uid:
-		:return:
-		"""
-		self.statement_uid = statement_uid
-=======
     """
     TextVersions-table with several columns.
     Each text versions has link to the recent link and fields for content, author, timestamp and weight
@@ -339,7 +303,6 @@
         :return:
         """
         self.statement_uid = statement_uid
->>>>>>> e4823f4d
 
 
 class PremiseGroup(DiscussionBase):
@@ -470,61 +433,6 @@
 
 
 class VoteArgument(DiscussionBase):
-<<<<<<< HEAD
-	"""
-	Vote-table with several columns for arguments.
-	The combination of the both FK is a PK
-	"""
-	__tablename__ = 'vote_arguments'
-	uid = Column(Integer, primary_key=True)
-	argument_uid = Column(Integer, ForeignKey('arguments.uid'))
-	author_uid = Column(Integer, ForeignKey('users.uid'))
-	timestamp = Column(ArrowType, default=get_now())
-	is_up_vote = Column(Boolean, nullable=False)
-	is_valid = Column(Boolean, nullable=False)
-
-	arguments = relationship('Argument', foreign_keys=[argument_uid])
-	users = relationship('User', foreign_keys=[author_uid])
-
-	def __init__(self, argument_uid, author_uid, is_up_vote=True, is_valid=True):
-		"""
-
-		:param argument_uid:
-		:param author_uid:
-		:param is_up_vote:
-		:param is_valid:
-		:return:
-		"""
-		self.argument_uid = argument_uid
-		self.author_uid = author_uid
-		self.is_up_vote = is_up_vote
-		self.timestamp = get_now()
-		self.is_valid = is_valid
-
-	def set_up_vote(self, is_up_vote):
-		"""
-		Sets up/down vote of this record
-
-		:param is_up_vote: boolean
-		:return: None
-		"""
-		self.is_up_vote = is_up_vote
-
-	def set_valid(self, is_valid):
-		"""
-		Sets validity of this record
-		:param is_valid: boolean
-		:return: None
-		"""
-		self.is_valid = is_valid
-
-	def update_timestamp(self):
-		"""
-		Updates timestamp of this record
-		:return: None
-		"""
-		self.timestamp = get_now()
-=======
     """
     Vote-table with several columns for arguments.
     The combination of the both FK is a PK
@@ -558,6 +466,7 @@
     def set_up_vote(self, is_up_vote):
         """
         Sets up/down vote of this record
+
         :param is_up_vote: boolean
         :return: None
         """
@@ -566,6 +475,7 @@
     def set_valid(self, is_valid):
         """
         Sets validity of this record
+
         :param is_valid: boolean
         :return: None
         """
@@ -577,7 +487,6 @@
         :return: None
         """
         self.timestamp = get_now()
->>>>>>> e4823f4d
 
 
 class VoteStatement(DiscussionBase):
@@ -622,6 +531,7 @@
     def set_valid(self, is_valid):
         """
         Sets validity of this record
+
         :param is_valid: boolean
         :return: None
         """
@@ -630,6 +540,7 @@
     def update_timestamp(self):
         """
         Updates timestamp of this record
+
         :return: None
         """
         self.timestamp = get_now()
