--- conflicted
+++ resolved
@@ -204,16 +204,10 @@
     oauth_provider = Column(Text, nullable=True)
     oauth_provider_id = Column(Text, nullable=True)
 
-<<<<<<< HEAD
     group: 'Group' = relationship('Group', foreign_keys=[group_uid], order_by='Group.uid')
-    history: List['History'] = relationship('History', back_populates='author')
+    history: List['History'] = relationship('History', back_populates='author', order_by='History.timestamp')
     participates_in: List['Issue'] = relationship('Issue', secondary='user_participation')
     arguments: List['Argument'] = relationship('Argument', back_populates='author')
-=======
-    groups = relationship('Group', foreign_keys=[group_uid], order_by='Group.uid')
-    history: List['History'] = relationship('History', back_populates='author', order_by='History.timestamp')
-    participates_in = relationship('Issue', secondary='user_participation')
->>>>>>> a85cbeff
 
     def __init__(self, firstname, surname, nickname, email, password, gender, group_uid, token='',
                  token_timestamp=None, oauth_provider='', oauth_provider_id=''):
