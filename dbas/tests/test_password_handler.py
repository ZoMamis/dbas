--- conflicted
+++ resolved
@@ -14,10 +14,7 @@
 
     def test_get_rnd_passwd(self):
         self.assertEqual(len(password_handler.get_rnd_passwd()), 10)
-<<<<<<< HEAD
 
         # Test, whether 2 passwords are equal.
         is_equal = password_handler.get_rnd_passwd() is password_handler.get_rnd_passwd()
-        self.assertFalse(is_equal)
-=======
->>>>>>> d78d97ce
+        self.assertFalse(is_equal)