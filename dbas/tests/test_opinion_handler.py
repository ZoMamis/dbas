import unittest

from sqlalchemy import engine_from_config

from dbas import DBDiscussionSession
from dbas.helper.tests_helper import add_settings_to_appconfig

from dbas.opinion_handler import OpinionHandler

settings = add_settings_to_appconfig()

DBDiscussionSession.configure(bind=engine_from_config(settings, 'sqlalchemy-discussion.'))

opinion = OpinionHandler(lang='en',
                         nickname='nickname',
                         mainpage='url')


class OpinionHandlerTests(unittest.TestCase):

    def test_init(self):
        self.assertEqual(opinion.lang, 'en')
        self.assertEqual(opinion.nickname, 'nickname')
        self.assertEqual(opinion.mainpage, 'url')

    def test_get_user_and_opinions_for_argument(self):
        # correct argument id
        response_correct_id = opinion.get_user_and_opinions_for_argument(argument_uids=[1, 1])
        self.assertTrue(verify_structure_of_argument_dictionary(self, response_correct_id))
        response_correct_id_2 = opinion.get_user_and_opinions_for_argument(argument_uids=[10, 12])
        self.assertTrue(verify_structure_of_argument_dictionary(self, response_correct_id_2))

        # unknown argument id
        response_wrong_id = opinion.get_user_and_opinions_for_argument(argument_uids=[0, 0])
        self.assertTrue('Internal Error' in response_wrong_id['title'])

        # none id
        response_single_id = opinion.get_user_and_opinions_for_argument(argument_uids=1)
        self.assertEqual(response_single_id, None)
        response_none_id = opinion.get_user_and_opinions_for_argument(argument_uids=None)
        self.assertEqual(response_none_id, None)

    def test_get_user_with_same_opinion_for_statements(self):
        # correct statement id
        response_correct_id_supportive_true = opinion.get_user_with_same_opinion_for_statements(statement_uids=[1, 1],
                                                                                                is_supportive=True)
        self.assertTrue(verify_structure_of_statement_premisgroup_argument_dictionary(self, response_correct_id_supportive_true))
        response_correct_id_supportive_false = opinion.get_user_with_same_opinion_for_statements(statement_uids=[2, 3],
                                                                                                 is_supportive=False)
        self.assertTrue(verify_structure_of_statement_premisgroup_argument_dictionary(self, response_correct_id_supportive_false))

    def test_get_user_with_same_opinion_for_premisegroups(self):
        # correct premisegroup id
        response_correct_id = opinion.get_user_with_same_opinion_for_premisegroups(argument_uids=[1, 2])
        self.assertTrue(verify_structure_of_statement_premisgroup_argument_dictionary(self, response_correct_id))
        response_correct_id2 = opinion.get_user_with_same_opinion_for_premisegroups(argument_uids=[61, 62])
        self.assertTrue(verify_structure_of_statement_premisgroup_argument_dictionary(self, response_correct_id2))

    def test_get_user_with_same_opinion_for_argument(self):
        # correct argument id
        response_correct_id = opinion.get_user_with_same_opinion_for_argument(argument_uid=1)
        self.assertTrue(verify_structure_of_user_dictionary_for_argument(self, response_correct_id))
        response_correct_id2 = opinion.get_user_with_same_opinion_for_argument(argument_uid=62)
        self.assertTrue(verify_structure_of_user_dictionary_for_argument(self, response_correct_id2))

        # wrong id
        response_wrong_id = opinion.get_user_with_same_opinion_for_argument(argument_uid=0)
        self.assertEqual(response_wrong_id, None)
        response_wrong_id2 = opinion.get_user_with_same_opinion_for_argument(argument_uid=None)
        self.assertEqual(response_wrong_id2, None)

    def test_get_user_with_opinions_for_attitude(self):
        # correct statement id
        response_correct_id = opinion.get_user_with_opinions_for_attitude(statement_uid=1)
        self.assertTrue(verify_structure_of_attitude_dictionary(self, response_correct_id))
<<<<<<< HEAD
        response_correct_id2 = opinion.get_user_with_opinions_for_attitude(statement_uid=30)
=======
        response_correct_id2 = opinion.get_user_with_opinions_for_attitude(statement_uid=74)
>>>>>>> c2a62138
        self.assertTrue(verify_structure_of_attitude_dictionary(self, response_correct_id2))

        # wrong id
        response_wrong_id = opinion.get_user_with_opinions_for_attitude(statement_uid=0)
        self.assertEqual(response_wrong_id, None)
        response_wrong_id2 = opinion.get_user_with_opinions_for_attitude(statement_uid=None)
        self.assertEqual(response_wrong_id2, None)


def verify_structure_of_argument_dictionary(self, response):
    # test structure of dictionary

    self.assertTrue('opinions' in response)
    self.assertTrue('title' in response)

    # test structure of ...
    # ... value of key 'opinions'
    self.assertTrue('undermine' in response['opinions'])
    self.assertTrue('support' in response['opinions'])
    self.assertTrue('undercut' in response['opinions'])
    self.assertTrue('rebut' in response['opinions'])

    # ... value of key 'attack_type' in 'opinions'
    self.assertTrue('users' in response['opinions']['undermine'])
    self.assertTrue('message' in response['opinions']['support'])
    self.assertTrue('text' in response['opinions']['undercut'])
    self.assertTrue('seen_by' in response['opinions']['rebut'])

    # ... value of key 'users' in {'opinions': {'attack_type': {'users': ...}}}
    self.assertTrue('nickname' in response['opinions']['rebut']['users'][0])
    self.assertTrue('public_profile_url' in response['opinions']['undercut']['users'][0])
    self.assertTrue('avatar_url' in response['opinions']['support']['users'][0])
    self.assertTrue('vote_timestamp' in response['opinions']['undermine']['users'][0])

    # wrong structure
    self.assertTrue('' not in response)
    self.assertTrue('opinion' not in response)

    return True


def verify_structure_of_statement_premisgroup_argument_dictionary(self, response):
    self.assertTrue('opinions' in response)
    self.assertTrue('title' in response)

    # test structure of ...
    # ... value of key 'opinions'
    self.assertTrue('uid' in response['opinions'][0])
    self.assertTrue('text' in response['opinions'][0])
    self.assertTrue('message' in response['opinions'][0])
    self.assertTrue('users' in response['opinions'][0])
    self.assertTrue('seen_by' in response['opinions'][0])

    # ... value of key 'users' in 'opinions'
    self.assertTrue('nickname' in response['opinions'][0]['users'][0])

    # wrong structure
    self.assertTrue('' not in response)
    self.assertTrue('uid' not in response)
    self.assertTrue(None not in response)

    return True


def verify_structure_of_user_dictionary_for_argument(self, response):
    self.assertTrue('opinions' in response)
    self.assertTrue('title' in response)

    # test structure of ...
    # ... value of key 'opinions'
    self.assertTrue('uid' in response['opinions'])
    self.assertTrue('text' in response['opinions'])
    self.assertTrue('message' in response['opinions'])
    self.assertTrue('users' in response['opinions'])

    # wrong structure
    self.assertTrue('' not in response)
    self.assertTrue('uid' not in response)
    self.assertTrue(None not in response)

    return True


def verify_structure_of_attitude_dictionary(self, response):
    # correct structure
    self.assertTrue('text' in response)
    self.assertTrue('agree' in response)
    self.assertTrue('disagree' in response)
    self.assertTrue('agree_users' in response)
    self.assertTrue('agree_text' in response)
    self.assertTrue('disagree_users' in response)
    self.assertTrue('disagree_text' in response)
    self.assertTrue('title' in response)
    self.assertTrue('seen_by' in response)

    # wrong structure
    self.assertTrue('' not in response)
    self.assertTrue('text ' not in response)
    self.assertTrue(None not in response)

    return True<|MERGE_RESOLUTION|>--- conflicted
+++ resolved
@@ -73,11 +73,7 @@
         # correct statement id
         response_correct_id = opinion.get_user_with_opinions_for_attitude(statement_uid=1)
         self.assertTrue(verify_structure_of_attitude_dictionary(self, response_correct_id))
-<<<<<<< HEAD
-        response_correct_id2 = opinion.get_user_with_opinions_for_attitude(statement_uid=30)
-=======
         response_correct_id2 = opinion.get_user_with_opinions_for_attitude(statement_uid=74)
->>>>>>> c2a62138
         self.assertTrue(verify_structure_of_attitude_dictionary(self, response_correct_id2))
 
         # wrong id
