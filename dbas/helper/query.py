--- conflicted
+++ resolved
@@ -12,13 +12,8 @@
 from dbas.database.discussion_model import Argument, Statement, User, TextVersion, Premise, PremiseGroup, Issue, RevokedContent
 from dbas.helper.relation import RelationHelper
 from dbas.input_validator import Validator
-<<<<<<< HEAD
-from dbas.lib import escape_string, sql_timestamp_pretty_print, get_text_for_argument_uid, get_text_for_premisesgroup_uid, \
-    get_all_attacking_arg_uids_from_history, get_profile_picture, get_text_for_statement_uid, \
-=======
 from dbas.lib import escape_string, sql_timestamp_pretty_print, get_text_for_premisesgroup_uid, \
-    get_all_attacking_arg_uids_from_history, get_lang_for_argument, get_profile_picture, get_text_for_statement_uid,\
->>>>>>> 48717e49
+    get_all_attacking_arg_uids_from_history, get_profile_picture, get_text_for_statement_uid,\
     is_author_of_argument, is_author_of_statement, get_all_arguments_by_statement
 from dbas.logger import logger
 from dbas.strings.keywords import Keywords as _
@@ -35,51 +30,6 @@
     """
 
     @staticmethod
-<<<<<<< HEAD
-    def get_infos_about_argument(uid, mainpage):
-        """
-        Returns several infos about the argument.
-
-        :param uid: Argument.uid
-        :param mainpage: url
-        :return: dict()
-        """
-        return_dict = dict()
-
-        db_votes = DBDiscussionSession.query(VoteArgument).filter(and_(VoteArgument.argument_uid == uid,
-                                                                       VoteArgument.is_valid == True,
-                                                                       VoteStatement.is_up_vote == True)).all()
-        db_argument = DBDiscussionSession.query(Argument).get(uid)
-        if not db_argument:
-            return return_dict
-        lang = db_argument.lang
-
-        db_author = DBDiscussionSession.query(User).filter_by(uid=db_argument.author_uid).first()
-        return_dict['vote_count']       = str(len(db_votes))
-        return_dict['author']           = db_author.public_nickname
-        return_dict['timestamp']        = sql_timestamp_pretty_print(db_argument.timestamp, lang)
-        text                            = get_text_for_argument_uid(uid)
-        return_dict['text']             = text[0:1].upper() + text[1:] + '.'
-
-        supporters = []
-        gravatars = dict()
-        public_page = dict()
-        for vote in db_votes:
-            db_user = DBDiscussionSession.query(User).filter_by(uid=vote.author_uid).first()
-            name = db_user.get_global_nickname()
-            supporters.append(name)
-            gravatars[name] = get_profile_picture(db_user)
-            public_page[name] = mainpage + '/user/' + name
-
-        return_dict['supporter'] = supporters
-        return_dict['gravatars'] = gravatars
-        return_dict['public_page'] = public_page
-
-        return return_dict
-
-    @staticmethod
-=======
->>>>>>> 48717e49
     def process_input_of_start_premises_and_receive_url(request, transaction, premisegroups, conclusion_id, supportive,
                                                         issue, user, for_api, mainpage, lang):
         """
