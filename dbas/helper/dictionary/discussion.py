"""
Provides helping function for dictionaries, which are used in discussions.

.. codeauthor:: Tobias Krauthoff <krauthoff@cs.uni-duesseldorf.de
"""
import dbas.helper.history as HistoryHelper

from dbas.database import DBDiscussionSession
from dbas.database.discussion_model import Argument, Statement
from dbas.lib import get_text_for_argument_uid, get_text_for_statement_uid, get_text_for_premisesgroup_uid, get_text_for_conclusion
from dbas.logger import logger
from dbas.strings.translator import Translator
from dbas.strings.text_generator import TextGenerator
from dbas.url_manager import UrlManager


class DiscussionDictHelper(object):
    """
    Provides all functions for creating the discussion dictionaries with all bubbles.
    """

    def __init__(self, lang, session_id, nickname=None, history='', mainpage='', slug=''):
        """
        Initialize default values

        :param lang: ui_locales
        :param session_id: request.session_id
        :param nickname: self.request.authenticated_userid
        :param history: history
        :param mainpage: String
        :param slug: String
        :return:
        """
        self.lang = lang
        self.session_id = session_id
        self.nickname = nickname
        self.history = history
        self.mainpage = mainpage
        self.slug = slug

    def get_dict_for_start(self):
        """
        Prepares the discussion dict with all bubbles for the first step in discussion, where the user chooses a position.

        :return: dict()
        """
        logger('DictionaryHelper', 'get_dict_for_start', 'at_start')
        _tn                    = Translator(self.lang)
        add_premise_text    = _tn.get(_tn.whatIsYourIdea)
        intro               = _tn.get(_tn.initialPositionInterest)
        save_statement_url  = 'ajax_set_new_start_premise'

        start_bubble = HistoryHelper.create_speechbubble_dict(is_system=True, uid='start', message=intro, omit_url=True, lang=self.lang)
        bubbles_array = [start_bubble]

        return {'bubbles': bubbles_array, 'add_premise_text': add_premise_text, 'save_statement_url': save_statement_url, 'mode': ''}

    def get_dict_for_attitude(self, uid):
        """
        Prepares the discussion dict with all bubbles for the second step in discussion, where the user chooses her attitude.

        :param uid: Argument.uid
        :return: dict()
        """
        logger('DictionaryHelper', 'get_dict_for_attitude', 'at_attitude')
        _tn                    = Translator(self.lang)
        add_premise_text    = ''
        save_statement_url  = 'ajax_set_new_start_statement'
        statement_text      = get_text_for_statement_uid(uid, True)
        if not statement_text:
            return None
        if self.lang != 'de':
            l = len('<' + TextGenerator.tag_type + ' data-argumentation-type="position">')
            statement_text = statement_text[0:l + 1].lower() + statement_text[l + 1:]

        text = _tn.get(_tn.whatDoYouThinkAbout)
        text += ' ' + statement_text + '?'
        # select_bubble = HistoryHelper.create_speechbubble_dict(is_user=True, '', '', _tn.get(_tn.youAreInterestedIn) + ': <strong>' + statement_text + '</strong>', lang=self.lang)
        bubble = HistoryHelper.create_speechbubble_dict(is_system=True, message=text, omit_url=True, lang=self.lang)

        # if save_crumb:
        #     bubbles_array.append(select_bubble)
        #     self.__save_speechbubble(select_bubble, db_user, self.session_id, transaction, statement_uid=uid)
        bubbles_array = [bubble]

        return {'bubbles': bubbles_array, 'add_premise_text': add_premise_text, 'save_statement_url': save_statement_url, 'mode': ''}

    def get_dict_for_justify_statement(self, uid, application_url, slug, is_supportive, count_of_items, nickname):
        """
        Prepares the discussion dict with all bubbles for the third step in discussion, where the user justifies his position.

        :param uid: Argument.uid
        :param application_url: URL
        :param slug: Issue.info as Slug
        :param is_supportive: Boolean
        :param count_of_items: Integer
        :param nickname: User.nickname
        :return: dict()
        """
        logger('DictionaryHelper', 'get_dict_for_justify_statement', 'at_justify')
        _tn = Translator(self.lang)

        bubbles_array       = HistoryHelper.create_bubbles_from_history(self.history, self.nickname, self. lang, self.mainpage, self.slug)
        save_statement_url  = 'ajax_set_new_start_statement'
        text                = get_text_for_statement_uid(uid)
        if not text:
            return None

        tag_start = '<' + TextGenerator.tag_type + ' data-argumentation-type="position">'
        tag_end = '</' + TextGenerator.tag_type + '>'
        question = _tn.get(_tn.whatIsYourMostImportantReasonWhy) + ' '
        question += tag_start
        question += text[0:1].lower() if self.lang != 'de' else text[0:1].upper()
        question += text[1:]

        if self.lang == 'de':
            question += ', ' + (_tn.get(_tn.isTrue if is_supportive else _tn.isNotAGoodIdea)) + '?'
        else:
            question += ' ' + _tn.get(_tn.holds if is_supportive else _tn.isNotAGoodIdea) + '?'
        question += tag_end
        because = _tn.get(_tn.because)[0:1].upper() + _tn.get(_tn.because)[1:].lower() + '...'

        if self.lang == 'de':
            intro = _tn.get(_tn.itIsTrueThat if is_supportive else _tn.itIsFalseThat)
            add_premise_text = intro[0:1].upper() + intro[1:] + ' ' + text
        else:
            add_premise_text = text + ' ' + _tn.get(_tn.holds if is_supportive else _tn.isNotAGoodIdea)
        add_premise_text += ', '  + _tn.get(_tn.because).lower() + '...'

        if self.lang == 'de':
            intro = _tn.get(_tn.youAgreeWith if is_supportive else _tn.youDisagreeWith) + ' '
        else:
            intro = '' if is_supportive else _tn.get(_tn.youDisagreeWith) + ': '

        splitted_history = self.history.split('-')
        if len(splitted_history) > 0:
            if '/undercut' in splitted_history[-1] or '/undermine' in splitted_history[-1] or '/rebut' in splitted_history[-1]:
                intro = _tn.get(_tn.youHaveMuchStrongerArgumentForAccepting) if is_supportive else _tn.get(_tn.youHaveMuchStrongerArgumentForRejecting)
                intro += ': '

        url = UrlManager(application_url, slug).get_slug_url(False)
        question_bubble = HistoryHelper.create_speechbubble_dict(is_system=True, message=question + ' <br>' + because, omit_url=True, lang=self.lang)
        if not text.endswith(('.', '?', '!')):
            text += '.'
        select_bubble = HistoryHelper.create_speechbubble_dict(is_user=True, url=url, message=intro + text,
                                                               omit_url=False, statement_uid=uid, is_supportive=is_supportive,
                                                               nickname=nickname, lang=self.lang)

        bubbles_array.append(select_bubble)
        bubbles_array.append(HistoryHelper.create_speechbubble_dict(is_status=True, uid='now', message=_tn.get(_tn.now),
                                                                    omit_url=True, lang=self.lang))
        bubbles_array.append(question_bubble)

        if not self.nickname and count_of_items == 1:
            bubbles_array.append(HistoryHelper.create_speechbubble_dict(is_info=True, uid='now',
                                                                        message=_tn.get(_tn.voteCountTextFirst) + '. ' + _tn.get(_tn.onlyOneItemWithLink),
                                                                        omit_url=True, lang=self.lang))

        return {'bubbles': bubbles_array, 'add_premise_text': add_premise_text, 'save_statement_url': save_statement_url, 'mode': '', 'is_supportive': is_supportive}

    def get_dict_for_justify_argument(self, uid, is_supportive, attack):
        """
        Prepares the discussion dict with all bubbles for a step in discussion, where the user justifies his attack she has done.

        :param uid: Argument.uid
        :param is_supportive: Boolean
        :param attack: String (undermine, support, undercut, rebut, ...)
        :return: dict()
        """
        logger('DictionaryHelper', 'prepare_discussion_dict', 'get_dict_for_justify_argument')
        _tn                   = Translator(self.lang)
        _tg                = TextGenerator(self.lang)
        bubbles_array      = HistoryHelper.create_bubbles_from_history(self.history, self.nickname, self. lang, self.mainpage, self.slug)
        add_premise_text   = ''
        save_statement_url = 'ajax_set_new_premises_for_argument'

        db_argument        = DBDiscussionSession.query(Argument).filter_by(uid=uid).first()
        if not db_argument:
            return {'bubbles': bubbles_array, 'add_premise_text': add_premise_text, 'save_statement_url': save_statement_url, 'mode': ''}

        confr          = get_text_for_argument_uid(uid)
        premise, tmp   = get_text_for_premisesgroup_uid(db_argument.premisesgroup_uid)
        conclusion     = get_text_for_conclusion(db_argument)

        user_msg, sys_msg = _tg.get_header_for_users_confrontation_response(premise, attack, conclusion, False, is_supportive, self.nickname)

        if attack == 'undermine':
            add_premise_text = _tg.get_text_for_add_premise_container(confr, premise, attack, conclusion,
                                                                      db_argument.is_supportive)
            add_premise_text = add_premise_text[0:1].upper() + add_premise_text[1:]

        elif attack == 'support':
            is_supportive = not is_supportive
            # when the user rebuts a system confrontation, he attacks his own negated premise, therefore he supports
            # is own premise. so his premise is the conclusion and we need new premises ;-)
            add_premise_text += _tg.get_text_for_add_premise_container(confr, premise, attack, conclusion, is_supportive)
        elif attack == 'undercut':
            add_premise_text += _tg.get_text_for_add_premise_container(premise, premise, attack, conclusion,
                                                                       db_argument.is_supportive)
        else:
            add_premise_text += _tg.get_text_for_add_premise_container(confr, premise, attack, conclusion,
                                                                       db_argument.is_supportive)

        start = '<' + TextGenerator.tag_type + ' data-argumentation-type="position">'
        end = '</' + TextGenerator.tag_type + '>'
        user_msg = start + user_msg[:-1] + end

        sys_msg  = _tn.get(_tn.whatIsYourMostImportantReasonFor) + ': ' + user_msg + '?<br>' + _tn.get(_tn.because) + '...'
        # bubble_user = HistoryHelper.create_speechbubble_dict(is_user=True, message=user_msg[0:1].upper() + user_msg[1:], omit_url=True, lang=self.lang)

        bubbles_array.append(HistoryHelper.create_speechbubble_dict(is_status=True, uid='now', message=_tn.get(_tn.now), omit_url=True, lang=self.lang))
        bubbles_array.append(HistoryHelper.create_speechbubble_dict(is_system=True, message=sys_msg, omit_url=True, lang=self.lang))

        # if save_crumb:
        #     db_user = DBDiscussionSession.query(User).filter_by(nickname=nickname).first()
        #     self.__save_speechbubble(bubble_user, db_user, self.session_id, transaction, argument_uid=uid)
        #     self.__save_speechbubble(bubble_question, db_user, self.session_id, transaction)

        # if not self.nickname and count_of_items == 1:
        #     bubbles_array.append(HistoryHelper.create_speechbubble_dict(is_status=True, 'now', '', _tn.get(_tn.onlyOneItemWithLink), True))

        return {'bubbles': bubbles_array, 'add_premise_text': add_premise_text, 'save_statement_url': save_statement_url, 'mode': '', 'attack_type': attack, 'arg_uid': uid}

    def get_dict_for_dont_know_reaction(self, uid):
        """
        Prepares the discussion dict with all bubbles for the third step, where an supportive argument will be presented.

        :param uid: Argument.uid
        :return: dict()
        """
        logger('DictionaryHelper', 'get_dict_for_dont_know_reaction', 'at_dont_know')
        _tn = Translator(self.lang)
        bubbles_array = HistoryHelper.create_bubbles_from_history(self.history, self.nickname, self. lang, self.mainpage, self.slug)
        add_premise_text = ''
        save_statement_url = 'ajax_set_new_start_statement'

        if uid != 0:
            text            = get_text_for_argument_uid(uid, rearrange_intro=True, attack_type='dont_know')
            sys_text        = _tn.get(_tn.otherParticipantsThinkThat) + ' ' + text[0:1].lower() + text[1:] + '. '

            bubble_sys = HistoryHelper.create_speechbubble_dict(is_system=True, message=sys_text + '<br><br>' + _tn.get(_tn.whatDoYouThinkAboutThat) + '?')
            bubbles_array.append(bubble_sys)

        return {'bubbles': bubbles_array, 'add_premise_text': add_premise_text, 'save_statement_url': save_statement_url, 'mode': ''}

    def get_dict_for_argumentation(self, uid, is_supportive, additional_uid, attack, history):
        """
        Prepares the discussion dict with all bubbles for the argumentation window.

        :param uid: Argument.uid
        :param is_supportive: Boolean
        :param additional_uid: Argument.uid
        :param attack: String (undermine, support, undercut, rebut, ...)
        :param history: History
        :return: dict()
        """
        logger('DictionaryHelper', 'get_dict_for_argumentation', 'at_argumentation')
        _tn                    = Translator(self.lang)
        bubbles_array       = HistoryHelper.create_bubbles_from_history(self.history, self.nickname, self. lang, self.mainpage, self.slug)
        add_premise_text    = ''
        save_statement_url  = 'ajax_set_new_start_statement'
        mid_text            = ''
        bubble_mid          = ''
        splitted_history    = HistoryHelper.get_splitted_history(self.history)
        user_changed_opinion = splitted_history[-1].endswith(str(uid))

        _tg                     = TextGenerator(self.lang)
        db_argument             = DBDiscussionSession.query(Argument).filter_by(uid=uid).first()

        if attack.startswith('end'):
            #  user_text        = _tn.get(_tn.soYourOpinionIsThat) + ': '
            text             = get_text_for_argument_uid(uid, user_changed_opinion=user_changed_opinion)
            user_text        = text[0:1].upper() + text[1:] + '.'
            sys_text         = (_tn.get(_tn.otherParticipantsDontHaveCounterForThat) + '.') if attack == 'end' else _tn.get(_tn.otherParticipantsDontHaveNewCounterForThat)
            mid_text         = _tn.get(_tn.discussionEnd) + ' ' + _tn.get(_tn.discussionEndLinkText)
        else:
            premise, tmp     = get_text_for_premisesgroup_uid(db_argument.premisesgroup_uid)
            conclusion       = get_text_for_conclusion(db_argument)
            db_confrontation = DBDiscussionSession.query(Argument).filter_by(uid=additional_uid).first()
            confr, tmp       = get_text_for_premisesgroup_uid(db_confrontation.premisesgroup_uid)
            sys_conclusion   = get_text_for_conclusion(db_confrontation)
            if attack == 'undermine':
                if db_confrontation.conclusion_uid != 0:
                    premise = get_text_for_statement_uid(db_confrontation.conclusion_uid)
                else:
                    premise = get_text_for_argument_uid(db_confrontation.argument_uid, True, colored_position=True, attack_type=attack)

            # did the user changed his opinion?
            history = HistoryHelper.get_splitted_history(history)
            user_changed_opinion = len(history) > 1 and '/undercut/' in history[-2]

            # argumentation is a reply for an argument, if the arguments conclusion of the user is no position
            db_statement        = DBDiscussionSession.query(Statement).filter_by(uid=db_argument.conclusion_uid).first()
            reply_for_argument  = not (db_statement and db_statement.is_startpoint)
            current_argument    = get_text_for_argument_uid(uid, with_html_tag=True, colored_position=True,
                                                            user_changed_opinion=user_changed_opinion, attack_type=attack)

            user_is_attacking   = not db_argument.is_supportive

            current_argument = current_argument[0:1].upper() + current_argument[1:]
            if self.lang != 'de':
                premise = premise[0:1].lower() + premise[1:]

            # check for support and build text
            user_text = (_tn.get(_tn.otherParticipantsConvincedYouThat) + ': ') if user_changed_opinion else ''
            user_text += current_argument if current_argument != '' else premise

            sys_text = _tg.get_text_for_confrontation(premise, conclusion, sys_conclusion, is_supportive, attack, confr,
                                                      reply_for_argument, user_is_attacking, db_argument, db_confrontation)

        bubble_user = HistoryHelper.create_speechbubble_dict(is_user=True, message=user_text, omit_url=True, argument_uid=uid,
                                                             is_supportive=is_supportive, lang=self.lang, nickname=self.nickname)
        if attack.startswith('end'):
            bubble_sys  = HistoryHelper.create_speechbubble_dict(is_system=True, message=sys_text, omit_url=True, lang=self.lang)
            bubble_mid  = HistoryHelper.create_speechbubble_dict(is_info=True, message=mid_text, omit_url=True, lang=self.lang)
        else:
            uid = 'question-bubble-' + str(additional_uid) if int(additional_uid) > 0 else ''
            bubble_sys  = HistoryHelper.create_speechbubble_dict(is_system=True, uid=uid, message=sys_text, omit_url=True, lang=self.lang)

        # dirty fixes
        if len(bubbles_array) > 0 and bubbles_array[-1]['message'] == bubble_user['message']:
            bubbles_array.remove(bubbles_array[-1])

        bubbles_array.append(HistoryHelper.create_speechbubble_dict(is_status=True, uid='now', message=_tn.get(_tn.now), lang=self.lang))
        bubbles_array.append(bubble_user)
        bubbles_array.append(bubble_sys)

        if attack.startswith('end'):
            bubbles_array.append(bubble_mid)

        return {'bubbles': bubbles_array, 'add_premise_text': add_premise_text, 'save_statement_url': save_statement_url, 'mode': ''}

    def get_dict_for_jump(self, uid):
        """
        Prepares the discussion dict with all bubbles for the jump step

        :param uid: Argument.uid
        :return: dict()
        """
        logger('DictionaryHelper', 'get_dict_for_jump', 'at_attitude')
        _tn = Translator(self.lang)
<<<<<<< HEAD
        argument_text  = get_text_for_argument_uid(uid, colored_position=True, with_html_tag=True, attack_type='jump')
=======
        argument_text = get_text_for_argument_uid(uid, colored_position=True, with_html_tag=True, attack_type='jump')
>>>>>>> 2e5f4eb8

        text = _tn.get(_tn.whatDoYouThinkAbout)
        text += ': ' + argument_text + '?'
        bubble = HistoryHelper.create_speechbubble_dict(is_system=True, message=text, omit_url=True, lang=self.lang)

        bubbles_array = [bubble]

        return {'bubbles': bubbles_array, 'add_premise_text': '', 'save_statement_url': '', 'mode': ''}

    def get_dict_for_jump_decision(self, uid):
        """
        Prepares the discussion dict with all bubbles for the jump decision step

        :param uid: Argument.uid
        :return: dict()
        """
        logger('DictionaryHelper', 'get_dict_for_jump_decision', 'at_attitude')
        _tn = Translator(self.lang)

        db_argument = DBDiscussionSession.query(Argument).filter_by(uid=uid).first()
        tag_premise = '<' + TextGenerator.tag_type + ' data-argumentation-type="argument">'
        tag_conclusion = '<' + TextGenerator.tag_type + ' data-argumentation-type="attack">'
        tag_end = '</' + TextGenerator.tag_type + '>'
        premise, trash = get_text_for_premisesgroup_uid(db_argument.premisesgroup_uid)
        premise = tag_premise + premise + tag_end
        conclusion = tag_conclusion + get_text_for_conclusion(db_argument) + tag_end
        aand = ' ' + _tn.get(_tn.aand) + ' '

        text = _tn.get(_tn.whatDoYouThinkAbout)
        text += ' ' + premise + aand + conclusion + '?'
        bubble = HistoryHelper.create_speechbubble_dict(is_system=True, message=text, omit_url=True, lang=self.lang)

        bubbles_array = [bubble]

        return {'bubbles': bubbles_array, 'add_premise_text': '', 'save_statement_url': '', 'mode': ''}

    def get_dict_for_choosing(self, uid, is_uid_argument, is_supportive):
        """
        Prepares the discussion dict with all bubbles for the choosing an premise, when the user inserted more than one new premise.

        :param uid: Argument.uid
        :param is_uid_argument: Boolean
        :param is_supportive: Boolean
        :return:
        """
        _tn = Translator(self.lang)
        bubbles_array = HistoryHelper.create_bubbles_from_history(self.history, self.nickname, self. lang, self.mainpage, self.slug)
        add_premise_text = ''
        save_statement_url = 'ajax_set_new_start_statement'

        logger('DictionaryHelper', 'prepare_discussion_dict', 'at_choosing')
        text = _tn.get(_tn.soYouEnteredMultipleReasons) + '. '
        text += _tn.get(_tn.whyAreYouAgreeingWith) if is_supportive else _tn.get(_tn.whyAreYouDisagreeingWith)
        text += ':<br>'
        text += get_text_for_argument_uid(uid) if is_uid_argument else get_text_for_statement_uid(uid)
        text += '?<br>' + _tn.get(_tn.because) + '...'

        bubbles_array.append(HistoryHelper.create_speechbubble_dict(is_status=True, uid='now', message='Now', omit_url=True, lang=self.lang))
        bubbles_array.append(HistoryHelper.create_speechbubble_dict(is_user=True, uid='question-bubble', message=text, omit_url=True, lang=self.lang))

        return {'bubbles': bubbles_array, 'add_premise_text': add_premise_text, 'save_statement_url': save_statement_url, 'mode': ''}<|MERGE_RESOLUTION|>--- conflicted
+++ resolved
@@ -339,11 +339,7 @@
         """
         logger('DictionaryHelper', 'get_dict_for_jump', 'at_attitude')
         _tn = Translator(self.lang)
-<<<<<<< HEAD
-        argument_text  = get_text_for_argument_uid(uid, colored_position=True, with_html_tag=True, attack_type='jump')
-=======
         argument_text = get_text_for_argument_uid(uid, colored_position=True, with_html_tag=True, attack_type='jump')
->>>>>>> 2e5f4eb8
 
         text = _tn.get(_tn.whatDoYouThinkAbout)
         text += ': ' + argument_text + '?'
