--- conflicted
+++ resolved
@@ -388,7 +388,6 @@
         :return: None
         """
         _tn_dis = Translator(self.discussion_lang)
-<<<<<<< HEAD
         return_dict['title'] = {'barometer': _tn_dis.get(_.opinionBarometer),
                                 'guided_view': _tn_dis.get(_.displayControlDialogGuidedTitle),
                                 'island_view': _tn_dis.get(_.displayControlDialogIslandTitle),
@@ -405,27 +404,8 @@
                                 'rem_statement_row_title': _tn_dis.get(_.remStatementRow),
                                 'recipient': _tn_dis.get(_.recipient),
                                 'topic': _tn_dis.get(_.topicString),
-                                'message': _tn_dis.get(_.message)
-=======
-        return_dict['title'] = {'barometer': _tn_dis.get(_tn_dis.opinionBarometer),
-                                'guided_view': _tn_dis.get(_tn_dis.displayControlDialogGuidedTitle),
-                                'island_view': _tn_dis.get(_tn_dis.displayControlDialogIslandTitle),
-                                'graph_view': _tn_dis.get(_tn_dis.displayControlDialogGraphTitle),
-                                'edit_statement': _tn_dis.get(_tn_dis.editTitle),
-                                'view_changelog': _tn_dis.get(_tn_dis.viewChangelog),
-                                'report_statement': _tn_dis.get(_tn_dis.reportStatement),
-                                'report_argument': _tn_dis.get(_tn_dis.reportArgument),
-                                'delete_statement': _tn_dis.get(_tn_dis.deleteStatement),
-                                'finish_title': _tn_dis.get(_tn_dis.finishTitle),
-                                'question_title': _tn_dis.get(_tn_dis.questionTitle),
-                                'more_title': _tn_dis.get(_tn_dis.more),
-                                'add_statement_row_title': _tn_dis.get(_tn_dis.addStatementRow),
-                                'rem_statement_row_title': _tn_dis.get(_tn_dis.remStatementRow),
-                                'recipient': _tn_dis.get(_tn_dis.recipient),
-                                'topic': _tn_dis.get(_tn_dis.topicString),
-                                'message': _tn_dis.get(_tn_dis.message),
-                                'reference': _tn_dis.get(_tn_dis.reference)
->>>>>>> 57bbf7b5
+                                'message': _tn_dis.get(_.message),
+                                'reference': _tn_dis.get(_.reference),
                                 }
 
     def add_tag_text(self, return_dict):
