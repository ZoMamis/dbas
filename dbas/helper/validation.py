--- conflicted
+++ resolved
@@ -529,7 +529,6 @@
     return False
 
 
-<<<<<<< HEAD
 def valid_statement_or_argument(request):
     is_argument = request.json_body.get('is_argument')
     t = Argument if is_argument else Statement
@@ -544,7 +543,8 @@
         request.validated['arg_or_stmt'] = db_arg_or_stmt
     else:
         __add_error(request, 'valid_statement_or_argument', t.__name__ + ' is invalid')
-=======
+
+
 def check_authentication(request):
     """
     Checks whether the user is authenticated and if not logs user out.
@@ -561,7 +561,6 @@
             location=location,
             headers=headers
         )
->>>>>>> c18f080c
 
 
 def has_keywords(*keywords: Tuple[str, type]):
