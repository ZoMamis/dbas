# coding=utf-8
from cornice import Errors
from cornice.util import json_error

import dbas.handler.issue as issue_handler
from dbas.database import DBDiscussionSession
from dbas.database.discussion_model import User, Issue, Statement, Language
from dbas.database.initializedb import nick_of_anonymous_user
from dbas.handler.language import get_language_from_cookie
from dbas.lib import get_user_by_private_or_public_nickname
from dbas.logger import logger
from dbas.strings.keywords import Keywords as _
from dbas.strings.translator import Translator


# #############################################################################
# Helper-functions

def __add_error(request, log_key, verbose_short, verbose_long=None):
    """
    Log and add errors to request. Supports different verbose-messages.

    :param request:
    :param log_key: category in log-description, e.g. the caller function
    :param verbose_short: short description of error
    :param verbose_long: long, verbose description of error
    :return:
    """
    logger('validation', log_key, verbose_short, error=True)
    request.errors.add('body', verbose_short, verbose_long)
    request.errors.status = 400


def __set_min_length_error(request, min_length):
    """
    Add an error to the request due to too short statements text.

    :param request:
    :param min_length: minimum length of the statement
    :return:
    """
    _tn = Translator(get_language_from_cookie(request))
    a = _tn.get(_.notInsertedErrorBecauseEmpty)
    b = _tn.get(_.minLength)
    c = _tn.get(_.eachStatement)
    error_msg = '{} ({}: {} {})'.format(a, b, min_length, c)
    __add_error(request, '__set_min_length_error', 'Text too short', error_msg)


# #############################################################################
# Validators for discussion-content

def valid_user(request):
    """
    Given a nickname of a user, return the object from the database.

    :param request:
    :return:
    """
    db_user = DBDiscussionSession.query(User).filter_by(nickname=request.authenticated_userid).one_or_none()

    if db_user:
        request.validated['user'] = db_user
        return True
    else:
        _tn = Translator(get_language_from_cookie(request))
        __add_error(request, 'valid_user', 'Invalid user', _tn.get(_.checkNickname))
        return False


def valid_language(request):
    """
    Given a nickname of a user, return the object from the database.

    :param request:
    :return:
    """
    lang = request.json_body.get('lang')
    _tn = Translator(get_language_from_cookie(request))
    if not lang:
        __add_error(request, 'valid_language', 'Invalid language', _tn.get(_.checkLanguage))
        return

    db_lang = DBDiscussionSession.query(Language).filter_by(ui_locales=lang).first()
    if db_lang:
        request.validated['lang'] = db_lang
        return True
    else:
        __add_error(request, 'valid_language', 'Invalid language', _tn.get(_.checkLanguage))
        return False


def valid_issue(request):
    """
    Query issue from database and put it into the request.

    :param request:
    :return:
    """
    db_issue = DBDiscussionSession.query(Issue).get(issue_handler.get_issue_id(request))

    if db_issue:
        request.validated['issue'] = db_issue
        return True
    else:
        __add_error(request, 'valid_issue', 'Invalid issue')


def valid_new_issue(request):
    """
    Verifies given data for a new issue

    :param request:
    :return:
    """
    title = request.json_body.get('title')
    info = request.json_body.get('info')
    long_info = request.json_body.get('long_info')

    if not title or not info or not long_info:
        __add_error(request, 'valid_new_issue', 'Some key is missing', 'Some key for a new issue is missing')
        return False

    if not isinstance(title, str) or not isinstance(info, str) or not isinstance(long_info, str):
        __add_error(request, 'valid_new_issue', 'Some key is not a string', 'Some key for a new issue is not a string')
        return False

    db_dup1 = DBDiscussionSession.query(Issue).filter_by(title=title).all()
    db_dup2 = DBDiscussionSession.query(Issue).filter_by(info=info).all()
    db_dup3 = DBDiscussionSession.query(Issue).filter_by(long_info=long_info).all()
    if db_dup1 or db_dup2 or db_dup3:
        _tn = Translator(get_language_from_cookie(request))
        __add_error(request, 'valid_new_issue', 'Issue data is duplicate', _tn.get(_.duplicate))
        return False

    request.validated['title'] = title
    request.validated['info'] = info
    request.validated['long_info'] = long_info
    return True


def valid_issue_not_readonly(request):
    """
    Get issue from database and verify that it is not read-only.

    :param request:
    :return:
    """
    if valid_issue(request) and not request.validated.get('issue').is_read_only:
        return True
    _tn = Translator(get_language_from_cookie(request))
    __add_error(request, 'valid_issue_not_readonly', 'Issue is read only', _tn.get(_.discussionIsReadOnly))
    return False


def valid_conclusion(request):
    """
    Given a conclusion id, query the object from the database and return it in the request.

    :param request:
    :return:
    """
    conclusion_id = request.json_body.get('conclusion_id')
    issue_id = request.validated['issue'].uid if 'issue' in request.validated else issue_handler.get_issue_id(request)

    if conclusion_id:
        db_conclusion = DBDiscussionSession.query(Statement).filter_by(uid=conclusion_id, issue_uid=issue_id).first()
        request.validated['conclusion'] = db_conclusion
    else:
        _tn = Translator(get_language_from_cookie(request))
        __add_error(request, 'valid_conclusion', 'Conclusion id is missing', _tn.get(_.wrongConclusion))


def valid_statement_text(request):
    """
    Validate the correct length of a statement's input.

    :param request:
    :return:
    """
    min_length = request.registry.settings.get('settings:discussion:statement_min_length', 10)
    text = request.json_body.get('statement', '')

    if len(text) < min_length:
        __set_min_length_error(request, min_length)
    else:
        request.validated['statement'] = text


# #############################################################################
# Validators for notifications

def __validate_notification_msg(request, key):
    """
    Lookup key in request.json_body and validate it against the necessary length for a message.

    :param request:
    :param key:
    :return:
    """
    notification_text = request.json_body.get(key, '')
    min_length = request.registry.settings.get('settings:discussion:notification_min_length', 5)

    if isinstance(notification_text, str) and len(notification_text) >= min_length:
        request.validated[key] = notification_text
    else:
        _tn = Translator(get_language_from_cookie(request))
        error_msg = '{} ({}: {})'.format(_tn.get(_.empty_notification_input), _tn.get(_.minLength), min_length)
        __add_error(request, 'valid_notification_content', 'Notification {} too short or invalid'.format(key),
                    error_msg)


def valid_notification_title(request):
    """
    Validate length of notification-title.

    :param request:
    :return:
    """
    __validate_notification_msg(request, 'title')


def valid_notification_text(request):
    """
    Validate length of notification-text.

    :param request:
    :return:
    """
    __validate_notification_msg(request, 'text')


def valid_notification_recipient(request):
    """
    Recipients must exist, author and recipient must be different users.

    :param request:
    :return:
    """
    _tn = Translator(get_language_from_cookie(request))
    if not valid_user(request):
        __add_error(request, 'valid_notification_recipient', 'Not logged in', _tn.get(_.notLoggedIn))
        return False

    db_author = request.validated["user"]
    recipient_nickname = str(request.json_body.get('recipient')).replace('%20', ' ')
    db_recipient = get_user_by_private_or_public_nickname(recipient_nickname)

    if not db_recipient or recipient_nickname == 'admin' or recipient_nickname == nick_of_anonymous_user:
        __add_error(request, 'valid_notification_recipient', 'Recipient not found', _tn.get(_.notLoggedIn))
        return False
    elif db_author and db_author.uid == db_recipient.uid:
        __add_error(request, 'valid_notification_recipient', 'Author and Recipient are the same user',
                    _tn.get(_.senderReceiverSame))
        return False
    else:
        request.validated["recipient"] = db_recipient
        return True


# #############################################################################
# General validation


def valid_premisegroups(request):
    """
    Validates the correct build of premisegroups

    :param request:
    :return:
    """
    premisegroups = request.json_body.get('premisegroups')
    if not premisegroups or not isinstance(premisegroups, list) or not all([isinstance(l, list) for l in premisegroups]):
        _tn = Translator(get_language_from_cookie(request))
        __add_error(request, 'valid_premisegroups', 'Invalid conclusion id', _tn.get(_.requestFailed))
        return

    min_length = request.registry.settings.get('settings:discussion:statement_min_length', 10)
    for premisegroup in premisegroups:
        for premise in premisegroup:
            if len(premise) < min_length:
                __set_min_length_error(request, min_length)
    request.validated['premisegroups'] = premisegroups


def has_keywords(*keywords):
    """
    Verify that specified keywords exist in the request.json_body.

    :param keywords: keys in request.json_body
    :return:
    """

    def valid_keywords(request):
        for keyword in keywords:
            value = request.json_body.get(keyword)
            if value is not None:
                request.validated[keyword] = value
            else:
<<<<<<< HEAD
                __add_error(request, 'valid_keywords', 'body misses {}'.format(keyword), 'Keyword {} is missing'.format(keyword))
=======
                __add_error(request, 'has_keywords', 'Parameters missing', '{} is missing'.format(keyword))
>>>>>>> b2829cfb

    return valid_keywords


class validate(object):
    """
    Applies all validators to this function.
    If one of the validators adds an error, the function will not be called.
    In this situation a response is given with a json body, containing all errors from all validators.

    Decorate a function like this

    .. code-block:: python
    @validate(validators=(check_for_user, check_for_issue, )
    def my_view(request)
    """

    def __init__(self, *validators):
        self.validators = validators

    def __call__(self, func):
        def inner(request):
            if not hasattr(request, 'validated'):
                setattr(request, 'validated', {})
            if not hasattr(request, 'errors'):
                setattr(request, 'errors', Errors())
            if not hasattr(request, 'info'):
                setattr(request, 'info', {})

            for validator in self.validators:
                validator(request=request)

            if len(request.errors) > 0:
                return json_error(request)

            return func(request)

        return inner<|MERGE_RESOLUTION|>--- conflicted
+++ resolved
@@ -297,11 +297,7 @@
             if value is not None:
                 request.validated[keyword] = value
             else:
-<<<<<<< HEAD
-                __add_error(request, 'valid_keywords', 'body misses {}'.format(keyword), 'Keyword {} is missing'.format(keyword))
-=======
                 __add_error(request, 'has_keywords', 'Parameters missing', '{} is missing'.format(keyword))
->>>>>>> b2829cfb
 
     return valid_keywords
 
