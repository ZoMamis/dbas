# coding=utf-8
from cornice import Errors
from cornice.util import json_error

import dbas.handler.issue as issue_handler
from dbas.database import DBDiscussionSession
from dbas.database.discussion_model import User, Issue, Statement
from dbas.database.initializedb import nick_of_anonymous_user
from dbas.handler.language import get_language_from_cookie
from dbas.lib import get_user_by_private_or_public_nickname
from dbas.logger import logger
from dbas.strings.keywords import Keywords as _
from dbas.strings.translator import Translator


# #############################################################################
# Helper-functions

def __add_error(request, log_key, verbose_short, verbose_long=None):
    """
    Log and add errors to request. Supports different verbose-messages.

    :param request:
    :param log_key: category in log-description, e.g. the caller function
    :param verbose_short: short description of error
    :param verbose_long: long, verbose description of error
    :return:
    """
    logger('validation', log_key, verbose_short, error=True)
    request.errors.add('body', verbose_short, verbose_long)
    request.errors.status = 400


# #############################################################################
# Validators for discussion-content

def valid_user(request):
    """
    Given a nickname of a user, return the object from the database.

    :param request:
    :return:
    """
    db_user = DBDiscussionSession.query(User).filter_by(nickname=request.authenticated_userid).one_or_none()

    if db_user:
        request.validated['user'] = db_user
        return True
    else:
        _tn = Translator(get_language_from_cookie(request))
        __add_error(request, 'valid_user', 'Invalid user', _tn.get(_.checkNickname))
        return False


def valid_issue(request):
    """
    Query issue from database and put it into the request.

    :param request:
    :return:
    """
    db_issue = DBDiscussionSession.query(Issue).get(issue_handler.get_issue_id(request))

    if db_issue:
        request.validated['issue'] = db_issue
        return True
    else:
        __add_error(request, 'valid_issue', 'Invalid issue')


def valid_issue_not_readonly(request):
    """
    Get issue from database and verify that it is not read-only.

    :param request:
    :return:
    """
    if valid_issue(request) and not request.validated.get('issue').is_read_only:
        return True
    _tn = Translator(get_language_from_cookie(request))
    __add_error(request, 'valid_issue_not_readonly', 'Issue is read only', _tn.get(_.discussionIsReadOnly))
    return False


def valid_conclusion(request):
    """
    Given a conclusion id, query the object from the database and return it in the request.

    :param request:
    :return:
    """
    conclusion_id = request.json_body.get('conclusion_id')
    issue_id = request.validated['issue'].uid if 'issue' in request.validated else issue_handler.get_issue_id(request)

    if conclusion_id:
        db_conclusion = DBDiscussionSession.query(Statement).filter_by(uid=conclusion_id, issue_uid=issue_id).first()
        request.validated['conclusion'] = db_conclusion
    else:
        _tn = Translator(get_language_from_cookie(request))
        __add_error(request, 'valid_conclusion', 'Conclusion id is missing', _tn.get(_.wrongConclusion))


def valid_statement_text(request):
    """
    Validate the correct length of a statement's input.

    :param request:
    :return:
    """
    min_length = request.registry.settings.get('settings:discussion:statement_min_length', 10)
    text = request.json_body.get('statement', '')

    if len(text) < min_length:
<<<<<<< HEAD
        _tn = Translator(get_language_from_cookie(request))
        a = _tn.get(_.notInsertedErrorBecauseEmpty)
        b = _tn.get(_.minLength)
        c = _tn.get(_.eachStatement)
        error_msg = '{} ({}: {} {})'.format(a, b, min_length, c)
        __add_error(request, 'valid_statement_text', 'Text too short', error_msg)
=======
        __set_min_length_error(request, min_length)

>>>>>>> cc751c37
    else:
        request.validated['statement'] = text


<<<<<<< HEAD
# #############################################################################
# Validators for notifications

def __validate_notification_msg(request, key):
    """
    Lookup key in request.json_body and validate it against the necessary length for a message.

    :param request:
    :param key:
    :return:
    """
    notification_text = request.json_body.get(key, '')
    min_length = request.registry.settings.get('settings:discussion:notification_min_length', 5)

    if isinstance(notification_text, str) and len(notification_text) >= min_length:
        request.validated[key] = notification_text
    else:
        _tn = Translator(get_language_from_cookie(request))
        error_msg = '{} ({}: {})'.format(_tn.get(_.empty_notification_input), _tn.get(_.minLength), min_length)
        __add_error(request, 'valid_notification_content', 'Notification {} too short or invalid'.format(key),
                    error_msg)


def valid_notification_title(request):
    """
    Validate length of notification-title.

    :param request:
    :return:
    """
    __validate_notification_msg(request, 'title')


def valid_notification_text(request):
    """
    Validate length of notification-text.

    :param request:
    :return:
    """
    __validate_notification_msg(request, 'text')


def valid_notification_recipient(request):
    """
    Recipients must exist, author and recipient must be different users.
=======
def __set_min_length_error(request, min_length):
    logger('validation', '__set_min_length_error', 'premise is shorter than {}'.format(min_length), error=True)
    _tn = Translator(get_language_from_cookie(request))
    a = _tn.get(_.notInsertedErrorBecauseEmpty)
    b = _tn.get(_.minLength)
    c = _tn.get(_.eachStatement)
    error = '{} ({}: {} {})'.format(a, b, min_length, c)
    request.errors.add('body', 'Text too short', error)
    request.errors.status = 400


def valid_premisegroups(request):
    """
    Validates the correct build of premisegroups
>>>>>>> cc751c37

    :param request:
    :return:
    """
<<<<<<< HEAD
    _tn = Translator(get_language_from_cookie(request))
    if not valid_user(request):
        __add_error(request, 'valid_notification_recipient', 'Not logged in', _tn.get(_.notLoggedIn))
        return False

    db_author = request.validated["user"]
    recipient_nickname = str(request.json_body.get('recipient')).replace('%20', ' ')
    db_recipient = get_user_by_private_or_public_nickname(recipient_nickname)

    if not db_recipient or recipient_nickname == 'admin' or recipient_nickname == nick_of_anonymous_user:
        __add_error(request, 'valid_notification_recipient', 'Recipient not found', _tn.get(_.notLoggedIn))
        return False
    elif db_author and db_author.uid == db_recipient.uid:
        __add_error(request, 'valid_notification_recipient', 'Author and Recipient are the same user',
                    _tn.get(_.senderReceiverSame))
        return False
    else:
        request.validated["recipient"] = db_recipient
        return True


# #############################################################################
# General validation
=======
    premisegroups = request.json_body.get('premisegroups')
    if not premisegroups or not isinstance(premisegroups, list) or not all([isinstance(l, list) for l in premisegroups]):
        _tn = Translator(get_language_from_cookie(request))
        request.errors.add('body', 'Invalid conclusion id', _tn.get(_.requestFailed))
        request.errors.status = 400
        return

    min_length = request.registry.settings.get('settings:discussion:statement_min_length', 10)
    for premisegroup in premisegroups:
        for premise in premisegroup:
            if len(premise) < min_length:
                __set_min_length_error(request, min_length)
    request.validated['premisegroups'] = premisegroups

>>>>>>> cc751c37

def has_keywords(*keywords):
    """
    Verify that specified keywords exist in the request.json_body.

    :param keywords: keys in request.json_body
    :return:
    """

    def valid_keywords(request):
        for keyword in keywords:
            value = request.json_body.get(keyword)
            if value is not None:
                request.validated[keyword] = value
            else:
                logger('validation', 'valid_keywords', 'keyword: {} is not there'.format(keyword), error=True)
                request.errors.add('body', '{} is missing'.format(keyword))
                request.errors.status = 400

    return valid_keywords


class validate(object):
    """
        Applies all validators to this function.
        If one of the validators adds an error, the function will not be called.
        In this situation a response is given with a json body, containing all errors from all validators.

        Decorate a function like this

        .. code-block:: python
        @validate(validators=(check_for_user, check_for_issue, )
        def my_view(request)
    """

    def __init__(self, *validators):
        self.validators = validators

    def __call__(self, func):
        def inner(request):
            if not hasattr(request, 'validated'):
                setattr(request, 'validated', {})
            if not hasattr(request, 'errors'):
                setattr(request, 'errors', Errors())
            if not hasattr(request, 'info'):
                setattr(request, 'info', {})

            for validator in self.validators:
                validator(request=request)

            if len(request.errors) > 0:
                return json_error(request)

            return func(request)

        return inner<|MERGE_RESOLUTION|>--- conflicted
+++ resolved
@@ -100,100 +100,81 @@
         __add_error(request, 'valid_conclusion', 'Conclusion id is missing', _tn.get(_.wrongConclusion))
 
 
-def valid_statement_text(request):
-    """
-    Validate the correct length of a statement's input.
-
-    :param request:
-    :return:
-    """
-    min_length = request.registry.settings.get('settings:discussion:statement_min_length', 10)
-    text = request.json_body.get('statement', '')
-
-    if len(text) < min_length:
-<<<<<<< HEAD
-        _tn = Translator(get_language_from_cookie(request))
-        a = _tn.get(_.notInsertedErrorBecauseEmpty)
-        b = _tn.get(_.minLength)
-        c = _tn.get(_.eachStatement)
-        error_msg = '{} ({}: {} {})'.format(a, b, min_length, c)
-        __add_error(request, 'valid_statement_text', 'Text too short', error_msg)
-=======
-        __set_min_length_error(request, min_length)
-
->>>>>>> cc751c37
-    else:
-        request.validated['statement'] = text
-
-
-<<<<<<< HEAD
-# #############################################################################
-# Validators for notifications
-
-def __validate_notification_msg(request, key):
-    """
-    Lookup key in request.json_body and validate it against the necessary length for a message.
-
-    :param request:
-    :param key:
-    :return:
-    """
-    notification_text = request.json_body.get(key, '')
-    min_length = request.registry.settings.get('settings:discussion:notification_min_length', 5)
-
-    if isinstance(notification_text, str) and len(notification_text) >= min_length:
-        request.validated[key] = notification_text
-    else:
-        _tn = Translator(get_language_from_cookie(request))
-        error_msg = '{} ({}: {})'.format(_tn.get(_.empty_notification_input), _tn.get(_.minLength), min_length)
-        __add_error(request, 'valid_notification_content', 'Notification {} too short or invalid'.format(key),
-                    error_msg)
-
-
-def valid_notification_title(request):
-    """
-    Validate length of notification-title.
-
-    :param request:
-    :return:
-    """
-    __validate_notification_msg(request, 'title')
-
-
-def valid_notification_text(request):
-    """
-    Validate length of notification-text.
-
-    :param request:
-    :return:
-    """
-    __validate_notification_msg(request, 'text')
-
-
-def valid_notification_recipient(request):
-    """
-    Recipients must exist, author and recipient must be different users.
-=======
 def __set_min_length_error(request, min_length):
-    logger('validation', '__set_min_length_error', 'premise is shorter than {}'.format(min_length), error=True)
     _tn = Translator(get_language_from_cookie(request))
     a = _tn.get(_.notInsertedErrorBecauseEmpty)
     b = _tn.get(_.minLength)
     c = _tn.get(_.eachStatement)
-    error = '{} ({}: {} {})'.format(a, b, min_length, c)
-    request.errors.add('body', 'Text too short', error)
-    request.errors.status = 400
-
-
-def valid_premisegroups(request):
-    """
-    Validates the correct build of premisegroups
->>>>>>> cc751c37
-
-    :param request:
-    :return:
-    """
-<<<<<<< HEAD
+    error_msg = '{} ({}: {} {})'.format(a, b, min_length, c)
+    __add_error(request, 'valid_statement_text', 'Text too short', error_msg)
+
+
+def valid_statement_text(request):
+    """
+    Validate the correct length of a statement's input.
+
+    :param request:
+    :return:
+    """
+    min_length = request.registry.settings.get('settings:discussion:statement_min_length', 10)
+    text = request.json_body.get('statement', '')
+
+    if len(text) < min_length:
+        __set_min_length_error(request, min_length)
+    else:
+        request.validated['statement'] = text
+
+
+# #############################################################################
+# Validators for notifications
+
+def __validate_notification_msg(request, key):
+    """
+    Lookup key in request.json_body and validate it against the necessary length for a message.
+
+    :param request:
+    :param key:
+    :return:
+    """
+    notification_text = request.json_body.get(key, '')
+    min_length = request.registry.settings.get('settings:discussion:notification_min_length', 5)
+
+    if isinstance(notification_text, str) and len(notification_text) >= min_length:
+        request.validated[key] = notification_text
+    else:
+        _tn = Translator(get_language_from_cookie(request))
+        error_msg = '{} ({}: {})'.format(_tn.get(_.empty_notification_input), _tn.get(_.minLength), min_length)
+        __add_error(request, 'valid_notification_content', 'Notification {} too short or invalid'.format(key),
+                    error_msg)
+
+
+def valid_notification_title(request):
+    """
+    Validate length of notification-title.
+
+    :param request:
+    :return:
+    """
+    __validate_notification_msg(request, 'title')
+
+
+def valid_notification_text(request):
+    """
+    Validate length of notification-text.
+
+    :param request:
+    :return:
+    """
+    __validate_notification_msg(request, 'text')
+
+
+def valid_notification_recipient(request):
+    """
+    Recipients must exist, author and recipient must be different users.
+
+    :param request:
+    :return:
+    """
     _tn = Translator(get_language_from_cookie(request))
     if not valid_user(request):
         __add_error(request, 'valid_notification_recipient', 'Not logged in', _tn.get(_.notLoggedIn))
@@ -217,7 +198,15 @@
 
 # #############################################################################
 # General validation
-=======
+
+
+def valid_premisegroups(request):
+    """
+    Validates the correct build of premisegroups
+
+    :param request:
+    :return:
+    """
     premisegroups = request.json_body.get('premisegroups')
     if not premisegroups or not isinstance(premisegroups, list) or not all([isinstance(l, list) for l in premisegroups]):
         _tn = Translator(get_language_from_cookie(request))
@@ -232,7 +221,6 @@
                 __set_min_length_error(request, min_length)
     request.validated['premisegroups'] = premisegroups
 
->>>>>>> cc751c37
 
 def has_keywords(*keywords):
     """
