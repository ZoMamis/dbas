--- conflicted
+++ resolved
@@ -4,12 +4,8 @@
 
 import dbas.handler.issue as issue_handler
 from dbas.database import DBDiscussionSession
-<<<<<<< HEAD
 from dbas.database.discussion_model import User, Issue, Statement, Language, Argument, ReviewDeleteReason, PremiseGroup, \
     TextVersion
-=======
-from dbas.database.discussion_model import User, Issue, Statement, Language, Argument, ReviewDeleteReason, PremiseGroup
->>>>>>> 94c7c625
 from dbas.database.initializedb import nick_of_anonymous_user
 from dbas.handler.language import get_language_from_cookie
 from dbas.input_validator import is_integer
@@ -417,7 +413,6 @@
         request.validated['text_values'] = tvalues
 
 
-<<<<<<< HEAD
 def valid_database_model(keyword, model):
     def valid_model(request):
         uid = request.json_body.get(keyword)
@@ -444,8 +439,6 @@
     return valid_model
 
 
-=======
->>>>>>> 94c7c625
 def valid_premisegroup(request):
     """
     Validates the uid of a premisegroup
