--- conflicted
+++ resolved
@@ -132,11 +132,7 @@
 
     if [c for c in ('t', 'f') if c in mode] and relation == '':
         bubble = __get_bubble_from_justify_statement_step(step, nickname, lang, url)
-<<<<<<< HEAD
-        if bubble:
-=======
         if bubble and not bubbles_already_last_in_list(bubble_array, bubble):
->>>>>>> be16fe26
             bubble_array += bubble
 
     elif 'd' in mode and relation == '':
