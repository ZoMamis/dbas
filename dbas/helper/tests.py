--- conflicted
+++ resolved
@@ -49,9 +49,4 @@
     _self.assertIn('language', some_dict)
     _self.assertIn('title', some_dict)
     _self.assertIn('project', some_dict)
-<<<<<<< HEAD
-    _self.assertIn('extras', some_dict)
-    _self.assertIn('session_expired', some_dict)
-=======
-    _self.assertIn('extras', some_dict)
->>>>>>> 34e25436
+    _self.assertIn('extras', some_dict)