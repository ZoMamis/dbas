--- conflicted
+++ resolved
@@ -47,11 +47,7 @@
 
 	def __init__(self, request):
 		"""
-<<<<<<< HEAD
 		Object initialization
-=======
-		Object initialization.
->>>>>>> 79239a3d
 
 		:param request: init http request
 		:return: json-dict()
