"""
Core component of D-BAS.

.. codeauthor:: Tobias Krauthoff <krauthoff@cs.uni-duesseldorf.de
"""

import json

import dbas.handler.news as news_handler
import dbas.helper.history as history_helper
import dbas.helper.issue as issue_helper
import dbas.review.helper.flags as review_flag_helper
import dbas.review.helper.history as review_history_helper
import dbas.review.helper.main as review_main_helper
import dbas.review.helper.queues as review_queue_helper
import dbas.review.helper.reputation as review_reputation_helper
import dbas.review.helper.subpage as review_page_helper
import dbas.strings.matcher as fuzzy_string_matcher
import dbas.user_management as user_manager
import requests
import transaction
from subprocess import check_output, CalledProcessError
from dbas.database import DBDiscussionSession
from dbas.database.discussion_model import User, Group, Issue, Argument, Message, Settings, Language, ReviewDeleteReason, sql_timestamp_pretty_print
from dbas.handler.opinion import get_infos_about_argument,  get_user_with_same_opinion_for_argument, \
    get_user_with_same_opinion_for_statements, get_user_with_opinions_for_attitude, \
    get_user_with_same_opinion_for_premisegroups, get_user_and_opinions_for_argument
from dbas.helper.dictionary.discussion import DiscussionDictHelper
from dbas.helper.dictionary.items import ItemDictHelper
from dbas.helper.dictionary.main import DictionaryHelper
from dbas.helper.notification import send_notification, count_of_new_notifications, get_box_for
from dbas.helper.query import get_logfile_for_statements, revoke_content, insert_as_statements, \
    process_input_of_premises_for_arguments_and_receive_url, process_input_of_start_premises_and_receive_url, \
    process_seen_statements
from dbas.helper.references import get_references_for_argument, get_references_for_statements, set_reference
from dbas.helper.views import preparation_for_view, get_nickname, try_to_contact, handle_justification_step, \
    try_to_register_new_user_via_ajax, request_password, prepare_parameter_for_justification, login_user
from dbas.helper.voting import add_vote_for_argument, clear_vote_and_seen_values_of_user
from dbas.input_validator import is_integer, is_statement_forbidden, check_belonging_of_argument, \
    check_reaction, check_belonging_of_premisegroups, check_belonging_of_statement
from dbas.lib import get_language, escape_string, get_discussion_language, \
    get_user_by_private_or_public_nickname, is_user_author_or_admin, \
    get_all_arguments_with_text_and_url_by_statement_id, get_slug_by_statement_uid, get_profile_picture, \
    get_changelog
from dbas.logger import logger
from dbas.review.helper.reputation import add_reputation_for, rep_reason_first_position, \
    rep_reason_first_justification, rep_reason_first_argument_click, \
    rep_reason_first_new_argument, rep_reason_new_statement
from dbas.strings.keywords import Keywords as _
from dbas.strings.translator import Translator
from dbas.url_manager import UrlManager
from pyramid.httpexceptions import HTTPFound, HTTPNotFound
from pyramid.renderers import get_renderer
from pyramid.security import forget
from pyramid.view import view_config, notfound_view_config, forbidden_view_config
from pyshorteners.shorteners import Shortener
from requests.exceptions import ReadTimeout
from sqlalchemy import and_
from websocket.lib import send_request_for_recent_delete_review_to_socketio, \
    send_request_for_recent_optimization_review_to_socketio, send_request_for_recent_edit_review_to_socketio, \
    send_request_for_info_popup_to_socketio
from dbas.database.initializedb import nick_of_anonymous_user, nick_of_admin
from dbas.handler.rss import get_list_of_all_feeds

name = 'D-BAS'
version = '1.2.0'
full_version = version + 'b'
project_name = name + ' ' + full_version

# move this into the ini file when the time is right
auto_completion_url = 'http://localhost:5103'
recommender_system_url = 'http://localhost:5104'


def base_layout():
    return get_renderer('templates/basetemplate.pt').implementation().macros['layout']


# main page
@view_config(route_name='main_page', renderer='templates/index.pt', permission='everybody')
@forbidden_view_config(renderer='templates/index.pt')
def main_page(request):
    """
    View configuration for the main page

    :return: HTTP 200 with several information
    """
    #  logger('- - - - - - - - - - - -', '- - - - - - - - - - - -', '- - - - - - - - - - - -')
    logger('main_page', 'def', 'main, request.params: ' + str(request.params))
    request_authenticated_userid = request.authenticated_userid
    session_expired = user_manager.update_last_action(request_authenticated_userid)
    history_helper.save_path_in_database(request_authenticated_userid, request.path)
    if session_expired:
        return user_logout(request, True)

    session_expired = True if 'session_expired' in request.params and request.params['session_expired'] == 'true' else False
    ui_locales      = get_language(request)
    _dh             = DictionaryHelper(ui_locales, ui_locales)
    extras_dict     = _dh.prepare_extras_dict_for_normal_page(request, request_authenticated_userid)
    _dh.add_language_options_for_extra_dict(extras_dict)

    return {
        'layout': base_layout(),
        'language': str(ui_locales),
        'title': name + ' ' + full_version,
        'project': project_name,
        'extras': extras_dict,
        'session_expired': session_expired
    }


# contact page
@view_config(route_name='main_contact', renderer='templates/contact.pt', permission='everybody', require_csrf=False)
def main_contact(request):
    """
    View configuration for the contact view.

    :return: dictionary with title and project username as well as a value, weather the user is logged in
    """
    #  logger('- - - - - - - - - - - -', '- - - - - - - - - - - -', '- - - - - - - - - - - -')
    logger('main_contact', 'def', 'main, request.params: ' + str(request.params))
    request_authenticated_userid = request.authenticated_userid
    session_expired = user_manager.update_last_action(request_authenticated_userid)
    history_helper.save_path_in_database(request_authenticated_userid, request.path)
    if session_expired:
        return user_logout(request, True)

    contact_error = False
    send_message = False
    message = ''

    ui_locales = get_language(request)

    username        = escape_string(request.params['name']) if 'name' in request.params else ''
    email           = escape_string(request.params['mail']) if 'mail' in request.params else ''
    phone           = escape_string(request.params['phone']) if 'phone' in request.params else ''
    content         = escape_string(request.params['content']) if 'content' in request.params else ''
    recaptcha       = request.params['g-recaptcha-response'] if 'g-recaptcha-response' in request.params else ''

    if 'form.contact.submitted' in request.params:
        contact_error, message, send_message = try_to_contact(request, username, email, phone, content, ui_locales, recaptcha)

    extras_dict = DictionaryHelper(ui_locales).prepare_extras_dict_for_normal_page(request, request_authenticated_userid)
    ui_locales = get_language(request)
    _t = Translator(ui_locales)
    placeholder = {
        'name': _t.get(_.exampleName),
        'mail': _t.get(_.exampleMail),
        'phone': _t.get(_.examplePhone),
        'message': _t.get(_.exampleMessage)
    }

    return {
        'layout': base_layout(),
        'language': str(ui_locales),
        'title': _t.get(_.contact),
        'project': project_name,
        'extras': extras_dict,
        'was_message_send': send_message,
        'contact_error': contact_error,
        'message': message,
        'name': username,
        'mail': email,
        'phone': phone,
        'content': content,
        'spamanswer': '',
        'placeholder': placeholder
    }


# settings page, when logged in
@view_config(route_name='main_settings', renderer='templates/settings.pt', permission='use')
def main_settings(request):
    """
    View configuration for the content view. Only logged in user can reach this page.

    :return: dictionary with title and project name as well as a value, weather the user is logged in
    """
    #  logger('- - - - - - - - - - - -', '- - - - - - - - - - - -', '- - - - - - - - - - - -')
    logger('main_settings', 'def', 'main, request.params: ' + str(request.params))
    request_authenticated_userid = request.authenticated_userid
    session_expired = user_manager.update_last_action(request_authenticated_userid)
    history_helper.save_path_in_database(request_authenticated_userid, request.path)
    if session_expired:
        return user_logout(request, True)

    ui_locales  = get_language(request)
    old_pw      = ''
    new_pw      = ''
    confirm_pw  = ''
    message     = ''
    success     = False
    error       = False
    db_user     = DBDiscussionSession.query(User).filter_by(nickname=str(request_authenticated_userid)).join(Group).first()
    _uh         = user_manager
    _t          = Translator(ui_locales)

    if not db_user:
        raise HTTPNotFound()
        # return HTTPFound(location=UrlManager(request.application_url).get_404([request.path[1:]]))

    if db_user and 'form.passwordchange.submitted' in request.params:
        old_pw = escape_string(request.params['passwordold'])
        new_pw = escape_string(request.params['password'])
        confirm_pw = escape_string(request.params['passwordconfirm'])

        message, success = _uh.change_password(db_user, old_pw, new_pw, confirm_pw, ui_locales)
        error = not success

    _dh = DictionaryHelper(ui_locales)
    extras_dict = _dh.prepare_extras_dict_for_normal_page(request, request_authenticated_userid)
    settings_dict = _dh.prepare_settings_dict(success, old_pw, new_pw, confirm_pw, error, message, db_user, request.application_url)

    return {
        'layout': base_layout(),
        'language': str(ui_locales),
        'title': _t.get(_.settings),
        'project': project_name,
        'extras': extras_dict,
        'settings': settings_dict
    }


# message page, when logged in
@view_config(route_name='main_notification', renderer='templates/notifications.pt', permission='use')
def main_notifications(request):
    """
    View configuration for the content view. Only logged in user can reach this page.

    :return: dictionary with title and project name as well as a value, weather the user is logged in
    """
    #  logger('- - - - - - - - - - - -', '- - - - - - - - - - - -', '- - - - - - - - - - - -')
    logger('main_notifications', 'def', 'main')
    ui_locales = get_language(request)
    request_authenticated_userid = request.authenticated_userid
    session_expired = user_manager.update_last_action(request_authenticated_userid)
    history_helper.save_path_in_database(request_authenticated_userid, request.path)

    if session_expired:
        return user_logout(request, True)

    extras_dict = DictionaryHelper(ui_locales).prepare_extras_dict_for_normal_page(request, request_authenticated_userid, append_notifications=True)

    return {
        'layout': base_layout(),
        'language': str(ui_locales),
        'title': 'Messages',
        'project': project_name,
        'extras': extras_dict
    }


# news page for everybody
@view_config(route_name='main_news', renderer='templates/news.pt', permission='everybody')
def main_news(request):
    """
    View configuration for the news.

    :return: dictionary with title and project name as well as a value, weather the user is logged in
    """
    #  logger('- - - - - - - - - - - -', '- - - - - - - - - - - -', '- - - - - - - - - - - -')
    logger('main_news', 'def', 'main')
    request_authenticated_userid = request.authenticated_userid
    session_expired = user_manager.update_last_action(request_authenticated_userid)
    history_helper.save_path_in_database(request_authenticated_userid, request.path)
    if session_expired:
        return user_logout(request, True)

    ui_locales = get_language(request)
    is_author = is_user_author_or_admin(request_authenticated_userid)

    extras_dict = DictionaryHelper(ui_locales).prepare_extras_dict_for_normal_page(request, request_authenticated_userid)

    return {
        'layout': base_layout(),
        'language': str(ui_locales),
        'title': 'News',
        'project': project_name,
        'extras': extras_dict,
        'is_author': is_author,
        'news': news_handler.get_news(get_language(request))
    }


# public users page for everybody
@view_config(route_name='main_user', renderer='templates/user.pt', permission='everybody')
def main_user(request):
    """
    View configuration for the public users.

    :return: dictionary with title and project name as well as a value, weather the user is logged in
    """
    #  logger('- - - - - - - - - - - -', '- - - - - - - - - - - -', '- - - - - - - - - - - -')
    match_dict = request.matchdict
    params = request.params
    request_authenticated_userid = request.authenticated_userid
    logger('main_user', 'def', 'main, request.matchdict: ' + str(match_dict))
    logger('main_user', 'def', 'main, request.params: ' + str(params))

    uid = match_dict['uid'] if 'uid' in match_dict else 0
    logger('main_user', 'def', 'uid: ' + str(uid))

    if not is_integer(uid):
        raise HTTPNotFound

    current_user = DBDiscussionSession.query(User).get(uid)
    if current_user is None or current_user.nickname == nick_of_anonymous_user or current_user.nickname == nick_of_admin:
        logger('main_user', 'def', 'no user: ' + str(uid), error=True)
        raise HTTPNotFound()
        # return HTTPFound(location=UrlManager(request.application_url).get_404([request.path[1:]]))

    session_expired = user_manager.update_last_action(request_authenticated_userid)
    history_helper.save_path_in_database(request_authenticated_userid, request.path)
    if session_expired:
        return user_logout(request, True)

    ui_locales = get_language(request)
    extras_dict = DictionaryHelper(ui_locales).prepare_extras_dict_for_normal_page(request, request_authenticated_userid)

    user_dict = user_manager.get_information_of(current_user, ui_locales)

    db_user_of_request = DBDiscussionSession.query(User).filter_by(nickname=request_authenticated_userid).first()
    can_send_notification = False
    if db_user_of_request:
        can_send_notification = current_user.uid != db_user_of_request.uid

    return {
        'layout': base_layout(),
        'language': str(ui_locales),
        'title': user_dict['public_nick'],
        'project': project_name,
        'extras': extras_dict,
        'user': user_dict,
        'can_send_notification': can_send_notification
    }


# imprint
@view_config(route_name='main_imprint', renderer='templates/imprint.pt', permission='everybody')
def main_imprint(request):
    """
    View configuration for the imprint.

    :return: dictionary with title and project name as well as a value, weather the user is logged in
    """
    #  logger('- - - - - - - - - - - -', '- - - - - - - - - - - -', '- - - - - - - - - - - -')
    logger('main_imprint', 'def', 'main')
    ui_locales = get_language(request)
    request_authenticated_userid = request.authenticated_userid
    session_expired = user_manager.update_last_action(request_authenticated_userid)
    history_helper.save_path_in_database(request_authenticated_userid, request.path)
    _tn = Translator(ui_locales)
    if session_expired:
        return user_logout(request, True)

    extras_dict = DictionaryHelper(ui_locales).prepare_extras_dict_for_normal_page(request, request_authenticated_userid)
    import pkg_resources
    extras_dict.update({'pyramid_version': pkg_resources.get_distribution('pyramid').version})
    try:
        # extras_dict.update({'dbas_build': check_output(['git', 'rev-parse', '--short', 'HEAD'])})  # hash only
        extras_dict.update({'dbas_build': check_output(["git", "describe"])})
    except CalledProcessError:
        extras_dict.update({'dbas_build': full_version})

    return {
        'layout': base_layout(),
        'language': str(ui_locales),
        'title': _tn.get(_.imprint),
        'project': project_name,
        'extras': extras_dict,
        'imprint': get_changelog(5)
    }


# imprint
@view_config(route_name='main_publications', renderer='templates/publications.pt', permission='everybody')
def main_publications(request):
    """
    View configuration for the publications.

    :return: dictionary with title and project name as well as a value, weather the user is logged in
    """
    #  logger('- - - - - - - - - - - -', '- - - - - - - - - - - -', '- - - - - - - - - - - -')
    logger('main_publications', 'def', 'main')
    ui_locales = get_language(request)
    request_authenticated_userid = request.authenticated_userid
    session_expired = user_manager.update_last_action(request_authenticated_userid)
    history_helper.save_path_in_database(request_authenticated_userid, request.path)
    _tn = Translator(ui_locales)
    if session_expired:
        return user_logout(request, True)

    extras_dict = DictionaryHelper(ui_locales).prepare_extras_dict_for_normal_page(request, request_authenticated_userid)

    return {
        'layout': base_layout(),
        'language': str(ui_locales),
        'title': _tn.get(_.publications),
        'project': project_name,
        'extras': extras_dict
    }


# imprint
@view_config(route_name='main_rss', renderer='templates/rss.pt', permission='everybody')
def main_rss(request):
    """
    View configuration for the publications.

    :return: dictionary with title and project name as well as a value, weather the user is logged in
    """
    #  logger('- - - - - - - - - - - -', '- - - - - - - - - - - -', '- - - - - - - - - - - -')
    logger('main_rss', 'def', 'main')
    ui_locales = get_language(request)
    request_authenticated_userid = request.authenticated_userid
    session_expired = user_manager.update_last_action(request_authenticated_userid)
    history_helper.save_path_in_database(request_authenticated_userid, request.path)
    if session_expired:
        return user_logout(request, True)

    extras_dict = DictionaryHelper(ui_locales).prepare_extras_dict_for_normal_page(request, request_authenticated_userid)
    rss = get_list_of_all_feeds(ui_locales)

    return {
        'layout': base_layout(),
        'language': str(ui_locales),
        'title': 'RSS',
        'project': project_name,
        'extras': extras_dict,
        'rss': rss
    }


# 404 page
@notfound_view_config(renderer='templates/404.pt')
def notfound(request):
    """
    View configuration for the 404 page.

    :return: dictionary with title and project name as well as a value, weather the user is logged in
    """
    #  logger('- - - - - - - - - - - -', '- - - - - - - - - - - -', '- - - - - - - - - - - -')
    request_authenticated_userid = request.authenticated_userid
    user_manager.update_last_action(request_authenticated_userid)
    logger('notfound', 'def', 'main in ' + str(request.method) + '-request' +
           ', path: ' + request.path +
           ', view name: ' + request.view_name +
           ', params: ' + str(request.params))
    path = request.path
    if path.startswith('/404/'):
        path = path[4:]

    param_error = True if 'param_error' in request.params and request.params['param_error'] == 'true' else False
    revoked_content = True if 'revoked_content' in request.params and request.params['revoked_content'] == 'true' else False

    request.response.status = 404
    ui_locales = get_language(request)

    extras_dict = DictionaryHelper(ui_locales).prepare_extras_dict_for_normal_page(request, request_authenticated_userid)

    # return HTTPFound(location=UrlManager(request.application_url, for_api=False).get_404([request.path[1:]]))

    return {
        'layout': base_layout(),
        'language': str(ui_locales),
        'title': 'Error',
        'project': project_name,
        'page_notfound_viewname': path,
        'extras': extras_dict,
        'param_error': param_error,
        'revoked_content': revoked_content
    }


# ####################################
# DISCUSSION                         #
# ####################################


# content page
@view_config(route_name='discussion_init', renderer='templates/content.pt', permission='everybody')
def discussion_init(request, for_api=False, api_data=None):
    """
    View configuration for the content view.

    :param request: request of the web server
    :param for_api: Boolean
    :param api_data: Dictionary, containing data of a user who logged in via API
    :return: dictionary
    """
    # '/a*slug'
    #  logger('- - - - - - - - - - - -', '- - - - - - - - - - - -', '- - - - - - - - - - - -')
    match_dict = request.matchdict
    params = request.params
    logger('discussion_init', 'def', 'main, request.matchdict: ' + str(match_dict))
    logger('discussion_init', 'def', 'main, request.params: ' + str(params))
    request_authenticated_userid = request.authenticated_userid

    nickname, session_expired, history = preparation_for_view(for_api, api_data, request, request_authenticated_userid)
    if session_expired:
        return user_logout(request, True)

    count_of_slugs = len(match_dict['slug']) if 'slug' in match_dict and isinstance(match_dict['slug'], ()) else 1
    if count_of_slugs > 1:
        logger('discussion_init', 'def', 'to many slugs', error=True)
        raise HTTPNotFound()
        # return HTTPFound(location=UrlManager(request.application_url, for_api=for_api).get_404([request.path[1:]], True))

    ui_locales = get_language(request)
    if for_api:
        slug = match_dict['slug'] if 'slug' in match_dict else ''
    else:
        slug = match_dict['slug'][0] if 'slug' in match_dict and len(match_dict['slug']) > 0 else ''

    last_topic = history_helper.get_saved_issue(nickname)
    issue      = last_topic if len(slug) == 0 and last_topic != 0 else issue_helper.get_id_of_slug(slug, request, True)

    disc_ui_locales = get_discussion_language(request, issue)
    issue_dict      = issue_helper.prepare_json_of_issue(issue, request.application_url, disc_ui_locales, for_api)
    item_dict       = ItemDictHelper(disc_ui_locales, issue, request.application_url, for_api).get_array_for_start(nickname)
    history_helper.save_issue_uid(issue, nickname)

    discussion_dict = DiscussionDictHelper(disc_ui_locales, nickname=nickname, main_page=request.application_url, slug=slug)\
        .get_dict_for_start(position_count=(len(item_dict['elements'])))
    extras_dict     = DictionaryHelper(ui_locales, disc_ui_locales).prepare_extras_dict(slug, False, True,
                                                                                        False, True, request,
                                                                                        application_url=request.application_url,
                                                                                        for_api=for_api, nickname=request_authenticated_userid)

    if len(item_dict['elements']) == 1:
        DictionaryHelper(disc_ui_locales, disc_ui_locales).add_discussion_end_text(discussion_dict, extras_dict, nickname, at_start=True)

    return_dict = dict()
    return_dict['issues'] = issue_dict
    return_dict['discussion'] = discussion_dict
    return_dict['items'] = item_dict
    return_dict['extras'] = extras_dict

    if for_api:
        return return_dict
    else:
        return_dict['layout'] = base_layout()
        return_dict['language'] = str(ui_locales)
        return_dict['title'] = issue_dict['title']
        return_dict['project'] = project_name
        return return_dict


# attitude page
@view_config(route_name='discussion_attitude', renderer='templates/content.pt', permission='everybody')
def discussion_attitude(request, for_api=False, api_data=None):
    """
    View configuration for the content view.

    :param request: request of the web server
    :param for_api: Boolean
    :param api_data:
    :return: dictionary
    """
    # '/discuss/{slug}/attitude/{statement_id}'
    #  logger('- - - - - - - - - - - -', '- - - - - - - - - - - -', '- - - - - - - - - - - -')
    match_dict = request.matchdict
    params = request.params
    request_authenticated_userid = request.authenticated_userid
    logger('discussion_attitude', 'def', 'main, request.matchdict: ' + str(match_dict))
    logger('discussion_attitude', 'def', 'main, request.params: ' + str(params))

    nickname, session_expired, history = preparation_for_view(for_api, api_data, request, request_authenticated_userid)
    if session_expired:
        return user_logout(request, True)

    ui_locales      = get_language(request)
    slug            = match_dict['slug'] if 'slug' in match_dict else ''
    statement_id    = match_dict['statement_id'][0] if 'statement_id' in match_dict else ''
    issue           = issue_helper.get_id_of_slug(slug, request, True) if len(slug) > 0 else issue_helper.get_issue_id(request)

    if not is_integer(statement_id, True) \
            or not check_belonging_of_statement(issue, statement_id):
        logger('discussion_attitude', 'def', 'param error', error=True)
        raise HTTPNotFound()
        # return HTTPFound(location=UrlManager(request.application_url, for_api=for_api).get_404([request.path[1:]], True))
    if is_statement_forbidden(statement_id):
        logger('discussion_attitude', 'def', 'forbidden statement', error=True)
        raise HTTPNotFound()
        # return HTTPFound(location=UrlManager(request.application_url, for_api=for_api).get_404([request.path[1:]], revoked_content=True))

    disc_ui_locales = get_discussion_language(request, issue)
    issue_dict = issue_helper.prepare_json_of_issue(issue, request.application_url, disc_ui_locales, for_api)

    discussion_dict = DiscussionDictHelper(disc_ui_locales, nickname, history, main_page=request.application_url, slug=slug)\
        .get_dict_for_attitude(statement_id)
    if not discussion_dict:
        logger('discussion_attitude', 'def', 'no discussion dict', error=True)
        raise HTTPNotFound()
        # return HTTPFound(location=UrlManager(request.application_url, for_api=for_api).get_404([slug, statement_id]))

    item_dict = ItemDictHelper(disc_ui_locales, issue, request.application_url, for_api, path=request.path, history=history)\
        .prepare_item_dict_for_attitude(statement_id)
    extras_dict = DictionaryHelper(ui_locales, disc_ui_locales).prepare_extras_dict(issue_dict['slug'], False, True,
                                                                                    False, True, request,
                                                                                    application_url=request.application_url,
                                                                                    for_api=for_api, nickname=request_authenticated_userid)
    return_dict = dict()
    return_dict['issues'] = issue_dict
    return_dict['discussion'] = discussion_dict
    return_dict['items'] = item_dict
    return_dict['extras'] = extras_dict

    if for_api:
        return return_dict
    else:
        return_dict['layout'] = base_layout()
        return_dict['language'] = str(ui_locales)
        return_dict['title'] = issue_dict['title']
        return_dict['project'] = project_name
        return return_dict


# justify page
@view_config(route_name='discussion_justify', renderer='templates/content.pt', permission='everybody')
def discussion_justify(request, for_api=False, api_data=None):
    """
    View configuration for the content view.

    :param request: request of the web server
    :param for_api: Boolean
    :param api_data:
    :return: dictionary
    """
    # '/discuss/{slug}/justify/{statement_or_arg_id}/{mode}*relation'
    #  logger('- - - - - - - - - - - -', '- - - - - - - - - - - -', '- - - - - - - - - - - -')
    logger('discussion_justify', 'def', 'main, request.matchdict: ' + str(request.matchdict))
    logger('discussion_justify', 'def', 'main, request.params: ' + str(request.params))
    request_authenticated_userid = request.authenticated_userid

    nickname, session_expired, history = preparation_for_view(for_api, api_data, request, request_authenticated_userid)
    if session_expired:
        return user_logout(request, True)

    ui_locales = get_language(request)
    slug, statement_or_arg_id, mode, supportive, relation, issue, disc_ui_locales, issue_dict = prepare_parameter_for_justification(request, for_api)

    try:
        item_dict, discussion_dict, extras_dict = handle_justification_step(request, for_api, ui_locales, nickname, history)
    except HTTPNotFound:
        raise HTTPNotFound()

    if type(item_dict) is HTTPNotFound:
        raise HTTPNotFound()

    return_dict = dict()
    return_dict['issues'] = issue_dict
    return_dict['discussion'] = discussion_dict
    return_dict['items'] = item_dict
    return_dict['extras'] = extras_dict
    if for_api:
        return return_dict
    else:
        return_dict['layout'] = base_layout()
        return_dict['language'] = str(ui_locales)
        return_dict['title'] = issue_dict['title']
        return_dict['project'] = project_name
        return return_dict


# reaction page
@view_config(route_name='discussion_reaction', renderer='templates/content.pt', permission='everybody')
def discussion_reaction(request, for_api=False, api_data=None):
    """
    View configuration for the content view.

    :param request: request of the web server
    :param for_api: Boolean
    :param api_data:
    :return: dictionary
    """
    # '/discuss/{slug}/reaction/{arg_id_user}/{mode}*arg_id_sys'
    #  logger('- - - - - - - - - - - -', '- - - - - - - - - - - -', '- - - - - - - - - - - -')
    match_dict = request.matchdict
    logger('discussion_reaction', 'def', 'main, request.matchdict: ' + str(match_dict))
    request_authenticated_userid = request.authenticated_userid

    slug            = match_dict['slug'] if 'slug' in match_dict else ''
    arg_id_user     = match_dict['arg_id_user'] if 'arg_id_user' in match_dict else ''
    attack          = match_dict['mode'] if 'mode' in match_dict else ''
    arg_id_sys      = match_dict['arg_id_sys'] if 'arg_id_sys' in match_dict else ''
    tmp_argument    = DBDiscussionSession.query(Argument).get(arg_id_user)
    issue           = issue_helper.get_id_of_slug(slug, request, True) if len(slug) > 0 else issue_helper.get_issue_id(request)

    valid_reaction = check_reaction(arg_id_user, arg_id_sys, attack)
    if not tmp_argument or not valid_reaction\
            or not valid_reaction and not check_belonging_of_argument(issue, arg_id_user)\
            or not valid_reaction and not check_belonging_of_argument(issue, arg_id_sys):
        logger('discussion_reaction', 'def', 'wrong belonging of arguments', error=True)
        raise HTTPNotFound()
        # return HTTPFound(location=UrlManager(request.application_url, for_api=for_api).get_404([request.path[1:]]))

    supportive = tmp_argument.is_supportive
    nickname, session_expired, history = preparation_for_view(for_api, api_data, request, request_authenticated_userid)
    if session_expired:
        return user_logout(request, True)

    # sanity check
    if not [c for c in ('undermine', 'rebut', 'undercut', 'support', 'overbid', 'end') if c in attack]:
        logger('discussion_reaction', 'def', 'wrong value in attack', error=True)
        raise HTTPNotFound()
        # return HTTPFound(location=UrlManager(request.application_url, for_api=for_api).get_404([request.path[1:]], True))
    ui_locales      = get_language(request)

    # set votes and reputation
    add_rep, broke_limit = add_reputation_for(nickname, rep_reason_first_argument_click)
    # ATM NOT NEEDED, BECAUSE BROKE LIMIT WILL BE SET AS DATA TAG INTO THE TEMPLATE
    # send message if the user is now able to review
    # if broke_limit:
    #     _t = Translator(ui_locales)
    #     try:
    #         args = (nickname, _t.get(_.youAreAbleToReviewNow), request.application_url + '/review', False, 5, )
    #         _thread.start_new_thread(send_request_for_info_popup_to_socketio_with_delay, args)
    #     except:
    #         logger('discussion_reaction', 'def', 'unable to start thread', error=True)

    add_vote_for_argument(arg_id_user, nickname)

    disc_ui_locales = get_discussion_language(request, issue)
    issue_dict      = issue_helper.prepare_json_of_issue(issue, request.application_url, disc_ui_locales, for_api)

    _dh             = DictionaryHelper(ui_locales, disc_ui_locales)
    _ddh            = DiscussionDictHelper(disc_ui_locales, nickname, history, main_page=request.application_url, slug=slug)
    _idh            = ItemDictHelper(disc_ui_locales, issue, request.application_url, for_api, path=request.path, history=history)
    discussion_dict = _ddh.get_dict_for_argumentation(arg_id_user, supportive, arg_id_sys, attack, history, nickname)
    item_dict       = _idh.get_array_for_reaction(arg_id_sys, arg_id_user, supportive, attack, discussion_dict['gender'])
    extras_dict     = _dh.prepare_extras_dict(slug, True, True, True, True, request, argument_id=arg_id_sys,
                                              application_url=request.application_url, for_api=for_api,
                                              argument_for_island=arg_id_user, attack=attack,
                                              nickname=request_authenticated_userid, broke_limit=broke_limit)

    return_dict = dict()
    return_dict['issues'] = issue_dict
    return_dict['discussion'] = discussion_dict
    return_dict['items'] = item_dict
    return_dict['extras'] = extras_dict

    if for_api:
        return return_dict
    else:
        return_dict['layout'] = base_layout()
        return_dict['language'] = str(ui_locales)
        return_dict['title'] = issue_dict['title']
        return_dict['project'] = project_name
        return return_dict


# finish page
@view_config(route_name='discussion_finish', renderer='templates/finish.pt', permission='everybody')
def discussion_finish(request):
    """

    :param request: request of the web server
    :return:
    """
    #  logger('- - - - - - - - - - - -', '- - - - - - - - - - - -', '- - - - - - - - - - - -')
    match_dict = request.matchdict
    params = request.params
    logger('discussion_finish', 'def', 'main, request.matchdict: ' + str(match_dict))
    logger('discussion_finish', 'def', 'main, request.params: ' + str(params))
    ui_locales      = get_language(request)
    nickname        = request.authenticated_userid
    session_expired = user_manager.update_last_action(nickname)
    history_helper.save_path_in_database(nickname, request.path)
    if session_expired:
        return user_logout(request, True)

    extras_dict = DictionaryHelper(ui_locales).prepare_extras_dict_for_normal_page(request, nickname)
    summary_dict = user_manager.get_summary_of_today(nickname)

    return {
        'layout': base_layout(),
        'language': str(ui_locales),
        'title': 'Finish',
        'project': project_name,
        'extras': extras_dict,
        'summary': summary_dict,
        'show_summary': len(summary_dict) != 0
    }


# choosing page
@view_config(route_name='discussion_choose', renderer='templates/content.pt', permission='everybody')
def discussion_choose(request, for_api=False, api_data=None):
    """
    View configuration for the choosing view.

    :param request: request of the web server
    :param for_api: Boolean
    :param api_data:
    :return: dictionary
    """
    # '/discuss/{slug}/choose/{is_argument}/{supportive}/{id}*pgroup_ids'
    #  logger('- - - - - - - - - - - -', '- - - - - - - - - - - -', '- - - - - - - - - - - -')
    match_dict = request.matchdict
    params = request.params
    logger('discussion_choose', 'def', 'main, request.matchdict: ' + str(match_dict))
    logger('discussion_choose', 'def', 'main, request.params: ' + str(params))

    request_authenticated_userid = request.authenticated_userid
    slug            = match_dict['slug'] if 'slug' in match_dict else ''
    is_argument     = match_dict['is_argument'] if 'is_argument' in match_dict else ''
    is_supportive   = match_dict['supportive'] if 'supportive' in match_dict else ''
    uid             = match_dict['id'] if 'id' in match_dict else ''
    pgroup_ids      = match_dict['pgroup_ids'] if 'id' in match_dict else ''

    is_argument = True if is_argument is 't' else False
    is_supportive = True if is_supportive is 't' else False

    ui_locales      = get_language(request)
    issue           = issue_helper.get_id_of_slug(slug, request, True) if len(slug) > 0 else issue_helper.get_issue_id(request)
    disc_ui_locales = get_discussion_language(request, issue)
    issue_dict      = issue_helper.prepare_json_of_issue(issue, request.application_url, disc_ui_locales, for_api)

    for pgroup in pgroup_ids:
        if not is_integer(pgroup):
            logger('discussion_choose', 'def', 'integer error', error=True)
            raise HTTPNotFound()
            # return HTTPFound(location=UrlManager(request.application_url, for_api=for_api).get_404([request.path[1:]]))

    if not check_belonging_of_premisegroups(issue, pgroup_ids) or not is_integer(uid):
        logger('discussion_choose', 'def', 'wrong belonging of pgroup', error=True)
        raise HTTPNotFound()
        # return HTTPFound(location=UrlManager(request.application_url, for_api=for_api).get_404([request.path[1:]]))

    nickname, session_expired, history = preparation_for_view(for_api, api_data, request, request_authenticated_userid)
    if session_expired:
        return user_logout(request, True)

    discussion_dict = DiscussionDictHelper(ui_locales, nickname, history, main_page=request.application_url, slug=slug)\
        .get_dict_for_choosing(uid, is_argument, is_supportive)
    item_dict       = ItemDictHelper(disc_ui_locales, issue, request.application_url, for_api, path=request.path, history=history)\
        .get_array_for_choosing(uid, pgroup_ids, is_argument, is_supportive, nickname)
    if not item_dict:
        logger('discussion_choose', 'def', 'no item dict', error=True)
        raise HTTPNotFound()
        # return HTTPFound(location=UrlManager(request.application_url, for_api=for_api).get_404([request.path[1:]]))

    extras_dict     = DictionaryHelper(ui_locales, disc_ui_locales).prepare_extras_dict(slug, False, True,
                                                                                        True, True, request,
                                                                                        application_url=request.application_url,
                                                                                        for_api=for_api, nickname=request_authenticated_userid)

    return_dict = dict()
    return_dict['issues'] = issue_dict
    return_dict['discussion'] = discussion_dict
    return_dict['items'] = item_dict
    return_dict['extras'] = extras_dict

    if for_api:
        return return_dict
    else:
        return_dict['layout'] = base_layout()
        return_dict['language'] = str(ui_locales)
        return_dict['title'] = issue_dict['title']
        return_dict['project'] = project_name
        return return_dict


# jump page
@view_config(route_name='discussion_jump', renderer='templates/content.pt', permission='everybody')
def discussion_jump(request, for_api=False, api_data=None):
    """
    View configuration for the jump view.

    :param request: request of the web server
    :param for_api: Boolean
    :param api_data:
    :return: dictionary
    """
    # '/discuss/{slug}/jump/{arg_id}'
    #  logger('- - - - - - - - - - - -', '- - - - - - - - - - - -', '- - - - - - - - - - - -')
    match_dict = request.matchdict
    params = request.params
    request_authenticated_userid = request.authenticated_userid
    logger('discussion_jump', 'def', 'main, request.matchdict: ' + str(match_dict))
    logger('discussion_jump', 'def', 'main, request.params: ' + str(params))

    nickname = get_nickname(request_authenticated_userid, for_api, api_data)
    history = params['history'] if 'history' in params else ''

    if for_api and api_data:
        slug = api_data["slug"]
        arg_uid = api_data["arg_uid"]
    else:
        slug = match_dict['slug'] if 'slug' in match_dict else ''
        arg_uid = match_dict['arg_id'] if 'arg_id' in match_dict else ''

    session_expired = user_manager.update_last_action(nickname)
    history_helper.save_path_in_database(nickname, request.path)
    history_helper.save_history_in_cookie(request, request.path, history)
    if session_expired:
        return user_logout(request, True)

    ui_locales = get_language(request)
    issue = issue_helper.get_id_of_slug(slug, request, True) if len(slug) > 0 else issue_helper.get_issue_id(request)
    disc_ui_locales = get_discussion_language(request, issue)
    issue_dict = issue_helper.prepare_json_of_issue(issue, request.application_url, disc_ui_locales, for_api)

    if not check_belonging_of_argument(issue, arg_uid):
        logger('discussion_choose', 'def', 'no item dict', error=True)
        raise HTTPNotFound()
        # return HTTPFound(location=UrlManager(request.application_url, for_api=for_api).get_404([request.path[1:]]))

    _ddh = DiscussionDictHelper(disc_ui_locales, nickname, history, main_page=request.application_url, slug=slug)
    _idh = ItemDictHelper(disc_ui_locales, issue, request.application_url, for_api, path=request.path, history=history)
    discussion_dict = _ddh.get_dict_for_jump(arg_uid)
    item_dict = _idh.get_array_for_jump(arg_uid, slug, for_api)
    extras_dict = DictionaryHelper(ui_locales, disc_ui_locales).prepare_extras_dict(slug, False, True,
                                                                                    True, True, request,
                                                                                    application_url=request.application_url,
                                                                                    for_api=for_api, nickname=request_authenticated_userid)

    return_dict = dict()
    return_dict['issues'] = issue_dict
    return_dict['discussion'] = discussion_dict
    return_dict['items'] = item_dict
    return_dict['extras'] = extras_dict

    if for_api:
        return return_dict
    else:
        return_dict['layout'] = base_layout()
        return_dict['language'] = str(ui_locales)
        return_dict['title'] = issue_dict['title']
        return_dict['project'] = project_name
        return return_dict


# ####################################
# REVIEW                             #
# ####################################

# index page for reviews
# ####################################
# REVIEW                             #
# ####################################

# index page for reviews
@view_config(route_name='review_index', renderer='templates/review.pt', permission='use')
def main_review(request):
    """
    View configuration for the review index.

    :return: dictionary with title and project name as well as a value, weather the user is logged in
    """
    #  logger('- - - - - - - - - - - -', '- - - - - - - - - - - -', '- - - - - - - - - - - -')
    logger('main_review', 'main', 'def ' + str(request.matchdict))
    ui_locales = get_language(request)
    nickname = request.authenticated_userid
    session_expired = user_manager.update_last_action(nickname)
    history_helper.save_path_in_database(nickname, request.path)
    _tn = Translator(ui_locales)
    if session_expired:
        return user_logout(request, True)

    issue = issue_helper.get_issue_id(request)
    disc_ui_locales = get_discussion_language(request, issue)
    issue_dict = issue_helper.prepare_json_of_issue(issue, request.application_url, disc_ui_locales, False)
    extras_dict = DictionaryHelper(ui_locales).prepare_extras_dict_for_normal_page(request, nickname)

    review_dict = review_queue_helper.get_review_queues_as_lists(request.application_url, _tn, nickname)
    count, all_rights = review_reputation_helper.get_reputation_of(nickname)

    return {
        'layout': base_layout(),
        'language': str(ui_locales),
        'title': _tn.get(_.review),
        'project': project_name,
        'extras': extras_dict,
        'review': review_dict,
        'privilege_list': review_reputation_helper.get_privilege_list(_tn),
        'reputation_list': review_reputation_helper.get_reputation_list(_tn),
        'issues': issue_dict,
        'reputation': {'count': count,
                       'has_all_rights': all_rights}
    }


# content page for reviews
@view_config(route_name='review_content', renderer='templates/review_content.pt', permission='use')
def review_content(request):
    """
    View configuration for the review content.

    :return: dictionary with title and project name as well as a value, weather the user is logged in
    """
    #  logger('- - - - - - - - - - - -', '- - - - - - - - - - - -', '- - - - - - - - - - - -')
    logger('review_content', 'main', 'def ' + str(request.matchdict))
    ui_locales = get_language(request)
    request_authenticated_userid = request.authenticated_userid
    session_expired = user_manager.update_last_action(request_authenticated_userid)
    history_helper.save_path_in_database(request_authenticated_userid, request.path)
    _tn = Translator(ui_locales)
    if session_expired:
        return user_logout(request, True)

    subpage_name = request.matchdict['queue']
    subpage_dict = review_page_helper.get_subpage_elements_for(request, subpage_name,
                                                               request_authenticated_userid, _tn)
    if not subpage_dict['elements'] and not subpage_dict['has_access'] and not subpage_dict['no_arguments_to_review']:
        logger('review_content', 'def', 'subpage error', error=True)
        raise HTTPNotFound()
        # return HTTPFound(location=UrlManager(request.application_url, for_api=False).get_404([request.path[1:]]))

    extras_dict = DictionaryHelper(ui_locales).prepare_extras_dict_for_normal_page(request, request_authenticated_userid)

    return {
        'layout': base_layout(),
        'language': str(ui_locales),
        'title': _tn.get(_.review),
        'project': project_name,
        'extras': extras_dict,
        'subpage': subpage_dict,
        'lock_time': review_queue_helper.max_lock_time_in_sec
    }


# history page for reviews
@view_config(route_name='review_history', renderer='templates/review_history.pt', permission='use')
def review_history(request):
    """
    View configuration for the review history.

    :return: dictionary with title and project name as well as a value, weather the user is logged in
    """
    #  logger('- - - - - - - - - - - -', '- - - - - - - - - - - -', '- - - - - - - - - - - -')
    logger('review_history', 'main', 'def ' + str(request.matchdict))
    ui_locales = get_language(request)
    request_authenticated_userid = request.authenticated_userid
    session_expired = user_manager.update_last_action(request_authenticated_userid)
    history_helper.save_path_in_database(request_authenticated_userid, request.path)
    _tn = Translator(ui_locales)
    if session_expired:
        return user_logout(request, True)

    history = review_history_helper.get_review_history(request.application_url, request_authenticated_userid, _tn)
    extras_dict = DictionaryHelper(ui_locales).prepare_extras_dict_for_normal_page(request, request_authenticated_userid)
    return {
        'layout': base_layout(),
        'language': str(ui_locales),
        'title': _tn.get(_.review_history),
        'project': project_name,
        'extras': extras_dict,
        'history': history
    }


# history page for reviews
@view_config(route_name='review_ongoing', renderer='templates/review_history.pt', permission='use')
def ongoing_history(request):
    """
    View configuration for the current reviews.

    :return: dictionary with title and project name as well as a value, weather the user is logged in
    """
    #  logger('- - - - - - - - - - - -', '- - - - - - - - - - - -', '- - - - - - - - - - - -')
    logger('ongoing_history', 'main', 'def ' + str(request.matchdict))
    ui_locales = get_language(request)
    request_authenticated_userid = request.authenticated_userid
    session_expired = user_manager.update_last_action(request_authenticated_userid)
    history_helper.save_path_in_database(request_authenticated_userid, request.path)
    _tn = Translator(ui_locales)
    if session_expired:
        return user_logout(request, True)

    history = review_history_helper.get_ongoing_reviews(request.application_url, request_authenticated_userid, _tn)
    extras_dict = DictionaryHelper(ui_locales).prepare_extras_dict_for_normal_page(request, request_authenticated_userid)

    return {
        'layout': base_layout(),
        'language': str(ui_locales),
        'title': _tn.get(_.review_history),
        'project': project_name,
        'extras': extras_dict,
        'history': history
    }


# reputation_borders page for reviews
@view_config(route_name='review_reputation', renderer='templates/review_reputation.pt', permission='use')
def review_reputation(request):
    """
    View configuration for the review reputation_borders.

    :return: dictionary with title and project name as well as a value, weather the user is logged in
    """
    #  logger('- - - - - - - - - - - -', '- - - - - - - - - - - -', '- - - - - - - - - - - -')
    logger('review_reputation', 'main', 'def ' + str(request.matchdict))
    ui_locales = get_language(request)
    request_authenticated_userid = request.authenticated_userid
    session_expired = user_manager.update_last_action(request_authenticated_userid)
    history_helper.save_path_in_database(request_authenticated_userid, request.path)
    _tn = Translator(ui_locales)
    if session_expired:
        return user_logout(request, True)

    extras_dict = DictionaryHelper(ui_locales).prepare_extras_dict_for_normal_page(request, request_authenticated_userid)

    reputation_dict = review_history_helper.get_reputation_history_of(request_authenticated_userid, _tn)

    return {
        'layout': base_layout(),
        'language': str(ui_locales),
        'title': _tn.get(_.review),
        'project': project_name,
        'extras': extras_dict,
        'reputation': reputation_dict
    }


# #####################################
# ADDITIONAL AJAX STUFF # USER THINGS #
# #####################################


# ajax - getting complete track of the user
@view_config(route_name='ajax_get_user_history', renderer='json')
def get_user_history(request):
    """
    Request the complete user track.

    :return: json-dict()
    """
    #  logger('- - - - - - - - - - - -', '- - - - - - - - - - - -', '- - - - - - - - - - - -')
    request_authenticated_userid = request.authenticated_userid
    user_manager.update_last_action(request_authenticated_userid)
    logger('get_user_history', 'def', 'main')
    ui_locales = get_language(request)
    return_list = history_helper.get_history_from_database(request_authenticated_userid, ui_locales)
    return json.dumps(return_list)


# ajax - getting all text edits
@view_config(route_name='ajax_get_all_posted_statements', renderer='json')
def get_all_posted_statements(request):
    """

    :return:
    """
    #  logger('- - - - - - - - - - - -', '- - - - - - - - - - - -', '- - - - - - - - - - - -')
    request_authenticated_userid = request.authenticated_userid
    user_manager.update_last_action(request_authenticated_userid)
    logger('get_all_posted_statements', 'def', 'main')
    ui_locales = get_language(request)
    return_array, edits = user_manager.get_textversions_of_user(request_authenticated_userid, ui_locales)
    return json.dumps(return_array)


# ajax - getting all text edits
@view_config(route_name='ajax_get_all_edits', renderer='json')
def get_all_edits_of_user(request):
    """

    :return:
    """
    #  logger('- - - - - - - - - - - -', '- - - - - - - - - - - -', '- - - - - - - - - - - -')
    request_authenticated_userid = request.authenticated_userid
    user_manager.update_last_action(request_authenticated_userid)
    logger('get_all_edits_of_user', 'def', 'main')
    ui_locales = get_language(request)
    statements, return_array = user_manager.get_textversions_of_user(request_authenticated_userid, ui_locales)
    return json.dumps(return_array)


# ajax - getting all votes for arguments
@view_config(route_name='ajax_get_all_argument_votes', renderer='json')
def get_all_argument_votes(request):
    """

    :return:
    """
    #  logger('- - - - - - - - - - - -', '- - - - - - - - - - - -', '- - - - - - - - - - - -')
    request_authenticated_userid = request.authenticated_userid
    user_manager.update_last_action(request_authenticated_userid)
    logger('get_all_argument_votes', 'def', 'main')
    ui_locales = get_language(request)
    return_array = user_manager.get_votes_of_user(request_authenticated_userid, True, ui_locales)
    return json.dumps(return_array)


# ajax - getting all votes for statements
@view_config(route_name='ajax_get_all_statement_votes', renderer='json')
def get_all_statement_votes(request):
    """

    :return:
    """
    #  logger('- - - - - - - - - - - -', '- - - - - - - - - - - -', '- - - - - - - - - - - -')
    request_authenticated_userid = request.authenticated_userid
    user_manager.update_last_action(request_authenticated_userid)
    logger('get_all_statement_votes', 'def', 'main')
    ui_locales = get_language(request)
    return_array = user_manager.get_votes_of_user(request_authenticated_userid, False, ui_locales)
    return json.dumps(return_array)


# ajax - deleting complete history of the user
@view_config(route_name='ajax_delete_user_history', renderer='json')
def delete_user_history(request):
    """
    Request the complete user history.

    :param request: request of the web server
    :return: json-dict()
    """
    #  logger('- - - - - - - - - - - -', '- - - - - - - - - - - -', '- - - - - - - - - - - -')
    request_authenticated_userid = request.authenticated_userid
    user_manager.update_last_action(request_authenticated_userid)

    logger('delete_user_history', 'def', 'main')
    history_helper.delete_history_in_database(request_authenticated_userid)
    return_dict = dict()
    return_dict['removed_data'] = 'true'  # necessary

    return json.dumps(return_dict)


# ajax - deleting complete history of the user
@view_config(route_name='ajax_delete_statistics', renderer='json')
def delete_statistics(request):
    """
    Request the complete user history.

    :param request: request of the web server
    :return: json-dict()
    """
    #  logger('- - - - - - - - - - - -', '- - - - - - - - - - - -', '- - - - - - - - - - - -')
    request_authenticated_userid = request.authenticated_userid
    user_manager.update_last_action(request_authenticated_userid)

    logger('delete_statistics', 'def', 'main')

    return_dict = dict()
    return_dict['removed_data'] = 'true' if clear_vote_and_seen_values_of_user(request_authenticated_userid) else 'false'

    return json.dumps(return_dict)


# ajax - user login
@view_config(route_name='ajax_user_login', renderer='json')
def user_login(request, nickname=None, password=None, for_api=False, keep_login=False):
    """
    Will login the user by his nickname and password

    :param request: request of the web server
    :param nickname: Manually provide nickname (e.g. from API)
    :param password: Manually provide password (e.g. from API)
    :param for_api: Manually provide boolean (e.g. from API)
    :param keep_login: Manually provide boolean (e.g. from API)
    :return: dict() with error
    """
    #  logger('- - - - - - - - - - - -', '- - - - - - - - - - - -', '- - - - - - - - - - - -')
    logger('user_login', 'def', 'main, request.params: ' + str(request.params))

    lang = get_language(request)
    _tn = Translator(lang)
    error = ''

    try:
        value = login_user(request, nickname, password, for_api, keep_login, _tn)
        if type(value) == str:  # error
            error = value
        elif type(value) == dict:  # api
            return value
        elif type(value) == HTTPFound:  # success
            return value

    except KeyError as e:
        error = _tn.get(_.internalKeyError)
        logger('user_login', 'error', repr(e))

    return_dict = {'error': error}

    logger('user_login', 'return', str(return_dict))
    return json.dumps(return_dict)


# ajax - user logout
@view_config(route_name='ajax_user_logout', renderer='json')
def user_logout(request, redirect_to_main=False):
    """
    Will logout the user

    :param request: request of the web server
    :param redirect_to_main: Boolean
    :return: HTTPFound with forgotten headers
    """
    #  logger('- - - - - - - - - - - -', '- - - - - - - - - - - -', '- - - - - - - - - - - -')
    logger('user_logout', 'def', 'main, user: ' + str(request.authenticated_userid) + ', redirect_to_main: ' + str(redirect_to_main))
    request.session.invalidate()
    headers = forget(request)
    if redirect_to_main:
        return HTTPFound(
            location=request.application_url + '?session_expired=true',
            headers=headers,
        )
    else:
        request.response.headerlist.extend(headers)
        return request.response


# ajax - registration of users
@view_config(route_name='ajax_user_registration', renderer='json')
def user_registration(request):
    """
    Registers new user

    :return: dict() with success and message
    """
    #  logger('- - - - - - - - - - - -', '- - - - - - - - - - - -', '- - - - - - - - - - - -')
    logger('user_registration', 'def', 'main, request.params: ' + str(request.params))

    # default values
    success = ''
    error = ''
    info = ''
    return_dict = dict()

    ui_locales = request.params['lang'] if 'lang' in request.params else None
    if not ui_locales:
        ui_locales = get_language(request)
    _t = Translator(ui_locales)

    # getting params
    try:
        success, info = try_to_register_new_user_via_ajax(request, ui_locales)

    except KeyError as e:
        logger('user_registration', 'error', repr(e))
        error = _t.get(_.internalKeyError)

    return_dict['success']      = str(success)
    return_dict['error']        = str(error)
    return_dict['info']         = str(info)

    return json.dumps(return_dict)


# ajax - password requests
@view_config(route_name='ajax_user_password_request', renderer='json')
def user_password_request(request):
    """
    Sends an email, when the user requests his password

    :return: dict() with success and message
    """
    #  logger('- - - - - - - - - - - -', '- - - - - - - - - - - -', '- - - - - - - - - - - -')
    logger('user_password_request', 'def', 'main, request.params: ' + str(request.params))

    success = ''
    info = ''
    return_dict = dict()
    ui_locales = request.params['lang'] if 'lang' in request.params else None
    if not ui_locales:
        ui_locales = get_language(request)
    _t = Translator(ui_locales)

    try:
        success, error, info = request_password(request, ui_locales)

    except KeyError as e:
        logger('user_password_request', 'error', repr(e))
        error = _t.get(_.internalKeyError)

    return_dict['success'] = str(success)
    return_dict['error']   = str(error)
    return_dict['info']    = str(info)

    logger('user_password_request', 'success', str(success))
    logger('user_password_request', 'error', str(error))
    logger('user_password_request', 'info', str(info))

    return json.dumps(return_dict)


# ajax - set boolean for receiving information
@view_config(route_name='ajax_set_user_setting', renderer='json')
def set_user_settings(request):
    """
    Will logout the user

    :return:
    """
    #  logger('- - - - - - - - - - - -', '- - - - - - - - - - - -', '- - - - - - - - - - - -')
    logger('set_user_settings', 'def', 'main, request.params: ' + str(request.params))
    _tn = Translator(get_language(request))

    try:
        error = ''
        public_nick = ''
        public_page_url = ''
        gravatar_url = ''
        settings_value = True if request.params['settings_value'] == 'True' else False
        service = request.params['service']
        db_user = DBDiscussionSession.query(User).filter_by(nickname=request.authenticated_userid).first()
        if db_user:
            public_nick = db_user.public_nickname
            db_setting = DBDiscussionSession.query(Settings).get(db_user.uid)

            if service == 'mail':
                db_setting.set_send_mails(settings_value)

            elif service == 'notification':
                db_setting.set_send_notifications(settings_value)

            elif service == 'public_nick':
                db_setting.set_show_public_nickname(settings_value)
                if settings_value:
                    db_user.set_public_nickname(db_user.nickname)
                elif db_user.nickname == db_user.public_nickname:
                    user_manager.refresh_public_nickname(db_user)
                public_nick = db_user.public_nickname
            else:
                error = _tn.get(_.keyword)

            transaction.commit()
            public_page_url = request.application_url + '/user/' + (db_user.nickname if settings_value else public_nick)
            gravatar_url = get_profile_picture(db_user, 80, ignore_privacy_settings=settings_value)
        else:
            error = _tn.get(_.checkNickname)
    except KeyError as e:
        error = _tn.get(_.internalKeyError)
        public_nick = ''
        public_page_url = ''
        gravatar_url = ''
        logger('set_user_settings', 'error', repr(e))

    return_dict = {'error': error, 'public_nick': public_nick, 'public_page_url': public_page_url, 'gravatar_url': gravatar_url}
    return json.dumps(return_dict)


# ajax - set boolean for receiving information
@view_config(route_name='ajax_set_user_language', renderer='json')
def set_user_language(request):
    """
    Will logout the user

    :return:
    """
    #  logger('- - - - - - - - - - - -', '- - - - - - - - - - - -', '- - - - - - - - - - - -')
    logger('set_user_language', 'def', 'main, request.params: ' + str(request.params))
    _tn = Translator(get_language(request))

    try:
        error = ''
        current_lang = ''
        ui_locales = request.params['ui_locales']
        db_user = DBDiscussionSession.query(User).filter_by(nickname=request.authenticated_userid).first()
        if db_user:
            db_settings = DBDiscussionSession.query(Settings).get(db_user.uid)
            if db_settings:
                db_language = DBDiscussionSession.query(Language).filter_by(ui_locales=ui_locales).first()
                if db_language:
                    current_lang = db_language.name
                    db_settings.set_lang_uid(db_language.uid)
                    transaction.commit()
                else:
                    error = _tn.get(_.internalError)
            else:
                error = _tn.get(_.checkNickname)
        else:
            error = _tn.get(_.checkNickname)
    except KeyError as e:
        error = _tn.get(_.internalKeyError)
        ui_locales = ''
        current_lang = ''
        logger('set_user_settings', 'error', repr(e))

    return_dict = {'error': error, 'ui_locales': ui_locales, 'current_lang': current_lang}
    return json.dumps(return_dict)


# ajax - sending notification
@view_config(route_name='ajax_send_notification', renderer='json')
def send_some_notification(request):
    """
    Set a new message into the inbox of an recipient, and the outbox of the sender.

    :return: dict()
    """
    #  logger('- - - - - - - - - - - -', '- - - - - - - - - - - -', '- - - - - - - - - - - -')
    logger('send_some_notification', 'def', 'main, request.params: ' + str(request.params))

    error = ''
    ts = ''
    uid = ''
    gravatar = ''
    ui_locales = get_language(request)
    _tn = Translator(ui_locales)

    try:
        recipient = str(request.params['recipient']).replace('%20', ' ')
        title     = request.params['title']
        text      = request.params['text']
        db_recipient = get_user_by_private_or_public_nickname(recipient)
        if len(title) < 5 or len(text) < 5:
            error = _tn.get(_.empty_notification_input) + ' (' + _tn.get(_.minLength) + ': 5)'
        elif not db_recipient or recipient == 'admin' or recipient == nick_of_anonymous_user:
            error = _tn.get(_.recipientNotFound)
        else:
            db_author = DBDiscussionSession.query(User).filter_by(nickname=request.authenticated_userid).first()
            if not db_author:
                error = _tn.get(_.notLoggedIn)
            if db_author.uid == db_recipient.uid:
                error = _tn.get(_.senderReceiverSame)
            else:
                db_notification = send_notification(db_author, db_recipient, title, text, request.application_url)
                uid = db_notification.uid
                ts = sql_timestamp_pretty_print(db_notification.timestamp, ui_locales)
                gravatar = get_profile_picture(db_recipient, 20)

    except (KeyError, AttributeError):
        error = _tn.get(_.internalKeyError)

    return_dict = {'error': error, 'timestamp': ts, 'uid': uid, 'recipient_avatar': gravatar}
    return json.dumps(return_dict)


# #######################################
# ADDTIONAL AJAX STUFF # SET NEW THINGS #
# #######################################


# ajax - send new start statement
@view_config(route_name='ajax_set_new_start_statement', renderer='json')
def set_new_start_statement(request, for_api=False, api_data=None):
    """
    Inserts a new statement into the database, which should be available at the beginning

    :param request: request of the web server
    :param for_api: boolean
    :param api_data: api_data
    :return: a status code, if everything was successful
    """
    #  logger('- - - - - - - - - - - -', '- - - - - - - - - - - -', '- - - - - - - - - - - -')
    logger('set_new_start_statement', 'def', 'ajax, request.params: ' + str(request.params))

    logger('set_new_start_statement', 'def', 'main')

    discussion_lang = get_discussion_language(request)
    _tn = Translator(discussion_lang)
    return_dict = dict()
    return_dict['error'] = ''
    return_dict['statement_uids'] = []
    try:
        if for_api and api_data:
            nickname  = api_data["nickname"]
            statement = api_data["statement"]
            issue     = api_data["issue_id"]
            slug      = api_data["slug"]
        else:
            nickname    = request.authenticated_userid
            statement   = request.params['statement']
            issue       = issue_helper.get_issue_id(request)
            slug        = DBDiscussionSession.query(Issue).get(issue).get_slug()

        # escaping will be done in QueryHelper().set_statement(...)
        user_manager.update_last_action(nickname)
        new_statement = insert_as_statements(request, statement, nickname, issue, is_start=True)

        if new_statement == -1:
            return_dict['error'] = _tn.get(_.notInsertedErrorBecauseEmpty) + ' (' + _tn.get(_.minLength) + ': 10)'
        elif new_statement == -2:
            return_dict['error'] = _tn.get(_.noRights)
        else:
            url = UrlManager(request.application_url, slug, for_api).get_url_for_statement_attitude(False, new_statement[0].uid)
            return_dict['url'] = url
            return_dict['statement_uids'].append(new_statement[0].uid)

            # add reputation
            add_rep, broke_limit = add_reputation_for(nickname, rep_reason_first_position)
            if not add_rep:
                add_rep, broke_limit = add_reputation_for(nickname, rep_reason_new_statement)
                # send message if the user is now able to review
            if broke_limit:
                # ui_locales = get_language(request)
                # _t = Translator(ui_locales)
                # send_request_for_info_popup_to_socketio(nickname, _t.get(_.youAreAbleToReviewNow), request.application_url + '/review')
                url += '#access-review'
                return_dict['url'] = url

    except KeyError as e:
        logger('set_new_start_statement', 'error', repr(e))
        return_dict['error'] = _tn.get(_.notInsertedErrorBecauseInternal)

    return json.dumps(return_dict)


# ajax - send new start premise
@view_config(route_name='ajax_set_new_start_premise', renderer='json')
def set_new_start_premise(request, for_api=False, api_data=None):
    """
    Sets new premise for the start

    :param request: request of the web server
    :param for_api: boolean
    :param api_data:
    :return: json-dict()
    """
    #  logger('- - - - - - - - - - - -', '- - - - - - - - - - - -', '- - - - - - - - - - - -')
    logger('set_new_start_premise', 'def', 'main, request.params: ' + str(request.params))

    return_dict = dict()
    lang = get_language(request)
    _tn = Translator(lang)
    try:
        if for_api and api_data:
            nickname      = api_data['nickname']
            premisegroups = api_data['statement']
            issue         = api_data['issue_id']
            conclusion_id = api_data['conclusion_id']
            supportive    = api_data['supportive']
        else:
            nickname        = request.authenticated_userid
            issue           = issue_helper.get_issue_id(request)
            premisegroups   = json.loads(request.params['premisegroups'])
            conclusion_id   = request.params['conclusion_id']
            supportive      = True if request.params['supportive'].lower() == 'true' else False

        # escaping will be done in QueryHelper().set_statement(...)
        user_manager.update_last_action(nickname)

        url, statement_uids, error = process_input_of_start_premises_and_receive_url(request, premisegroups,
                                                                                     conclusion_id, supportive, issue,
                                                                                     nickname, for_api,
                                                                                     request.application_url, lang)

        return_dict['error'] = error
        return_dict['statement_uids'] = statement_uids

        # add reputation
        add_rep, broke_limit = add_reputation_for(nickname, rep_reason_first_justification)
        if not add_rep:
            add_rep, broke_limit = add_reputation_for(nickname, rep_reason_new_statement)
            # send message if the user is now able to review
        if broke_limit:
            ui_locales = get_language(request)
            _t = Translator(ui_locales)
            send_request_for_info_popup_to_socketio(nickname, _t.get(_.youAreAbleToReviewNow),  request.application_url + '/review')
            url += '#access-review'
            return_dict['url'] = url

        if url == -1:
            return json.dumps(return_dict)

        return_dict['url'] = url
    except KeyError as e:
        logger('set_new_start_premise', 'error', repr(e))
        return_dict['error'] = _tn.get(_.notInsertedErrorBecauseInternal)

    return json.dumps(return_dict)


# ajax - send new premises
@view_config(route_name='ajax_set_new_premises_for_argument', renderer='json')
def set_new_premises_for_argument(request, for_api=False, api_data=None):
    """
    Sets a new premise for an argument

    :param request: request of the web server
    :param api_data:
    :param for_api: boolean
    :return: json-dict()
    """
    #  logger('- - - - - - - - - - - -', '- - - - - - - - - - - -', '- - - - - - - - - - - -')
    logger('set_new_premises_for_argument', 'def', 'main, request.params: ' + str(request.params))

    return_dict = dict()
    lang = get_language(request)
    _tn = Translator(lang)

    try:
        if for_api and api_data:
            nickname      = api_data['nickname']
            premisegroups = api_data['statement']
            issue         = api_data['issue_id']
            arg_uid       = api_data['arg_uid']
            attack_type   = api_data['attack_type']
        else:
            nickname = request.authenticated_userid
            premisegroups = json.loads(request.params['premisegroups'])
            issue = issue_helper.get_issue_id(request)
            arg_uid = request.params['arg_uid']
            attack_type = request.params['attack_type']

        # escaping will be done in QueryHelper().set_statement(...)
        url, statement_uids, error = process_input_of_premises_for_arguments_and_receive_url(request,
                                                                                             arg_uid, attack_type,
                                                                                             premisegroups, issue,
                                                                                             nickname, for_api,
                                                                                             request.application_url, lang)
        user_manager.update_last_action(nickname)

        return_dict['error'] = error
        return_dict['statement_uids'] = statement_uids

        # add reputation
        add_rep, broke_limit = add_reputation_for(nickname, rep_reason_first_new_argument)
        if not add_rep:
            add_rep, broke_limit = add_reputation_for(nickname, rep_reason_new_statement)
            # send message if the user is now able to review
        if broke_limit:
            # ui_locales = get_language(request)
            # _t = Translator(ui_locales)
            # send_request_for_info_popup_to_socketio(nickname, _t.get(_.youAreAbleToReviewNow), request.application_url + '/review')
            url += '#access-review'
            return_dict['url'] = url

        if url == -1:
            return json.dumps(return_dict)

        return_dict['url'] = url

    except KeyError as e:
        logger('set_new_premises_for_argument', 'error', repr(e))
        return_dict['error'] = _tn.get(_.notInsertedErrorBecauseInternal)

    logger('set_new_premises_for_argument', 'def', 'returning ' + str(return_dict))
    return json.dumps(return_dict)


# ajax - set new textvalue for a statement
@view_config(route_name='ajax_set_correction_of_statement', renderer='json')
def set_correction_of_statement(request):
    """
    Sets a new textvalue for a statement

    :return: json-dict()
    """
    #  logger('- - - - - - - - - - - -', '- - - - - - - - - - - -', '- - - - - - - - - - - -')
    logger('set_correction_of_statement', 'def', 'main, request.params: ' + str(request.params))
    nickname = request.authenticated_userid
    user_manager.update_last_action(nickname)

    _tn = Translator(get_language(request))

    return_dict = dict()
    try:
        elements = json.loads(request.params['elements'])
        msg, error = review_queue_helper.add_proposals_for_statement_corrections(elements, nickname, _tn)
        return_dict['error'] = msg if error else ''
        return_dict['info'] = msg if len(msg) > 0 else ''
    except KeyError as e:
        return_dict['error'] = _tn.get(_.internalError)
        return_dict['info'] = ''
        logger('set_correction_of_statement', 'error', repr(e))

    return json.dumps(return_dict)


# ajax - set notification as read
@view_config(route_name='ajax_notification_read', renderer='json')
def set_notification_read(request):
    """
    Set notification as read

    :return: json-dict()
    """
    #  logger('- - - - - - - - - - - -', '- - - - - - - - - - - -', '- - - - - - - - - - - -')
    request_authenticated_userid = request.authenticated_userid
    user_manager.update_last_action(request_authenticated_userid)

    logger('set_notification_read', 'def', 'main ' + str(request.params))
    return_dict = dict()
    ui_locales = get_language(request)
    _t = Translator(ui_locales)

    try:
        db_user = DBDiscussionSession.query(User).filter_by(nickname=request_authenticated_userid).first()
        if db_user:
            DBDiscussionSession.query(Message).filter(and_(Message.uid == request.params['id'],
                                                           Message.to_author_uid == db_user.uid,
                                                           Message.is_inbox == True)).first().set_read(True)
            transaction.commit()
            return_dict['unread_messages'] = count_of_new_notifications(request_authenticated_userid)
            return_dict['error'] = ''
        else:
            return_dict['error'] = _t.get(_.noRights)
    except KeyError as e:
        logger('set_message_read', 'error', repr(e))
        return_dict['error'] = _t.get(_.internalKeyError)

    return json.dumps(return_dict)


# ajax - deletes a notification
@view_config(route_name='ajax_notification_delete', renderer='json')
def set_notification_delete(request):
    """
    Request the removal of a notification

    :return: json-dict()
    """
    #  logger('- - - - - - - - - - - -', '- - - - - - - - - - - -', '- - - - - - - - - - - -')
    request_authenticated_userid = request.authenticated_userid
    user_manager.update_last_action(request_authenticated_userid)

    logger('set_notification_delete', 'def', 'main ' + str(request.params))
    return_dict = dict()
    ui_locales = get_language(request)
    _t = Translator(ui_locales)

    try:
        db_user = DBDiscussionSession.query(User).filter_by(nickname=request_authenticated_userid).first()
        if db_user:
            # inbox
            DBDiscussionSession.query(Message).filter(and_(Message.uid == request.params['id'],
                                                           Message.to_author_uid == db_user.uid,
                                                           Message.is_inbox == True)).delete()
            # send
            DBDiscussionSession.query(Message).filter(and_(Message.uid == request.params['id'],
                                                           Message.from_author_uid == db_user.uid,
                                                           Message.is_inbox == False)).delete()
            transaction.commit()
            return_dict['unread_messages'] = count_of_new_notifications(request_authenticated_userid)
            return_dict['total_in_messages'] = str(len(get_box_for(request_authenticated_userid, ui_locales, request.application_url, True)))
            return_dict['total_out_messages'] = str(len(get_box_for(request_authenticated_userid, ui_locales, request.application_url, False)))
            return_dict['error'] = ''
            return_dict['success'] = _t.get(_.messageDeleted)
        else:
            return_dict['error'] = _t.get(_.noRights)
            return_dict['success'] = ''
    except KeyError as e:
        logger('set_message_read', 'error', repr(e))
        return_dict['error'] = _t.get(_.internalKeyError)
        return_dict['success'] = ''

    return json.dumps(return_dict)


# ajax - set new issue
@view_config(route_name='ajax_set_new_issue', renderer='json')
def set_new_issue(request):
    #  logger('- - - - - - - - - - - -', '- - - - - - - - - - - -', '- - - - - - - - - - - -')
    request_authenticated_userid = request.authenticated_userid
    user_manager.update_last_action(request_authenticated_userid)

    logger('set_new_issue', 'def', 'main ' + str(request.params))
    return_dict = dict()
    ui_locales = get_language(request)
    _tn = Translator(ui_locales)
    was_set = False

    try:
        info = escape_string(request.params['info'])
        long_info = escape_string(request.params['long_info'])
        title = escape_string(request.params['title'])
        lang = escape_string(request.params['lang'])
        was_set, error = issue_helper.set_issue(info, long_info, title, lang, request_authenticated_userid, ui_locales)
        if was_set:
            db_issue = DBDiscussionSession.query(Issue).filter(and_(Issue.title == title,
                                                                    Issue.info == info)).first()
            return_dict['issue'] = issue_helper.get_issue_dict_for(db_issue, request.application_url, False, 0, ui_locales)
    except KeyError as e:
        logger('set_new_issue', 'error', repr(e))
        error = _tn.get(_.notInsertedErrorBecauseInternal)

    return_dict['error'] = '' if was_set else error
    return json.dumps(return_dict)


# ajax - set seen premisegroup
@view_config(route_name='ajax_set_seen_statements', renderer='json')
def set_seen_statements(request):
    """
    Set statements as seen, when they were hidden

    :return: json
    """
    #  logger('- - - - - - - - - - - -', '- - - - - - - - - - - -', '- - - - - - - - - - - -')
    logger('set_seen_statements', 'def', 'main ' + str(request.params))
    return_dict = dict()
    ui_locales = get_language(request)
    _t = Translator(ui_locales)

    try:
        uids = json.loads(request.params['uids'])
        # are the statements connected to an argument?
        additional_argument = None
        if 'justify' in request.path:
            url = request.path[request.path.index('justify/') + len('justify/'):]
            additional_argument = int(url[:url.index('/')])

        error = process_seen_statements(uids, request.authenticated_userid, _t, additional_argument=additional_argument)
        return_dict['error'] = error
    except KeyError as e:
        logger('set_seen_statements', 'error', repr(e))
        return_dict['error'] = _t.get(_.internalKeyError)

    return json.dumps(return_dict)


# ###################################
# ADDTIONAL AJAX STUFF # GET THINGS #
# ###################################


# ajax - getting changelog of a statement
@view_config(route_name='ajax_get_logfile_for_statements', renderer='json')
def get_logfile_for_some_statements(request):
    """
    Returns the changelog of a statement

    :return: json-dict()
    """
    #  logger('- - - - - - - - - - - -', '- - - - - - - - - - - -', '- - - - - - - - - - - -')
    logger('get_logfile_for_statements', 'def', 'main, request.params: ' + str(request.params))
    user_manager.update_last_action(request.authenticated_userid)

    return_dict = dict()
    ui_locales = get_language(request)

    try:
        uids = json.loads(request.params['uids'])
        issue = request.params['issue']
        ui_locales = get_discussion_language(request, issue)
        return_dict = get_logfile_for_statements(uids, ui_locales, request.application_url)
        return_dict['error'] = ''
        return_dict['info'] = ''
    except KeyError as e:
        logger('get_logfile_for_premisegroup', 'error', repr(e))
        _tn = Translator(ui_locales)
        return_dict['error'] = _tn.get(_.noCorrections)
        return_dict['info'] = ''

    return json.dumps(return_dict)


# ajax - for shorten url
@view_config(route_name='ajax_get_shortened_url', renderer='json')
def get_shortened_url(request):
    """
    Shortens url with the help of a python lib

    :return: dictionary with shortend url
    """
    #  logger('- - - - - - - - - - - -', '- - - - - - - - - - - -', '- - - - - - - - - - - -')
    user_manager.update_last_action(request.authenticated_userid)

    logger('get_shortened_url', 'def', 'main')

    return_dict = dict()

    try:
        url = request.params['url']
        # google_api_key = 'AIzaSyAw0aPsBsAbqEJUP_zJ9Fifbhzs8xkNSw0' # browser is
        # google_api_key = 'AIzaSyDneaEJN9FNGUpXHDZahe9Rhb21FsFNS14' # server id
        # service = 'GoogleShortener'
        # service_url = 'https://goo.gl/'
        # shortener = Shortener(service, api_key=google_api_key)

        # bitly_login = 'dbashhu'
        # bitly_key = ''
        # bitly_token = 'R_d8c4acf2fb554494b65529314d1e11d1'

        # service = 'BitlyShortener'
        # service_url = 'https://bitly.com/'
        # shortener = Shortener(service, bitly_token=bitly_token)

        service = 'TinyurlShortener'
        service_ = 'Tinyurl'
        service_url = 'http://tinyurl.com/'
        shortener = Shortener(service_)

        short_url = format(shortener.short(url))
        return_dict['url'] = short_url
        return_dict['service'] = service
        return_dict['service_url'] = service_url

        return_dict['error'] = ''
    except KeyError as e:
        logger('get_shortened_url', 'error', repr(e))
        _tn = Translator(get_discussion_language(request))
        return_dict['error'] = _tn.get(_.internalKeyError)
    except ReadTimeout as e:
        logger('get_shortened_url', 'read timeout error', repr(e))
        _tn = Translator(get_discussion_language(request))
        return_dict['error'] = _tn.get(_.internalError)

    return json.dumps(return_dict)


# ajax - for getting all news
@view_config(route_name='ajax_get_news', renderer='json')
def get_news(request):
    """
    ajax interface for getting news

    :return: json-set with all news
    """
    #  logger('- - - - - - - - - - - -', '- - - - - - - - - - - -', '- - - - - - - - - - - -')
    logger('get_news', 'def', 'main')
    return_dict = news_handler.get_news(get_language(request))
    return json.dumps(return_dict)


# ajax - for getting argument infos
@view_config(route_name='ajax_get_infos_about_argument', renderer='json')
def get_all_infos_about_argument(request):
    """
    ajax interface for getting a dump

    :return: json-set with everything
    """
    #  logger('- - - - - - - - - - - -', '- - - - - - - - - - - -', '- - - - - - - - - - - -')
    logger('get_all_infos_about_argument', 'def', 'main, request.params: ' + str(request.params))
    ui_locales = get_discussion_language(request)
    _t = Translator(ui_locales)
    return_dict = dict()

    try:
        uid = request.params['uid']
        if not is_integer(uid):
            return_dict['error'] = _t.get(_.internalError)
        else:
            return_dict = get_infos_about_argument(uid, request.application_url, request.authenticated_userid, _t)
            return_dict['error'] = ''
    except KeyError as e:
        logger('get_infos_about_argument', 'error', repr(e))
        return_dict['error'] = _t.get(_.internalKeyError)

    return json.dumps(return_dict)


# ajax - for getting all users with the same opinion
@view_config(route_name='ajax_get_user_with_same_opinion', renderer='json')
def get_users_with_same_opinion(request):
    """
    ajax interface for getting a dump
    :return: json-set with everything
    """
    #  logger('- - - - - - - - - - - -', '- - - - - - - - - - - -', '- - - - - - - - - - - -')
    logger('get_users_with_same_opinion', 'def', 'main: ' + str(request.params))
    nickname = request.authenticated_userid
    ui_locales = get_language(request)
    _tn = Translator(ui_locales)

    return_dict = dict()
    try:
        params = request.params
        ui_locales  = params['lang'] if 'lang' in params else 'en'
        uids        = params['uids']
        is_arg = params['is_argument'] == 'true' if 'is_argument' in params else False
        is_att = params['is_attitude'] == 'true' if 'is_attitude' in params else False
        is_rea = params['is_reaction'] == 'true' if 'is_reaction' in params else False
        is_pos = params['is_position'] == 'true' if 'is_position' in params else False
        is_sup = params['is_supporti'] if 'is_supporti' in params else None

        if is_arg:
            if is_rea:
                uids = json.loads(uids)
                return_dict = get_user_and_opinions_for_argument(uids, nickname, ui_locales, request.application_url, request.path)
            else:
                return_dict = get_user_with_same_opinion_for_argument(uids, nickname, ui_locales, request.application_url)
        elif is_pos:
            uids = json.loads(uids)
            uids = uids if isinstance(uids, list) else [uids]
            return_dict = get_user_with_same_opinion_for_statements(uids, is_sup, nickname, ui_locales, request.application_url)
        else:
            if is_att:
                return_dict = get_user_with_opinions_for_attitude(uids, nickname, ui_locales, request.application_url)
            else:
                uids = json.loads(uids)
                uids = uids if isinstance(uids, list) else [uids]
                return_dict = get_user_with_same_opinion_for_premisegroups(uids, nickname, ui_locales, request.application_url)
        return_dict['info'] = _tn.get(_.otherParticipantsDontHaveOpinionForThisStatement) if len(uids) == 0 else ''
        return_dict['error'] = ''
    except KeyError as e:
        logger('get_users_with_same_opinion', 'error', repr(e))
        return_dict['error'] = _tn.get(_.internalKeyError)

    return json.dumps(return_dict)


# ajax - for getting all users with the same opinion
@view_config(route_name='ajax_get_public_user_data', renderer='json')
def get_public_user_data(request):
    """

    :param request: request of the web server
    :return:
    """
    #  logger('- - - - - - - - - - - -', '- - - - - - - - - - - -', '- - - - - - - - - - - -')
    logger('get_public_user_data', 'def', 'main: ' + str(request.params))
    ui_locales = get_language(request)
    _tn = Translator(ui_locales)

    return_dict = dict()
    try:
        nickname = request.params['nickname']
        return_dict = user_manager.get_public_information_data(nickname, ui_locales)
        return_dict['error'] = '' if len(return_dict) != 0 else _tn.get(_.internalKeyError)

    except KeyError as e:
        logger('get_public_user_data', 'error', repr(e))
        return_dict['error'] = _tn.get(_.internalKeyError)

    return json.dumps(return_dict)


@view_config(route_name='ajax_get_arguments_by_statement_uid', renderer='json')
def get_arguments_by_statement_uid(request):
    #  logger('- - - - - - - - - - - -', '- - - - - - - - - - - -', '- - - - - - - - - - - -')
    logger('get_arguments_by_statement_uid', 'def', 'main: ' + str(request.matchdict))
    ui_locales = get_language(request)
    _tn = Translator(ui_locales)

    return_dict = dict()
    try:
        uid = request.matchdict['uid']
        if not is_integer(uid):
            return_dict['error'] = _tn.get(_.internalKeyError)
        else:
            slug = get_slug_by_statement_uid(uid)
            _um = UrlManager(request.application_url, slug)
            return_dict['arguments'] = get_all_arguments_with_text_and_url_by_statement_id(uid, _um, True, is_jump=True)
            return_dict['error'] = ''

    except KeyError as e:
        logger('get_arguments_by_statement_uid', 'error', repr(e))
        return_dict['error'] = _tn.get(_.internalKeyError)

    return json.dumps(return_dict)


@view_config(route_name='ajax_get_references', renderer='json')
def get_references(request):
    #  logger('- - - - - - - - - - - -', '- - - - - - - - - - - -', '- - - - - - - - - - - -')
    logger('get_references', 'def', 'main: ' + str(request.params))
    ui_locales = get_language(request)
    _tn = Translator(ui_locales)

    try:
        # uid is an integer if it is an argument and a list otherwise
        uid = json.loads(request.params['uid'])
        is_argument = True if str(request.params['is_argument']) == 'true' else False
        are_all_integer = all(is_integer(id) for id in uid) if isinstance(uid, list) else is_integer(uid)

        error = ''
        if are_all_integer:
            if is_argument:
                data, text = get_references_for_argument(uid, request.application_url)
            else:
                data, text = get_references_for_statements(uid, request.application_url)
        else:
            logger('get_references', 'def', 'uid is not an integer')
            data = ''
            text = ''
            error = _tn.get(_.internalKeyError)

    except KeyError as e:
        logger('get_references', 'error', repr(e))
        error = _tn.get(_.internalKeyError)

    return_dict = {'error': error,
                   'data': data,
                   'text': text}

    return json.dumps(return_dict)


@view_config(route_name='ajax_set_references', renderer='json')
def set_references(request):
    #  logger('- - - - - - - - - - - -', '- - - - - - - - - - - -', '- - - - - - - - - - - -')
    logger('set_references', 'def', 'main: ' + str(request.params))
    ui_locales = get_language(request)
    _tn = Translator(ui_locales)

    try:
        nickname    = request.authenticated_userid
        issue_uid   = issue_helper.get_issue_id(request)

        uid         = request.params['uid']
        reference   = escape_string(json.loads(request.params['reference']))
        source      = escape_string(json.loads(request.params['ref_source']))
        success     = set_reference(reference, source, nickname, uid, issue_uid)
        return_dict = {'error': '' if success else _tn.get(_.internalKeyError)}

    except KeyError as e:
        logger('set_references', 'error', repr(e))
        return_dict = {'error': _tn.get(_.internalKeyError)}

    return json.dumps(return_dict)


# ########################################
# ADDTIONAL AJAX STUFF # ADDITION THINGS #
# ########################################


# ajax - for language switch
@view_config(route_name='ajax_switch_language', renderer='json')
def switch_language(request):
    """
    Switches the language

    :return: json-dict()
    """
    #  logger('- - - - - - - - - - - -', '- - - - - - - - - - - -', '- - - - - - - - - - - -')
    user_manager.update_last_action(request.authenticated_userid)
    logger('switch_language', 'def', 'main, request.params: ' + str(request.params))

    return_dict = dict()
    ui_locales = None
    try:
        ui_locales = request.params['lang'] if 'lang' in request.params else None
        db_lang = DBDiscussionSession.query(Language).filter_by(ui_locales=ui_locales).first()
        if not db_lang or not ui_locales:
            ui_locales = get_language(request)
        request.response.set_cookie('_LOCALE_', str(ui_locales))
        request._LOCALE_ = ui_locales
        return_dict['error'] = ''
        return_dict['ui_locales'] = ui_locales
    except KeyError as e:
        logger('swich_language', 'error', repr(e))
        if not ui_locales:
            ui_locales = 'en'
        _t = Translator(ui_locales)
        return_dict['error'] = _t.get(_.internalError)

    return json.dumps(return_dict)


# ajax - for sending news
@view_config(route_name='ajax_send_news', renderer='json')
def send_news(request):
    """
    ajax interface for settings news

    :return: json-set with new news
    """
    #  logger('- - - - - - - - - - - -', '- - - - - - - - - - - -', '- - - - - - - - - - - -')
    logger('send_news', 'def', 'main, request.params: ' + str(request.params))
    _tn = Translator(get_language(request))

    try:
        title = escape_string(request.params['title'])
        text = escape_string(request.params['text'])
        return_dict, success = news_handler.set_news(request, title, text, request.authenticated_userid, get_language(request), request.application_url)
        return_dict['error'] = '' if success else _tn.get(_.noRights)
    except KeyError as e:
        return_dict = dict()
        logger('send_news', 'error', repr(e))
        return_dict['error'] = _tn.get(_.internalKeyError)

    return json.dumps(return_dict)


# ajax - for fuzzy search
@view_config(route_name='ajax_fuzzy_search', renderer='json')
def fuzzy_search(request, for_api=False, api_data=None):
    """
    ajax interface for fuzzy string search

    :param request: request of the web server
    :param for_api: boolean
    :param api_data: data
    :return: json-set with all matched strings
    """
    #  logger('- - - - - - - - - - - -', '- - - - - - - - - - - -', '- - - - - - - - - - - -')
    logger('fuzzy_search', 'def', 'main, for_api: ' + str(for_api) + ', request.params: ' + str(request.params))

    _tn = Translator(get_language(request))
    request_authenticated_userid = request.authenticated_userid

    try:
        value = api_data['value'] if for_api else request.params['value']
        mode = str(api_data['mode']) if for_api else str(request.params['type'])
        issue = api_data['issue'] if for_api else issue_helper.get_issue_id(request)
        extra = request.params['extra'] if 'extra' in request.params else None

<<<<<<< HEAD
        logger('Graph.lib', 'get_doj_data', 'main')

=======
>>>>>>> be16fe26
        # try:
        #     url = auto_completion_url + '?issue={}&mode={}&value={}'.format(str(issue), str(mode), str(value))
        #     resp = requests.get(url)
        #     if resp.status_code == 200:
        #         return_dict = json.loads(resp.text)
        #         if for_api:
        #             return return_dict
        #         return json.dumps(return_dict)

        # except Exception as e:
<<<<<<< HEAD
        #     logger('fuzzy_search', 'def', 'Error grepping data via microserver: ' + str(e))
=======
        #     logger('fuzzy_search', 'def', 'Error grepping data via microservice: ' + str(e))
>>>>>>> be16fe26

        return_dict = fuzzy_string_matcher.get_prediction(_tn, for_api, api_data, request_authenticated_userid, value, mode, issue, extra)

    except KeyError as e:
        return_dict = {'error': _tn.get(_.internalKeyError)}
        logger('fuzzy_search', 'error', repr(e))

    if for_api:
        return return_dict
    return json.dumps(return_dict)


# ajax - for additional service
@view_config(route_name='ajax_additional_service', renderer='json')
def additional_service(request):
    """

    :return: json-dict()
    """
    #  logger('- - - - - - - - - - - -', '- - - - - - - - - - - -', '- - - - - - - - - - - -')
    logger('additional_service', 'def', 'main, request.params: ' + str(request.params))

    try:
        rtype = request.params['type']
        if rtype == "chuck":
            data = requests.get('http://api.icndb.com/jokes/random')
        else:
            data = requests.get('http://api.yomomma.info/')

        for a in data.json():
            logger('additional_service', 'main', str(a) + ': ' + str(data.json()[a]))

    except KeyError as e:
        logger('additional_service', 'error', repr(e))
        return json.dumps(dict())

    return data.json()


# #######################################
# ADDITIONAL AJAX STUFF # REVIEW THINGS #
# #######################################


# ajax - for flagging arguments
@view_config(route_name='ajax_flag_argument_or_statement', renderer='json')
def flag_argument_or_statement(request):
    """

    :return:
    """
    #  logger('- - - - - - - - - - - -', '- - - - - - - - - - - -', '- - - - - - - - - - - -')
    logger('flag_argument_or_statement', 'def', 'main: ' + str(request.params))
    ui_locales = get_discussion_language(request)
    _t = Translator(ui_locales)
    return_dict = {'error': _t.get(_.internalError)}

    try:
        uid = request.params['uid']
        reason = request.params['reason']
        is_argument = True if request.params['is_argument'] == 'true' else False
        nickname = request.authenticated_userid
        db_user = DBDiscussionSession.query(User).filter_by(nickname=nickname).first()
        if not db_user:
            return_dict = {'error': _t.get(_.noRights)}
        else:
            db_reason = DBDiscussionSession.query(ReviewDeleteReason).filter_by(reason=reason).first()

            if not is_integer(uid):
                logger('flag_argument_or_statement', 'def', 'invalid uid', error=True)
            elif db_reason is None and reason != 'optimization':
                logger('flag_argument_or_statement', 'def', 'invalid reason', error=True)
            else:
                success, info, error = review_flag_helper.flag_argument(uid, reason, db_user, is_argument)
                return_dict = {
                    'success': '' if isinstance(success, str) else _t.get(success),
                    'info': '' if isinstance(info, str) else _t.get(info),
                    'error': '' if isinstance(error, str) else _t.get(error)
                }
    except KeyError as e:
        logger('flag_argument', 'error', repr(e))
        return_dict['error'] = _t.get(_.internalKeyError)

    return json.dumps(return_dict)


# ajax - for feedback on flagged arguments
@view_config(route_name='ajax_review_delete_argument', renderer='json')
def review_delete_argument(request):
    """

    :return:
    """
    #  logger('- - - - - - - - - - - -', '- - - - - - - - - - - -', '- - - - - - - - - - - -')
    logger('review_delete_argument', 'def', 'main: ' + str(request.params))
    ui_locales = get_discussion_language(request)
    _t = Translator(ui_locales)
    return_dict = dict()

    try:
        should_delete = True if str(request.params['should_delete']) == 'true' else False
        review_uid = request.params['review_uid']
        nickname = request.authenticated_userid
        if not is_integer(review_uid):
            logger('review_delete_argument', 'def', 'invalid uid', error=True)
            error = _t.get(_.internalKeyError)
        else:
            error = review_main_helper.add_review_opinion_for_delete(nickname, should_delete, review_uid, _t, request.application_url)
            if len(error) == 0:
                send_request_for_recent_delete_review_to_socketio(nickname, request.application_url)
    except KeyError as e:
        logger('review_delete_argument', 'error', repr(e))
        error = _t.get(_.internalKeyError)

    return_dict['error'] = error
    return json.dumps(return_dict)


# ajax - for feedback on flagged arguments
@view_config(route_name='ajax_review_edit_argument', renderer='json')
def review_edit_argument(request):
    """

    :return:
    """
    #  logger('- - - - - - - - - - - -', '- - - - - - - - - - - -', '- - - - - - - - - - - -')
    logger('review_edit_argument', 'def', 'main: ' + str(request.params))
    ui_locales = get_discussion_language(request)
    _t = Translator(ui_locales)
    return_dict = dict()

    try:
        is_edit_okay = True if str(request.params['is_edit_okay']) == 'true' else False
        review_uid = request.params['review_uid']
        nickname = request.authenticated_userid
        if not is_integer(review_uid):
            logger('review_delete_argument', 'error', str(review_uid) + ' is no int')
            error = _t.get(_.internalKeyError)
        else:
            error = review_main_helper.add_review_opinion_for_edit(nickname, is_edit_okay, review_uid, _t, request.application_url)
            if len(error) == 0:
                send_request_for_recent_edit_review_to_socketio(nickname, request.application_url)
    except KeyError as e:
        logger('review_delete_argument', 'error', repr(e))
        error = _t.get(_.internalKeyError)

    return_dict['error'] = error
    return json.dumps(return_dict)


# ajax - for feedback on optimization arguments
@view_config(route_name='ajax_review_optimization_argument', renderer='json')
def review_optimization_argument(request):
    """

    :return:
    """
    #  logger('- - - - - - - - - - - -', '- - - - - - - - - - - -', '- - - - - - - - - - - -')
    logger('review_optimization_argument', 'def', 'main: ' + str(request.params))
    ui_locales = get_discussion_language(request)
    _t = Translator(ui_locales)
    return_dict = dict()

    try:
        should_optimized = True if str(request.params['should_optimized']) == 'true' else False
        review_uid = request.params['review_uid']
        new_data = json.loads(request.params['new_data']) if 'new_data' in request.params else None
        nickname = request.authenticated_userid

        if not is_integer(review_uid):
            logger('review_delete_argument', 'error', str(review_uid) + ' is no int')
            error = _t.get(_.internalKeyError)
        else:
            error = review_main_helper.add_review_opinion_for_optimization(nickname, should_optimized, review_uid, new_data, _t, request.application_url)

            if len(error) == 0:
                send_request_for_recent_optimization_review_to_socketio(nickname, request.application_url)

    except KeyError as e:
        logger('review_optimization_argument', 'error', repr(e))
        error = _t.get(_.internalKeyError)

    return_dict['error'] = error
    return json.dumps(return_dict)


# ajax - for undoing reviews
@view_config(route_name='ajax_undo_review', renderer='json')
def undo_review(request):
    """

    :return:
    """
    #  logger('- - - - - - - - - - - -', '- - - - - - - - - - - -', '- - - - - - - - - - - -')
    logger('undo_review', 'def', 'main: ' + str(request.params))
    ui_locales = get_discussion_language(request)
    _t = Translator(ui_locales)
    return_dict = dict()

    try:
        queue = request.params['queue']
        uid = request.params['uid']
        nickname = request.authenticated_userid

        if is_user_author_or_admin(nickname):
            success, error = review_history_helper.revoke_old_decision(queue, uid, ui_locales, nickname)
            return_dict['success'] = success
            return_dict['error'] = error
        else:
            return_dict['info'] = _t.get(_.justLookDontTouch)

    except KeyError as e:
        logger('undo_review', 'error', repr(e))
        return_dict['error'] = _t.get(_.internalKeyError)

    return json.dumps(return_dict)


# ajax - for canceling reviews
@view_config(route_name='ajax_cancel_review', renderer='json')
def cancel_review(request):
    """

    :return:
    """
    #  logger('- - - - - - - - - - - -', '- - - - - - - - - - - -', '- - - - - - - - - - - -')
    logger('cancel_review', 'def', 'main: ' + str(request.params))
    ui_locales = get_discussion_language(request)
    _t = Translator(ui_locales)
    return_dict = dict()

    try:
        queue = request.params['queue']
        uid = request.params['uid']
        nickname = request.authenticated_userid

        if is_user_author_or_admin(nickname):
            success, error = review_history_helper.cancel_ongoing_decision(queue, uid, ui_locales, nickname)
            return_dict['success'] = success
            return_dict['error'] = error
        else:
            return_dict['info'] = _t.get(_.justLookDontTouch)

    except KeyError as e:
        logger('undo_review', 'error', repr(e))
        return_dict['error'] = _t.get(_.internalKeyError)

    return json.dumps(return_dict)


# ajax - for undoing reviews
@view_config(route_name='ajax_review_lock', renderer='json', require_csrf=False)
def review_lock(request):
    """

    :return:
    """
    #  logger('- - - - - - - - - - - -', '- - - - - - - - - - - -', '- - - - - - - - - - - -')
    logger('review_lock', 'def', 'main: ' + str(request.params))
    ui_locales = get_discussion_language(request)
    _t = Translator(ui_locales)
    return_dict = dict()

    info = ''
    error = ''
    success = ''
    is_locked = False

    try:
        review_uid = request.params['review_uid']
        lock = True if request.params['lock'] == 'true' else False
        is_locked = True

        if not is_integer(review_uid):
            error = _t.get(_.internalKeyError)
        else:
            if lock:
                success, info, error, is_locked = review_queue_helper.lock_optimization_review(request.authenticated_userid, review_uid, _t)
            else:
                review_queue_helper.unlock_optimization_review(review_uid)
                is_locked = False
                success = _t.get(_.dataUnlocked)

    except KeyError as e:
        logger('review_lock', 'error', repr(e))
        error = _t.get(_.internalKeyError)

    return_dict['info'] = info
    return_dict['error'] = error
    return_dict['success'] = success
    return_dict['is_locked'] = is_locked

    return json.dumps(return_dict)


# ajax - for revoking content
@view_config(route_name='ajax_revoke_content', renderer='json', require_csrf=False)
def revoke_some_content(request):
    """

    :return:
    """
    #  logger('- - - - - - - - - - - -', '- - - - - - - - - - - -', '- - - - - - - - - - - -')
    logger('revoke_some_content', 'def', 'main: ' + str(request.params))
    ui_locales = get_discussion_language(request)
    _t = Translator(ui_locales)
    return_dict = dict()

    info = ''
    success = ''
    is_deleted = False

    try:
        uid = request.params['uid']
        is_argument = True if request.params['is_argument'] == 'true' else False

        if not is_integer(uid):
            error = _t.get(_.internalKeyError)
        else:
            error, is_deleted = revoke_content(uid, is_argument, request.authenticated_userid, _t)

    except KeyError as e:
        logger('review_lock', 'error', repr(e))
        error = _t.get(_.internalKeyError)

    return_dict['info'] = info
    return_dict['error'] = error
    return_dict['success'] = success
    return_dict['is_deleted'] = is_deleted
    transaction.commit()

    return json.dumps(return_dict)<|MERGE_RESOLUTION|>--- conflicted
+++ resolved
@@ -2275,11 +2275,6 @@
         issue = api_data['issue'] if for_api else issue_helper.get_issue_id(request)
         extra = request.params['extra'] if 'extra' in request.params else None
 
-<<<<<<< HEAD
-        logger('Graph.lib', 'get_doj_data', 'main')
-
-=======
->>>>>>> be16fe26
         # try:
         #     url = auto_completion_url + '?issue={}&mode={}&value={}'.format(str(issue), str(mode), str(value))
         #     resp = requests.get(url)
@@ -2290,11 +2285,7 @@
         #         return json.dumps(return_dict)
 
         # except Exception as e:
-<<<<<<< HEAD
-        #     logger('fuzzy_search', 'def', 'Error grepping data via microserver: ' + str(e))
-=======
         #     logger('fuzzy_search', 'def', 'Error grepping data via microservice: ' + str(e))
->>>>>>> be16fe26
 
         return_dict = fuzzy_string_matcher.get_prediction(_tn, for_api, api_data, request_authenticated_userid, value, mode, issue, extra)
 
