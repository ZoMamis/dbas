"""
Collection of pyramids views components of D-BAS' core.

.. codeauthor:: Tobias Krauthoff <krauthoff@cs.uni-duesseldorf.de>
"""

import graphene
import json
import pkg_resources
import requests
from pyramid.httpexceptions import HTTPFound, HTTPNotFound, HTTPBadRequest
from pyramid.renderers import get_renderer
from pyramid.security import forget
from pyramid.view import view_config, notfound_view_config, forbidden_view_config
from time import sleep
from typing import Callable, Any
from webob_graphql import serve_graphql_request

import dbas.discussion.core as discussion
import dbas.handler.history as history_handler
import dbas.handler.issue as issue_handler
import dbas.handler.news as news_handler
import dbas.review.helper.flags as review_flag_helper
import dbas.review.helper.history as review_history_helper
import dbas.review.helper.main as review_main_helper
import dbas.review.helper.queues as review_queue_helper
import dbas.review.helper.reputation as review_reputation_helper
import dbas.review.helper.subpage as review_page_helper
import dbas.strings.matcher as fuzzy_string_matcher
from api.v2.graphql.core import Query
from dbas.auth.login import login_user, login_user_oauth, register_user_with_ajax_data, oauth_providers, \
    __refresh_headers_and_url
from dbas.database import DBDiscussionSession
from dbas.database.discussion_model import Statement, ReviewEdit, ReviewMerge, ReviewSplit, ReviewOptimization, \
    ReviewDuplicate, ReviewDelete
from dbas.database.discussion_model import User, Issue
from dbas.database.initializedb import nick_of_anonymous_user
from dbas.handler import user
from dbas.handler.arguments import set_arguments_premises, get_all_infos_about_argument, get_arguments_by_statement_uid
from dbas.handler.issue import get_issues_overiew, set_discussions_properties
from dbas.handler.language import set_language, set_language_for_visit, get_language_from_cookie
from dbas.handler.notification import read_notifications, delete_notifications, send_users_notification
from dbas.handler.password import request_password
from dbas.handler.references import set_reference, get_references
from dbas.handler.rss import get_list_of_all_feeds
from dbas.handler.settings import set_settings
from dbas.handler.statements import set_correction_of_statement, set_position, set_positions_premise, \
    set_seen_statements, get_logfile_for_statements
from dbas.handler.voting import clear_vote_and_seen_values_of_user
from dbas.helper.decoration import prep_extras_dict
from dbas.helper.dictionary.main import DictionaryHelper
from dbas.helper.query import get_default_locale_name, set_user_language, \
    mark_statement_or_argument, get_short_url, revoke_author_of_argument_content, revoke_author_of_statement_content
from dbas.helper.validation import validate, valid_user, valid_issue, valid_conclusion, has_keywords, \
    valid_issue_not_readonly, valid_notification_text, valid_notification_title, valid_notification_recipient, \
    valid_premisegroups, valid_language, valid_new_issue, invalid_user, valid_argument, valid_statement, \
    valid_not_executed_review, valid_database_model, valid_user_as_author, valid_uid_as_row_in_review_queue, \
    valid_statement_or_argument, valid_user_as_author_of_statement, valid_user_as_author_of_argument, \
    valid_review_reason, valid_premisegroup, valid_text_values, has_maybe_keywords, check_authentication, \
    valid_lang_cookie_fallback
from dbas.helper.views import preparation_for_view
from dbas.input_validator import is_integer
from dbas.lib import escape_string, get_discussion_language, get_changelog
from dbas.logger import logger
from dbas.strings.keywords import Keywords as _
from dbas.strings.translator import Translator
from websocket.lib import get_port, send_request_for_recent_reviewer_socketio

name = 'D-BAS'
version = '1.5.5'
full_version = version
project_name = name + ' ' + full_version


def base_layout():
    return get_renderer('templates/basetemplate.pt').implementation()


<<<<<<< HEAD
=======
def check_authentication(request):
    """
    The entry routine performed by a bulk of functions.
    Checks whether the user is authenticated and if not logs user out.

    This function is not pure!
    :param request: current request of the server
    :return: HTTP response or None if no change in session
    """
    session_expired = user.update_last_action(request.authenticated_userid)
    if session_expired:
        return user_logout(request, True)


def api_notfound(path):
    """
    Returns 404-Response with requested_path and message in its body

    :param path: current request.path
    :return: Response with 404 status code
    """
    body = {
        'requested_path': path,
        'message': 'Not Found',
    }
    response = Response(json.dumps(body).encode("utf-8"))
    response.status_int = 404
    response.content_type = 'application/json'
    return response


>>>>>>> 80ab0f02
def prepare_request_dict(request, nickname, for_api=False):
    """

    :param request:
    :param nickname:
    :param for_api:
    :return:
    """

    last_topic = history_handler.get_saved_issue(nickname)

    slug = None
    if 'slug' in request.matchdict:
        slug = request.matchdict['slug']
        if not isinstance(request.matchdict['slug'], str) and len(request.matchdict['slug']) > 0:
            slug = request.matchdict['slug'][0]

    if not slug and last_topic != 0:
        issue = last_topic
    elif slug and not for_api:
        issue = issue_handler.get_id_of_slug(slug, request, True)
    else:
        issue = issue_handler.get_issue_id(request)

    ui_locales = get_language_from_cookie(request)
    if not issue:
        if for_api:
            logger('Views', 'prepare_request_dict', 'Slug error ({}) for api'.format(slug), error=True)
            _tn = Translator(ui_locales)
            return {'error': _tn.get(_.issueNotFound)}
        else:
            raise HTTPNotFound()

    if not slug:
        slug = DBDiscussionSession.query(Issue).get(issue).slug

<<<<<<< HEAD
    history = history_handler.handle_history(request, nickname, slug, issue)
    disc_ui_locales = get_discussion_language(request.matchdict, request.params, request.session, issue)
=======
    history = history_helper.handle_history(request, nickname, slug, issue)
>>>>>>> 80ab0f02
    set_language_for_visit(request)

    request_dict = {
        'nickname': nickname,
        'path': request.path,
        'app_url': request.application_url,
        'matchdict': request.matchdict,
        'params': request.params,
        'session': request.session,
        'registry': request.registry,
        'issue': issue,
        'slug': slug,
        'history': history,
        'ui_locales': ui_locales,
        'last_topic': last_topic,
        'port': get_port(request)
    }
    return request_dict


def __call_from_discussion_step(request, f: Callable[[Any, Any, Any], Any], for_api=False, api_data=None):
    """
    Checks for an expired session, the authentication and calls f with for_api, api_data and the users nickname.
    On error an HTTPNotFound-Error is raised, otherwise the discussion dict is returned.

    :param request: A pyramid request
    :param f: A function with three arguments
    :param for_api: boolean if requests came via the API
    :param api_data: dict if requests came via the API
    :return: prepared collection for the discussion
    """
    nickname, session_expired = preparation_for_view(for_api, api_data, request)
    if session_expired:
        return user_logout(request, True)

    request_dict = prepare_request_dict(request, nickname)
    prepared_discussion = f(request_dict, for_api)
    if prepared_discussion:
        prepared_discussion['layout'] = base_layout()

    return prepared_discussion


def __main_dict(request, title):
    return {
        'layout': base_layout(),
        'title': title,
        'project': project_name,
        'extras': request.decorated['extras'],
    }


# main page
@view_config(route_name='main_page', renderer='templates/index.pt', permission='everybody')
@forbidden_view_config(renderer='templates/index.pt')
@validate(check_authentication, prep_extras_dict)
def main_page(request):
    """
    View configuration for the main page

    :param request: current request of the server
    :return: HTTP 200 with several information
    """
<<<<<<< HEAD
    logger('main_page', 'def', 'main: {}'.format(request.params))
=======
    logger('main_page', 'def', 'request.matchdict: {}'.format(request.matchdict))

>>>>>>> 80ab0f02
    set_language_for_visit(request)
    session_expired = 'session_expired' in request.params and request.params['session_expired'] == 'true'
    ui_locales = get_language_from_cookie(request)
<<<<<<< HEAD
=======
    _dh = DictionaryHelper(ui_locales, ui_locales)
    extras_dict = _dh.prepare_extras_dict_for_normal_page(request.registry, request.application_url, request.path,
                                                          request.authenticated_userid)
>>>>>>> 80ab0f02

    prep_dict = __main_dict(request, name + ' ' + full_version)
    prep_dict.update({
        'session_expired': session_expired,
        'news': news_handler.get_latest_news(ui_locales)
    })
    return prep_dict


# settings page, when logged in
@view_config(route_name='main_settings', renderer='templates/settings.pt', permission='use')
@validate(valid_user, check_authentication, prep_extras_dict)
def main_settings(request):
    """
    View configuration for the personal settings view. Only logged in user can reach this page.

    :param request: current request of the server
    :return: dictionary with title and project name as well as a value, weather the user is logged in
    """
<<<<<<< HEAD
    logger('main_settings', 'def', 'main: {}'.format(request.params))
=======
    logger('main_settings', 'def', 'request.matchdict: {}'.format(request.matchdict))
    unauthenticated = check_authentication(request)
    if unauthenticated:
        return unauthenticated
>>>>>>> 80ab0f02

    ui_locales = get_language_from_cookie(request)
    old_pw, new_pw, confirm_pw, message = '', '', '', ''
    success, error = False, False
    db_user = request.validated['user']

    if 'form.passwordchange.submitted' in request.params:
        old_pw = escape_string(request.params['passwordold'])
        new_pw = escape_string(request.params['password'])
        confirm_pw = escape_string(request.params['passwordconfirm'])

        message, success = user.change_password(db_user, old_pw, new_pw, confirm_pw, ui_locales)
        error = not success

    settings_dict = DictionaryHelper(ui_locales).prepare_settings_dict(success, old_pw, new_pw, confirm_pw, error,
                                                                       message, db_user, request.application_url,
                                                                       request.decorated['extras']['use_with_ldap'])

    prep_dict = __main_dict(request, Translator(ui_locales).get(_.settings))
    prep_dict.update({
        'settings': settings_dict
    })
    return prep_dict


# message page, when logged in
@view_config(route_name='main_notification', renderer='templates/notifications.pt', permission='use')
@validate(check_authentication, prep_extras_dict)
def main_notifications(request):
    """
    View configuration for the notification view. Only logged in user can reach this page.

    :param request: current request of the server
    :return: dictionary with title and project name as well as a value, weather the user is logged in
    """
    logger('main_notifications', 'def', 'main')
    return __main_dict(request, 'Message')


# news page for everybody
@view_config(route_name='main_news', renderer='templates/news.pt', permission='everybody')
@validate(invalid_user, check_authentication, prep_extras_dict)
def main_news(request):
    """
    View configuration for the news.

    :param request: current request of the server
    :return: dictionary with title and project name as well as a value, weather the user is logged in
    """
    logger('main_news', 'def', 'main')

    ui_locales = get_language_from_cookie(request)
    db_user = request.validated['user']
    is_author = db_user.is_admin() or db_user.is_author()

    prep_dict = __main_dict(request, 'News')
    prep_dict.update({
        'is_author': is_author,
        'news': news_handler.get_news(ui_locales)
    })
    return prep_dict


# public users page for everybody
@view_config(route_name='main_user', renderer='templates/user.pt', permission='everybody')
@validate(check_authentication, prep_extras_dict)
def main_user(request):
    """
    View configuration for the public user page.

    :param request: current request of the server
    :return: dictionary with title and project name as well as a value, weather the user is logged in
    """
    match_dict = request.matchdict
    logger('main_user', 'def', 'request.matchdict: {}'.format(match_dict))
<<<<<<< HEAD
    logger('main_user', 'def', 'main: {}'.format(params))
=======
>>>>>>> 80ab0f02

    uid = match_dict.get('uid', 0)
    logger('main_user', 'def', 'uid: {}'.format(uid))

    if not is_integer(uid):
        raise HTTPNotFound

    current_user = DBDiscussionSession.query(User).get(uid)
    if current_user is None or current_user.nickname == nick_of_anonymous_user:
        logger('main_user', 'def', 'no user: {}'.format(uid), error=True)
        raise HTTPNotFound()

    ui_locales = get_language_from_cookie(request)
    user_dict = user.get_information_of(current_user, ui_locales)

    db_user_of_request = DBDiscussionSession.query(User).filter_by(nickname=request.authenticated_userid).first()
    can_send_notification = False
    if db_user_of_request:
        can_send_notification = current_user.uid != db_user_of_request.uid

    prep_dict = __main_dict(request, user_dict['public_nick'])
    prep_dict.update({
        'user': user_dict,
        'can_send_notification': can_send_notification
    })
    return prep_dict


# imprint
@view_config(route_name='main_imprint', renderer='templates/imprint.pt', permission='everybody')
@validate(check_authentication, prep_extras_dict)
def main_imprint(request):
    """
    View configuration for the imprint.

    :param request: current request of the server
    :return: dictionary with title and project name as well as a value, weather the user is logged in
    """
    logger('main_imprint', 'def', 'main')
    # add version of pyramid
    request.decorated['extras'].update({'pyramid_version': pkg_resources.get_distribution('pyramid').version})

    prep_dict = __main_dict(request, Translator(get_language_from_cookie(request)).get(_.imprint))
    prep_dict.update({'imprint': get_changelog(5)})
    return prep_dict


# faq
@view_config(route_name='main_faq', renderer='templates/faq.pt', permission='everybody')
@validate(check_authentication, prep_extras_dict)
def main_faq(request):
    """
    View configuration for FAQs.

    :param request: current request of the server
    :return: dictionary with title and project name as well as a value, weather the user is logged in
    """
    logger('main_faq', 'def', 'main')

    return __main_dict(request, 'FAQ')


# fieldtest
@view_config(route_name='main_experiment', renderer='templates/fieldtest.pt', permission='everybody')
@validate(check_authentication, prep_extras_dict)
def main_experiment(request):
    """
    View configuration for fieldtest.

    :param request: current request of the server
    :return: dictionary with title and project name as well as a value, weather the user is logged in
    """
    logger('main_experiment', 'def', 'main')
    ui_locales = get_language_from_cookie(request)

    return __main_dict(request, Translator(ui_locales).get(_.fieldtest))


# my discussions
@view_config(route_name='main_mydiscussions', renderer='templates/discussions.pt', permission='use')
@validate(check_authentication, prep_extras_dict)
def main_mydiscussions(request):
    """
    View configuration for FAQs.

    :param request: current request of the server
    :return: dictionary with title and project name as well as a value, weather the user is logged in
    """
    logger('main_mydiscussions', 'def', 'main')
    ui_locales = get_language_from_cookie(request)
    issue_dict = get_issues_overiew(request.authenticated_userid, request.application_url)

    prep_dict = __main_dict(request, Translator(ui_locales).get(_.myDiscussions))
    prep_dict.update({
        'issues': issue_dict
    })
    return prep_dict


# docs
@view_config(route_name='main_docs', renderer='templates/docs.pt', permission='everybody')
@validate(check_authentication, prep_extras_dict)
def main_docs(request):
    """
    View configuration for the documentation.

    :param request: current request of the server
    :return: dictionary with title and project name as well as a value, weather the user is logged in
    """
    logger('main_docs', 'def', 'main')
    return __main_dict(request, Translator(get_language_from_cookie(request)).get(_.docs))


# imprint
@view_config(route_name='main_rss', renderer='templates/rss.pt', permission='everybody')
@validate(check_authentication, prep_extras_dict)
def main_rss(request):
    """
    View configuration for the RSS feed.

    :param request: current request of the server
    :return: dictionary with title and project name as well as a value, weather the user is logged in
    """
    logger('main_rss', 'def', 'main')
    ui_locales = get_language_from_cookie(request)
    rss = get_list_of_all_feeds(ui_locales)

    prep_dict = __main_dict(request, 'RSS')
    prep_dict.update({'rss': rss})
    return prep_dict


# graphiql
@view_config(route_name='main_graphiql', permission='everybody', require_csrf=False)
def main_graphiql(request):
    """
    View configuration for GraphiQL.

    :param request: current request of the server
    :return: graphql
    """
    logger('main_graphiql', 'def', 'main')
    schema = graphene.Schema(query=Query)
    context = {'session': DBDiscussionSession}
    return serve_graphql_request(request, schema, batch_enabled=True, context_value=context)


# 404 page
@notfound_view_config(renderer='templates/404.pt')
@validate(prep_extras_dict)
def notfound(request):
    """
    View configuration for the 404 page.

    :param request: current request of the server
    :return: dictionary with title and project name as well as a value, weather the user is logged in
    """
    if request.path.startswith('/api'):
        return HTTPNotFound({
            'path': request.path,
            'message': 'Not Found'
        })

    user.update_last_action(request.authenticated_userid)
    logger('notfound', 'def', 'main in {}'.format(request.method) + '-request' +
           ', path: ' + request.path +
           ', view name: ' + request.view_name +
           ', matchdict: {}'.format(request.matchdict) +
           ', params: {}'.format(request.params))
    path = request.path
    if path.startswith('/404/'):
        path = path[4:]

    param_error = 'param_error' in request.params and request.params['param_error'] == 'true'
    revoked_content = 'revoked_content' in request.params and request.params['revoked_content'] == 'true'

    request.response.status = 404

    prep_dict = __main_dict(request, 'ERROR')
    prep_dict.update({
        'page_notfound_viewname': path,
        'param_error': param_error,
        'revoked_content': revoked_content
    })
    return prep_dict


# ####################################
# DISCUSSION                         #
# ####################################


# content page
@view_config(route_name='discussion_init', renderer='templates/content.pt', permission='everybody')
@view_config(route_name='discussion_init_with_slash', renderer='templates/content.pt', permission='everybody')
@view_config(route_name='discussion_init_with_slug', renderer='templates/content.pt', permission='everybody')
def discussion_init(request, for_api=False, api_data=None):
    """
    View configuration for the initial discussion.

    :param request: request of the web server
    :param for_api: Boolean
    :param api_data: Dictionary, containing data of a user who logged in via API
    :return: dictionary
    """
    logger('Views', 'discussion_init', 'request.matchdict: {}'.format(request.matchdict))
<<<<<<< HEAD
    logger('Views', 'discussion_init', 'main: {}'.format(request.params))
=======
>>>>>>> 80ab0f02

    prepared_discussion = __call_from_discussion_step(request, discussion.init, for_api, api_data)
    if not prepared_discussion:
        raise HTTPNotFound()

    # redirect to oauth url after login and redirecting
    if request.authenticated_userid and 'service' in request.params and request.params['service'] in oauth_providers:
        url = request.session['oauth_redirect_url']
        return HTTPFound(location=url)

    return prepared_discussion


# attitude page
@view_config(route_name='discussion_attitude', renderer='templates/content.pt', permission='everybody')
def discussion_attitude(request, for_api=False, api_data=None):
    """
    View configuration for discussion step, where we will ask the user for her attitude towards a statement.

    :param request: request of the web server
    :param for_api: Boolean
    :param api_data:
    :return: dictionary
    """
    # '/discuss/{slug}/attitude/{statement_id}'
    logger('Views', 'discussion_attitude', 'request.matchdict: {}'.format(request.matchdict))
<<<<<<< HEAD
    logger('Views', 'discussion_attitude', 'main: {}'.format(request.params))
=======
>>>>>>> 80ab0f02

    prepared_discussion = __call_from_discussion_step(request, discussion.attitude, for_api, api_data)
    if not prepared_discussion:
        raise HTTPNotFound()

    return prepared_discussion


# justify page
@view_config(route_name='discussion_justify', renderer='templates/content.pt', permission='everybody')
def discussion_justify(request, for_api=False, api_data=None):
    """
    View configuration for discussion step, where we will ask the user for her a justification of her opinion/interest.

    :param request: request of the web server
    :param for_api: Boolean
    :param api_data:
    :return: dictionary
    """
    # '/discuss/{slug}/justify/{statement_or_arg_id}/{mode}*relation'
    logger('views', 'discussion_justify', 'request.matchdict: {}'.format(request.matchdict))
<<<<<<< HEAD
    logger('views', 'discussion_justify', 'main: {}'.format(request.params))
=======
>>>>>>> 80ab0f02

    prepared_discussion = __call_from_discussion_step(request, discussion.justify, for_api, api_data)
    if not prepared_discussion:
        raise HTTPNotFound()

    return prepared_discussion


# reaction page
@view_config(route_name='discussion_reaction', renderer='templates/content.pt', permission='everybody')
def discussion_reaction(request, for_api=False, api_data=None):
    """
    View configuration for discussion step, where we will ask the user for her reaction (support, undercut, rebut)...

    :param request: request of the web server
    :param for_api: Boolean
    :param api_data:
    :return: dictionary
    """
    # '/discuss/{slug}/reaction/{arg_id_user}/{mode}*arg_id_sys'
    logger('views', 'discussion_reaction', 'request.matchdict: {}'.format(request.matchdict))
<<<<<<< HEAD
    logger('views', 'discussion_reaction', 'main: {}'.format(request.params))
=======
>>>>>>> 80ab0f02

    prepared_discussion = __call_from_discussion_step(request, discussion.reaction, for_api, api_data)
    if not prepared_discussion:
        raise HTTPNotFound()

    return prepared_discussion


# support page
@view_config(route_name='discussion_support', renderer='templates/content.pt', permission='everybody')
def discussion_support(request, for_api=False, api_data=None):
    """
    View configuration for discussion step, where we will present another supportive argument.

    :param request: request of the web server
    :param for_api: Boolean
    :param api_data:
    :return: dictionary
    """
    logger('views', 'discussion_support', 'request.matchdict: {}'.format(request.matchdict))
<<<<<<< HEAD
    logger('views', 'discussion_support', 'main: {}'.format(request.params))
=======
>>>>>>> 80ab0f02

    prepared_discussion = __call_from_discussion_step(request, discussion.support, for_api, api_data)
    if not prepared_discussion:
        raise HTTPNotFound()

    return prepared_discussion


# finish page
<<<<<<< HEAD
@view_config(route_name='discussion_finish', renderer='templates/finish.pt', permission='everybody')
@validate(check_authentication)
def discussion_finish(request):
=======
@view_config(route_name='discussion_finish', renderer='templates/content.pt', permission='everybody')
def discussion_finish(request, for_api=False, api_data=None):
    """
    View configuration for discussion step, where we present a small/daily summary on the end

    :param request: request of the web server
    :return:
    """
    logger('views', 'discussion_finish', 'request.matchdict: {}'.format(request.matchdict))

    prepared_discussion = __call_from_discussion_step(request, discussion.finish, for_api, api_data)
    if not prepared_discussion:
        raise HTTPNotFound()

    return prepared_discussion


# exit page
@view_config(route_name='discussion_exit', renderer='templates/exit.pt', permission='everybody')
def discussion_exit(request):
>>>>>>> 80ab0f02
    """
    View configuration for discussion step, where we present a small/daily summary on the end

    :param request: request of the web server
    :return:
    """
    match_dict = request.matchdict
<<<<<<< HEAD
    params = request.params
    logger('views', 'discussion.finish', 'request.matchdict: {}'.format(match_dict))
    logger('views', 'discussion.finish', 'main: {}'.format(params))
=======
    logger('views', 'discussion_exit', 'request.matchdict: {}'.format(match_dict))

    unauthenticated = check_authentication(request)
    if unauthenticated:
        return unauthenticated
>>>>>>> 80ab0f02

    request_dict = {
        'registry': request.registry,
        'app_url': request.application_url,
        'nickname': request.authenticated_userid,
        'path': request.path,
        'ui_locales': get_language_from_cookie(request)
    }

    prepared_discussion = discussion.dexit(request_dict)
    prepared_discussion['layout'] = base_layout()
    prepared_discussion['language'] = str(get_language_from_cookie(request))
    prepared_discussion['show_summary'] = len(prepared_discussion['summary']) != 0
    return prepared_discussion


# choosing page
@view_config(route_name='discussion_choose', renderer='templates/content.pt', permission='everybody')
def discussion_choose(request, for_api=False, api_data=None):
    """
    View configuration for discussion step, where the user has to choose between given statements.

    :param request: request of the web server
    :param for_api: Boolean
    :param api_data:
    :return: dictionary
    """
    # '/discuss/{slug}/choose/{is_argument}/{supportive}/{id}*pgroup_ids'
    match_dict = request.matchdict
    logger('discussion_choose', 'def', 'request.matchdict: {}'.format(match_dict))
<<<<<<< HEAD
    logger('discussion_choose', 'def', 'main: {}'.format(params))
=======
>>>>>>> 80ab0f02

    prepared_discussion = __call_from_discussion_step(request, discussion.choose, for_api, api_data)
    if not prepared_discussion:
        raise HTTPNotFound()

    return prepared_discussion


# jump page
@view_config(route_name='discussion_jump', renderer='templates/content.pt', permission='everybody')
def discussion_jump(request, for_api=False, api_data=None):
    """
    View configuration for the jump view.

    :param request: request of the web server
    :param for_api: Boolean
    :param api_data:
    :return: dictionary
    """
    # '/discuss/{slug}/jump/{arg_id}'
    logger('views', 'discussion_jump', 'request.matchdict: {}'.format(request.matchdict))
<<<<<<< HEAD
    logger('views', 'discussion_jump', 'main: {}'.format(request.params))
=======
>>>>>>> 80ab0f02

    prepared_discussion = __call_from_discussion_step(request, discussion.jump, for_api, api_data)
    if not prepared_discussion:
        raise HTTPNotFound()

    return prepared_discussion


# ####################################
# REVIEW                             #
# ####################################

# index page for reviews
@view_config(route_name='review_index', renderer='templates/review.pt', permission='use')
@validate(check_authentication, prep_extras_dict)
def main_review(request):
    """
    View configuration for the review index.

    :param request: current request of the server
    :return: dictionary with title and project name as well as a value, weather the user is logged in
    """
    logger('main_review', 'main', 'def {}'.format(request.matchdict))
    nickname = request.authenticated_userid

<<<<<<< HEAD
    issue = issue_handler.get_issue_id(request)
    disc_ui_locales = get_discussion_language(request.matchdict, request.params, request.session, issue)

    issue_dict = issue_handler.prepare_json_of_issue(issue, request.application_url, disc_ui_locales, False,
                                                     request.authenticated_userid)

    review_dict = review_queue_helper.get_review_queues_as_lists(request.application_url, _tn, nickname)
    count, all_rights = review_reputation_helper.get_reputation_of(nickname)

    prep_dict = __main_dict(request, _tn.get(_.review))
    prep_dict.update({
=======
    unauthenticated = check_authentication(request)
    if unauthenticated:
        return unauthenticated

    issue = issue_helper.get_issue_id(request)
    issue_dict = issue_helper.prepare_json_of_issue(issue, request.application_url, False, request.authenticated_userid)
    extras_dict = DictionaryHelper(issue_dict['lang']).prepare_extras_dict_for_normal_page(request.registry,
                                                                                           request.application_url,
                                                                                           request.path,
                                                                                           request.authenticated_userid)
    _tn = Translator(issue_dict['lang'])
    review_dict = review_queue_helper.get_review_queues_as_lists(request.application_url, _tn, nickname)
    count, all_rights = review_reputation_helper.get_reputation_of(nickname)

    return {
        'layout': base_layout(),
        'language': issue_dict['lang'],
        'title': _tn.get(_.review),
        'project': project_name,
        'extras': extras_dict,
>>>>>>> 80ab0f02
        'review': review_dict,
        'privilege_list': review_reputation_helper.get_privilege_list(_tn),
        'reputation_list': review_reputation_helper.get_reputation_list(_tn),
        'issues': issue_dict,
        'reputation': {'count': count,
                       'has_all_rights': all_rights}
    })
    return prep_dict


# content page for reviews
@view_config(route_name='review_content', renderer='templates/review-content.pt', permission='use')
@validate(check_authentication, prep_extras_dict)
def review_content(request):
    """
    View configuration for the review content.

    :param request: current request of the server
    :return: dictionary with title and project name as well as a value, weather the user is logged in
    """
    logger('review_content', 'main', 'def {}'.format(request.matchdict))
    ui_locales = get_language_from_cookie(request)
    _tn = Translator(ui_locales)

    subpage_name = request.matchdict['queue']
    nickname = request.authenticated_userid
    session = request.session
    application_url = request.application_url
    subpage_dict = review_page_helper.get_subpage_elements_for(nickname, session, application_url, subpage_name, _tn)
    request.session.update(subpage_dict['session'])
    if not subpage_dict['elements'] and not subpage_dict['has_access'] and not subpage_dict['no_arguments_to_review']:
        logger('review_content', 'def', 'subpage error', error=True)
        raise HTTPNotFound()

    title = _tn.get(_.review)
    if subpage_name in review_queue_helper.title_mapping:
        title = review_queue_helper.title_mapping[subpage_name]

    prep_dict = __main_dict(request, title)
    prep_dict.update({
        'extras': request.decorated['extras'],
        'subpage': subpage_dict,
        'lock_time': review_queue_helper.max_lock_time_in_sec
    })
    return prep_dict


# history page for reviews
@view_config(route_name='review_history', renderer='templates/review-history.pt', permission='use')
@validate(check_authentication, prep_extras_dict)
def review_history(request):
    """
    View configuration for the review history.

    :param request: current request of the server
    :return: dictionary with title and project name as well as a value, weather the user is logged in
    """
    logger('review_history', 'main', 'def {}'.format(request.matchdict))
    ui_locales = get_language_from_cookie(request)
    request_authenticated_userid = request.authenticated_userid
    _tn = Translator(ui_locales)

    history = review_history_helper.get_review_history(request.application_url, request_authenticated_userid, _tn)
    prep_dict = __main_dict(request, _tn.get(_.review_history))
    prep_dict.update({'history': history})
    return prep_dict


# history page for reviews
@view_config(route_name='review_ongoing', renderer='templates/review-history.pt', permission='use')
@validate(valid_user, check_authentication, prep_extras_dict)
def ongoing_history(request):
    """
    View configuration for the current reviews.

    :param request: current request of the server
    :return: dictionary with title and project name as well as a value, weather the user is logged in
    """
    logger('ongoing_history', 'main', 'def {}'.format(request.matchdict))
    ui_locales = get_language_from_cookie(request)
    _tn = Translator(ui_locales)

    history = review_history_helper.get_ongoing_reviews(request.application_url, request.validated['user'], _tn)
    prep_dict = __main_dict(request, _tn.get(_.review_ongoing))
    prep_dict.update({'history': history})
    return prep_dict


# reputation_borders page for reviews
@view_config(route_name='review_reputation', renderer='templates/review-reputation.pt', permission='use')
@validate(check_authentication, prep_extras_dict)
def review_reputation(request):
    """
    View configuration for the review reputation_borders.

    :param request: current request of the server
    :return: dictionary with title and project name as well as a value, weather the user is logged in
    """
    logger('review_reputation', 'main', 'def {}'.format(request.matchdict))
    ui_locales = get_language_from_cookie(request)
    _tn = Translator(ui_locales)

    reputation_dict = review_history_helper.get_reputation_history_of(request.authenticated_userid, _tn)
    prep_dict = __main_dict(request, _tn.get(_.reputation))
    prep_dict.update({'reputation': reputation_dict})
    return prep_dict


# #####################################
# ADDITIONAL AJAX STUFF # USER THINGS #
# #####################################


def call_from_request(request, f: Callable[[Any, Any], Any]):
    """
    Calls f with the authenticated_userid and ui_locales from request.

    :param request: A pyramid request
    :param f: A function with two arguments
    :return: Return value of f
    """
    logger(f.__name__, 'def', 'main')
    userid = request.authenticated_userid
    user.update_last_action(userid)
    ui_locales = get_language_from_cookie(request)

    return f(userid, ui_locales)


# ajax - getting complete track of the user
@view_config(route_name='ajax_get_user_history', renderer='json')
@validate(valid_user)
def get_user_history(request):
    """
    Request the complete user track.

    :param request: current request of the server
    :return: json-dict()
    """
    ui_locales = get_language_from_cookie(request)
    db_user = request.validated['user']
    return history_handler.get_history_from_database(db_user, ui_locales)


# ajax - getting all text edits
@view_config(route_name='ajax_get_all_posted_statements', renderer='json')
@validate(valid_user)
def get_all_posted_statements(request):
    """
    Request for all statements of the user

    :param request: current request of the server
    :return: json-dict()
    """
    ui_locales = get_language_from_cookie(request)
    db_user = request.validated['user']
    return user.get_textversions(db_user, ui_locales).get('statements', [])


# ajax - getting all text edits
@view_config(route_name='ajax_get_all_edits', renderer='json')
@validate(valid_user)
def get_all_edits_of_user(request):
    """
    Request for all edits of the user

    :param request: current request of the server
    :return: json-dict()
    """
    ui_locales = get_language_from_cookie(request)
    db_user = request.validated['user']
    return user.get_textversions(db_user, ui_locales).get('edits', [])


# ajax - getting all votes for arguments
@view_config(route_name='ajax_get_all_marked_arguments', renderer='json')
@validate(valid_user)
def get_all_marked_arguments(request):
    """
    Request for all marked arguments of the user

    :param request: current request of the server
    :return: json-dict()
    """
    ui_locales = get_language_from_cookie(request)
    db_user = request.validated['user']
    return user.get_marked_elements_of_user(db_user, True, ui_locales)


# ajax - getting all votes for statements
@view_config(route_name='ajax_get_all_marked_statements', renderer='json')
@validate(valid_user)
def get_all_marked_statements(request):
    """
    Request for all marked statements of the user

    :param request: current request of the server
    :return: json-dict()
    """
    ui_locales = get_language_from_cookie(request)
    db_user = request.validated['user']
    return user.get_marked_elements_of_user(db_user, False, ui_locales)


# ajax - getting all votes for arguments
@view_config(route_name='ajax_get_all_argument_clicks', renderer='json')
@validate(valid_user)
def get_all_argument_clicks(request):
    """
    Request for all clicked arguments of the user

    :param request: current request of the server
    :return: json-dict()
    """
    ui_locales = get_language_from_cookie(request)
    db_user = request.validated['user']
    return user.get_clicked_element_of_user(db_user, True, ui_locales)


# ajax - getting all votes for statements
@view_config(route_name='ajax_get_all_statement_clicks', renderer='json')
@validate(valid_user)
def get_all_statement_clicks(request):
    """
    Request for all clicked statements of the user

    :param request: current request of the server
    :return: json-dict()
    """
    ui_locales = get_language_from_cookie(request)
    db_user = request.validated['user']
    return user.get_clicked_element_of_user(db_user, False, ui_locales)


# ajax - deleting complete history of the user
@view_config(route_name='ajax_delete_user_history', renderer='json')
@validate(valid_user)
def delete_user_history(request):
    """
    Request to delete the users history.

    :param request: request of the web server
    :return: json-dict()
    """
    logger('delete_user_history', 'def', 'main')
    db_user = request.validated['user']
    return history_handler.delete_history_in_database(db_user)


# ajax - deleting complete history of the user
@view_config(route_name='ajax_delete_statistics', renderer='json')
@validate(valid_user)
def delete_statistics(request):
    """
    Request to delete votes/clicks of the user.

    :param request: request of the web server
    :return: json-dict()
    """
    logger('delete_statistics', 'def', 'main')
    db_user = request.validated['user']
    return clear_vote_and_seen_values_of_user(db_user)


@view_config(request_method='POST', route_name='ajax_user_login', renderer='json')
@validate(has_keywords(('user', str), ('password', str), ('keep_login', bool)),
          has_maybe_keywords(('redirect_url', str, '')))
def user_login(request):
    """
    Will login the user by his nickname and password

    :param request: request of the web server
    :return: dict() with error
    """
    logger('views', 'user_login', 'main: {}'.format(request.json_body))
    lang = get_language_from_cookie(request)
    nickname = request.validated['user']
    password = request.validated['password']
    keep_login = request.validated['keep_login']
    redirect_url = request.validated['redirect_url']

    login_data = login_user(nickname, password, request.mailer, lang)

    if not login_data.get('error'):
        headers, url = __refresh_headers_and_url(request, login_data['user'], keep_login, redirect_url)
        sleep(0.5)
        return HTTPFound(location=url, headers=headers)

    return {'error': Translator(lang).get(_.userPasswordNotMatch)}


@view_config(route_name='ajax_user_login_oauth', renderer='json')
def user_login_oauth(request):
    """
    Will login the user via oauth

    :return: dict() with error
    """
    logger('views', 'user_login_oauth', 'main: {}'.format(request.params))

    lang = get_language_from_cookie(request)
    _tn = Translator(lang)

    # sanity check
    if request.authenticated_userid:
        return {'error': ''}

    try:
        service = request.params['service']
        url = request.params['redirect_uri']
        old_redirect = url.replace('http:', 'https:')
        # add service tag to notice the oauth provider after a redirect
        if '?service' in url:
            url = url[0:url.index('/discuss') + len('/discuss')] + url[url.index('?service'):]
        for slug in [issue.slug for issue in DBDiscussionSession.query(Issue).all()]:
            if slug in url:
                url = url[0:url.index('/discuss') + len('/discuss')]
        redirect_url = url.replace('http:', 'https:')

        val = login_user_oauth(request, service, redirect_url, old_redirect, lang)
        if val is None:
            return {'error': _tn.get(_.internalKeyError)}
        return val
    except KeyError as e:
        logger('user_login_oauth', 'error', repr(e), error=True)
        return {'error': _tn.get(_.internalKeyError)}


@view_config(route_name='ajax_user_logout', renderer='json')
def user_logout(request, redirect_to_main=False):
    """
    Will logout the user

    :param request: request of the web server
    :param redirect_to_main: Boolean
    :return: HTTPFound with forgotten headers
    """
    logger('views', 'user_logout', 'user: {}, redirect main: {}'.format(request.authenticated_userid, redirect_to_main))
    request.session.invalidate()
    headers = forget(request)
    if redirect_to_main:
        location = request.application_url + 'discuss?session_expired=true',
    elif (request.application_url + '/discuss') in request.path_url:  # redirect to page, where you need no login
        location = request.path_url
    else:
        location = request.application_url + '/discuss'

    return HTTPFound(
        location=location,
        headers=headers
    )


@view_config(route_name='ajax_user_registration', renderer='json')
@validate(valid_lang_cookie_fallback,
          has_keywords(('nickname', str), ('email', str), ('gender', str), ('password', str), ('passwordconfirm', str)),
          has_maybe_keywords(('firstname', str, ''), ('lastname', str, '')))
def user_registration(request):
    """
    Registers new user with data given in the ajax request.

    :param request: current request of the server
    :return: dict() with success and message
    """
    logger('Views', 'user_registration', 'main: {}'.format(request.json_body))
    mailer = request.mailer
    lang = request.validated['lang']

    success, info, new_user = register_user_with_ajax_data(request.validated, lang, mailer)

    return {
        'success': str(success),
        'error': '',
        'info': str(info)
    }


@view_config(route_name='ajax_user_password_request', renderer='json')
@validate(valid_lang_cookie_fallback, has_keywords(('email', str)))
def user_password_request(request):
    """
    Sends an email, when the user requests his password

    :param request: current request of the server
    :return: dict() with success and message
    """
    logger('Views',
           'user_password_request',
           'request.params: {}'.format(request.json_body))
    _tn = Translator(request.validated['lang'])
    return request_password(request.validated['email'], request.mailer, _tn)


@view_config(route_name='ajax_set_user_setting', renderer='json')
@validate(valid_user, has_keywords(('settings_value', bool), ('service', str)))
def set_user_settings(request):
    """
    Sets a specific setting of the user.

    :param request: current request of the server
    :return: json-dict()
    """
    logger('Views', 'set_user_settings', 'request.params: {}'.format(request.json_body))
    _tn = Translator(get_language_from_cookie(request))
    db_user = request.validated['user']
    settings_value = request.validated['settings_value']
    service = request.validated['service']
    return set_settings(request.application_url, db_user, service, settings_value, _tn)


@view_config(route_name='ajax_set_user_language', renderer='json')
@validate(valid_user, valid_lang_cookie_fallback)
def set_user_lang(request):
    """
    Specify new UI language for user.

    :param request: current request of the server
    :return: json-dict()
    """
    logger('views', 'set_user_lang', 'request.params: {}'.format(request.json_body))
    return set_user_language(request.validated['user'], request.validated.get('lang'))


@view_config(route_name='ajax_set_discussion_properties', renderer='json')
@validate(valid_user, valid_issue, has_keywords(('property', bool), ('value', str)))
def set_discussion_properties(request):
    """
    Set availability, read-only, ... flags in the admin panel.

    :param request: current request of the server
    :return: json-dict()
    """
    logger('views', 'set_discussion_properties', 'request.params: {}'.format(request.json_body))
    _tn = Translator(get_language_from_cookie(request))

    property = request.validated['property']
    db_user = request.validated['user']
    issue = request.validated['issue']
    value = request.validated['value']
    return set_discussions_properties(db_user, issue, property, value, _tn)


# #######################################
# ADDTIONAL AJAX STUFF # SET NEW THINGS #
# #######################################

@view_config(route_name='ajax_set_new_start_argument', renderer='json')
@validate(valid_user, valid_issue_not_readonly, has_keywords(('position', str), ('reason', str)))
def set_new_start_argument(request):
    """
    Inserts a new argument as starting point into the database

    :param request: request of the web server
    :return: a status code, if everything was successful
    """
    logger('views', 'set_new_start_argument', 'request.params: {}'.format(request.json_body))
    reason = request.validated['reason']
    data = {
        'user': request.validated['user'],
        'issue': request.validated['issue'],
        'statement_text': request.validated['position'],
        'default_locale_name': get_default_locale_name(request.registry),
        'application_url': request.application_url,
        'supportive': True,
        'port': get_port(request),
        'history': request.cookies.get('_HISTORY_'),
        'mailer': request.mailer
    }

    # set the new position
    logger('views', 'set_new_start_argument', 'set conclusion/position')
    prepared_dict_pos = set_position(False, data)
    if len(prepared_dict_pos['error']) is 0:
        logger('views', 'set_new_start_argument', 'set premise/reason')
        data['premisegroups'] = [[reason]]
        data['conclusion'] = DBDiscussionSession.query(Statement).get(prepared_dict_pos['statement_uids'][0])
        prepared_dict_reas = set_positions_premise(False, data)
        return prepared_dict_reas

    return prepared_dict_pos


@view_config(route_name='ajax_set_new_start_premise', renderer='json')
@validate(valid_user, valid_issue, valid_conclusion, valid_premisegroups, has_keywords(('supportive', bool)))
def set_new_start_premise(request):
    """
    Sets new premise for the start

    :param request: request of the web server
    :return: json-dict()
    """
    logger('views', 'set_new_start_premise', 'main: {}'.format(request.json_body))
    data = {
        'user': request.validated['user'],
        'application_url': request.application_url,
        'issue': request.validated['issue'],
        'premisegroups': request.validated['premisegroups'],
        'conclusion': request.validated['conclusion'],
        'supportive': request.validated['supportive'],
        'port': get_port(request),
        'history': request.cookies.get('_HISTORY_'),
        'default_locale_name': get_default_locale_name(request.registry),
        'mailer': request.mailer
    }
    prepared_dict = set_positions_premise(False, data)
    return prepared_dict


@view_config(route_name='ajax_set_new_premises_for_argument', renderer='json')
@validate(valid_user, valid_issue_not_readonly, valid_premisegroups,
          has_keywords(('arg_uid', int), ('attack_type', str)))
def set_new_premises_for_argument(request):
    """
    Sets a new premise for an argument

    :param request: request of the web server
    :return: json-dict()
    """
    logger('views', 'set_new_premises_for_argument', 'main: {}'.format(request.json_body))
    data = {
        'user': request.validated['user'],
        'issue': request.validated['issue'],
        'premisegroups': request.validated['premisegroups'],
        'arg_uid': request.validated['arg_uid'],
        'attack_type': request.validated['attack_type'],

        'port': get_port(request),
        'history': request.cookies['_HISTORY_'] if '_HISTORY_' in request.cookies else None,
        'default_locale_name': get_default_locale_name(request.registry),
        'application_url': request.application_url,
        'mailer': request.mailer
    }
    return set_arguments_premises(False, data)


@view_config(route_name='ajax_set_correction_of_statement', renderer='json')
@validate(valid_user, has_keywords(('elements', list)))
def set_correction_of_some_statements(request):
    """
    Sets a new textvalue for a statement

    :param request: current request of the server
    :return: json-dict()
    """
    logger('views', 'set_correction_of_some_statements', 'main: {}'.format(request.json_body))
    ui_locales = get_language_from_cookie(request)
    elements = request.validated['elements']
    db_user = request.validated['user']
    _tn = Translator(ui_locales)
    prepared_dict = set_correction_of_statement(elements, db_user, _tn)
    return prepared_dict


@view_config(route_name='ajax_notifications_read', renderer='json')
@validate(valid_user, has_keywords(('ids', list)))
def set_notifications_read(request):
    """
    Set a notification as read

    :param request: current request of the server
    :return: json-dict()
    """
    logger('views', 'set_notifications_read', 'main {}'.format(request.json_body))
    prepared_dict = read_notifications(request.validated['ids'], request.validated['user'])
    return prepared_dict


@view_config(route_name='ajax_notifications_delete', renderer='json')
@validate(valid_user, has_keywords(('ids', list)))
def set_notifications_delete(request):
    """
    Request the removal of a notification

    :param request: current request of the server
    :return: json-dict()
    """
    logger('views', 'set_notifications_delete', 'main {}'.format(request.json_body))
    ui_locales = get_language_from_cookie(request)
    prepared_dict = delete_notifications(request.validated['ids'], request.validated['user'], ui_locales,
                                         request.application_url)
    return prepared_dict


@view_config(route_name='ajax_send_notification', renderer='json')
@validate(valid_user, valid_notification_title, valid_notification_text, valid_notification_recipient)
def send_some_notification(request):
    """
    Set a new message into the inbox of an recipient, and the outbox of the sender.

    :param request: current request of the server
    :return: dict()
    """
    logger('views', 'send_some_notification', 'main: {}'.format(request.json_body))
    ui_locales = get_language_from_cookie(request)
    author = request.validated['user']
    recipient = request.validated['recipient']
    title = request.validated['title']
    text = request.validated['text']
    return send_users_notification(author, recipient, title, text, get_port(request), ui_locales)


# ajax - set new issue
@view_config(route_name='ajax_set_new_issue', renderer='json')
@validate(valid_user, valid_language, valid_new_issue, has_keywords(('is_public', bool), ('is_read_only', bool)))
def set_new_issue(request):
    """

    :param request: current request of the server
    :return:
    """
    logger('views', 'set_new_issue', 'main {}'.format(request.json_body))
    info = escape_string(request.validated['info'])
    long_info = escape_string(request.validated['long_info'])
    title = escape_string(request.validated['title'])
    lang = request.validated['lang']
    is_public = request.validated['is_public']
    is_read_only = request.validated['is_read_only']

    return issue_handler.set_issue(request.validated['user'], info, long_info, title, lang, is_public, is_read_only,
                                   request.application_url)


# ajax - set seen premisegroup
@view_config(route_name='ajax_set_seen_statements', renderer='json')
@validate(valid_user, has_keywords(('uids', list)))
def set_statements_as_seen(request):
    """
    Set statements as seen, when they were hidden

    :param request: current request of the server
    :return: json
    """
    logger('views', 'set_statements_as_seen', 'main {}'.format(request.json_body))
    uids = request.validated['uids']
    return set_seen_statements(uids, request.path, request.validated['user'])


# ajax - set users opinion
@view_config(route_name='ajax_mark_statement_or_argument', renderer='json')
@validate(valid_user, valid_statement_or_argument, has_keywords(('step', str), ('is_supportive', bool),
                                                                ('should_mark', bool)))
def mark_or_unmark_statement_or_argument(request):
    """
    Set statements as seen, when they were hidden

    :param request: current request of the server
    :return: json
    """
    logger('views', 'mark_or_unmark_statement_or_argument', 'main {}'.format(request.json_body))
    ui_locales = get_discussion_language(request.matchdict, request.params, request.session)
    arg_or_stmt = request.validated['arg_or_stmt']
    step = request.validated['step']
    is_supportive = request.validated['is_supportive']
    should_mark = request.validated['should_mark']
    history = request.json_body.get('history', '')
    db_user = request.validated['user']
    return mark_statement_or_argument(arg_or_stmt, step, is_supportive, should_mark, history, ui_locales, db_user)


# ###################################
# ADDTIONAL AJAX STUFF # GET THINGS #
# ###################################


# ajax - getting changelog of a statement
@view_config(route_name='ajax_get_logfile_for_statements', renderer='json')
@validate(valid_issue, has_keywords(('uids', list)))
def get_logfile_for_some_statements(request):
    """
    Returns the changelog of a statement

    :param request: current request of the server
    :return: json-dict()
    """
    logger('views', 'get_logfile_for_statements', 'main: {}'.format(request.json_body))
    uids = request.validated['uids']
    db_issue = request.validated['issue']
    return get_logfile_for_statements(uids, db_issue.lang, request.application_url)


# ajax - for shorten url
@view_config(route_name='ajax_get_shortened_url', renderer='json')
@validate(valid_issue, has_keywords(('url', str)))
def get_shortened_url(request):
    """
    Shortens url with the help of a python lib

    :param request: current request of the server
    :return: dictionary with shortend url
    """
    logger('views', 'get_shortened_url', 'main')
    db_issue = request.validated['issue']
    return get_short_url(request.validated['url'], db_issue.lang)


# ajax - for getting all news
@view_config(route_name='ajax_get_news', renderer='json')
def get_news(request):
    """
    ajax interface for getting news

    :param request: current request of the server
    :return: json-set with all news
    """
    logger('views', 'get_news', 'main')
    return news_handler.get_news(get_language_from_cookie(request))


# ajax - for getting argument infos
@view_config(route_name='ajax_get_infos_about_argument', renderer='json')
@validate(valid_issue, valid_language, valid_argument, invalid_user)
def get_infos_about_argument(request):
    """
    ajax interface for getting a dump

    :param request: current request of the server
    :return: json-set with everything
    """
    logger('views', 'get_infos_about_argument', 'main: {}'.format(request.json_body))
    lang = request.validated['lang']
    db_user = request.validated['user']
    db_argument = request.validated['argument']
    return get_all_infos_about_argument(db_argument, request.application_url, db_user, lang)


# ajax - for getting all users with the same opinion
@view_config(route_name='ajax_get_user_with_same_opinion', renderer='json')
@validate(valid_language, invalid_user,
          has_keywords(('is_argument', bool), ('is_attitude', bool), ('is_reaction', bool), ('is_position', bool)))
def get_users_with_opinion(request):
    """
    ajax interface for getting a dump

    :params reqeust: current request of the web  server
    :return: json-set with everything
    """
    logger('views', 'get_users_with_opinion', 'main: {}'.format(request.json_body))
    db_lang = request.validated['lang']
    uids = request.json_body.get('uid')
    is_arg = request.validated['is_argument']
    is_att = request.validated['is_attitude']
    is_rea = request.validated['is_reaction']
    is_pos = request.validated['is_position']
    db_user = request.validated['user']
    return user.get_users_with_same_opinion(uids, request.application_url, request.path, db_user, is_arg, is_att,
                                            is_rea, is_pos, db_lang)


# ajax - for getting all users with the same opinion
@view_config(route_name='ajax_get_public_user_data', renderer='json')
@validate(has_keywords(('nickname', str)))
def get_public_user_data(request):
    """
    Returns dictionary with public user data

    :param request: request of the web server
    :return:
    """
    logger('views', 'get_public_user_data', 'main: {}'.format(request.json_body))
    return user.get_public_data(request.validated['nickname'], get_language_from_cookie(request))


@view_config(route_name='ajax_get_arguments_by_statement_uid', renderer='json')
@validate(valid_statement)
def get_arguments_by_statement_id(request):
    """
    Returns all arguments, which use the given statement

    :param request: current request of the server
    :return: json-dict()
    """
    logger('views', 'get_arguments_by_statement_id', 'main: {}'.format(request.json_body))
    return get_arguments_by_statement_uid(request.validated['statement'], request.application_url)


@view_config(route_name='ajax_get_references', renderer='json')
@validate(has_keywords(('uids', list), ('is_argument', bool)))
def get_reference(request):
    """
    Returns all references for an argument or statement


    :param request: current request of the server
    :return: json-dict()
    """
    logger('views', 'get_reference', 'main: {}'.format(request.json_body))
    uids = request.validated['uids']
    is_argument = request.validated['is_argument']
    return get_references(uids, is_argument, request.application_url)


@view_config(route_name='ajax_set_references', renderer='json')
@validate(valid_user, valid_statement, has_keywords(('reference', str), ('ref_source', str)))
def set_references(request):
    """
    Sets a reference for a statement or an arguments

    :param request: current request of the server
    :return: json-dict()
    """
    logger('views', 'set_references', 'main: {}'.format(request.json_body))
    db_statement = request.validated['statement']
    reference = escape_string(request.validated['reference'])
    source = escape_string(request.validated['ref_source'])
    db_user = request.validated['user']
    return set_reference(reference, source, db_user, db_statement, db_statement.issue_uid)


# ########################################
# ADDTIONAL AJAX STUFF # ADDITION THINGS #
# ########################################


# ajax - for language switch
@view_config(route_name='ajax_switch_language', renderer='json')
@validate(valid_language)
def switch_language(request):
    """
    Switches the language

    :param request: current request of the server
    :return: json-dict()
    """
    logger('switch_language', 'def', 'main: {}'.format(request.json_body))
    return set_language(request, request.validated['lang'])


# ajax - for sending news
@view_config(route_name='ajax_send_news', renderer='json')
@validate(valid_user, has_keywords(('title', str), ('text', str)))
def send_news(request):
    """
    ajax interface for settings news

    :param request: current request of the server
    :return: json-set with new news
    """
    logger('views', 'send_news', 'main: {}'.format(request.json_body))
    title = escape_string(request.validated['title'])
    text = escape_string(request.validated['text'])
    db_user = request.validated['user']
    return news_handler.set_news(title, text, db_user, request.registry.settings['pyramid.default_locale_name'],
                                 request.application_url)


# ajax - for fuzzy search
@view_config(route_name='ajax_fuzzy_search', renderer='json')
@validate(valid_issue, invalid_user, has_keywords(('type', int), ('value', str), ('statement_uid', int)))
def fuzzy_search(request):
    """
    ajax interface for fuzzy string search

    :param request: request of the web server
    :return: json-set with all matched strings
    """
    logger('views', 'fuzzy_search', 'main: {}'.format(request.json_body))

    _tn = Translator(get_language_from_cookie(request))
    mode = request.validated['type']
    value = request.validated['value']
    db_issue = request.validated['issue']
    statement_uid = request.validated['statement_uid']
    db_user = request.validated['user']
    return fuzzy_string_matcher.get_prediction(_tn, db_user, db_issue, request.application_url, value, mode,
                                               statement_uid)


# ajax - for additional service
@view_config(route_name='ajax_additional_service', renderer='json')
def additional_service(request):
    """
    Easteregg O:-)

    :param request: current request of the server
    :return: json-dict()
    """
    logger('views', 'additional_service', 'main: {}'.format(request.params))

    try:
        rtype = request.params['type']
        if rtype == "chuck":
            data = requests.get('http://api.icndb.com/jokes/random')
        else:
            data = requests.get('http://api.yomomma.info/')

        for a in data.json():
            logger('views', 'additional_service', str(a) + ': {}'.format(data.json()[a]))

    except KeyError as e:
        logger('views', 'additional_service', repr(e), error=True)
        return json.dumps(dict())

    return data.json()


# #######################################
# ADDITIONAL AJAX STUFF # REVIEW THINGS #
# #######################################


@view_config(route_name='ajax_flag_argument_or_statement', renderer='json')
@validate(valid_user, valid_review_reason, has_keywords(('uid', int), ('is_argument', bool)),
          has_maybe_keywords(('extra_uid', int, None)))
def flag_argument_or_statement(request):
    """
    Flags an argument or statement for a specific reason

    :param request: current request of the server
    :return: json-dict()
    """
    logger('views', 'flag_argument_or_statement', 'main: {}'.format(request.json_body))
    ui_locales = get_discussion_language(request.matchdict, request.params, request.session)
    uid = request.validated['uid']
    reason = request.validated['reason']
    extra_uid = request.validated['extra_uid']
    is_argument = request.validated['is_argument']
    db_user = request.validated['user']
    return review_flag_helper.flag_element(uid, reason, db_user, is_argument, ui_locales, extra_uid)


@view_config(route_name='ajax_split_or_merge_statement', renderer='json')
@validate(valid_user, valid_premisegroup, valid_text_values, has_keywords(('key', str)))
def split_or_merge_statement(request):
    """
    Flags a statement for a specific reason

    :param request: current request of the server
    :return: json-dict()
    """
    logger('views', 'split_or_merge_statement', 'main: {}'.format(request.json_body))
    ui_locales = get_discussion_language(request.matchdict, request.params, request.session)
    _tn = Translator(ui_locales)
    db_user = request.validated['user']
    pgroup = request.validated['pgroup']
    key = request.validated['key']
    tvalues = request.validated['text_values']

    if key not in ['merge', 'split']:
        raise HTTPBadRequest()
    return review_flag_helper.flag_statement_for_merge_or_split(key, pgroup, tvalues, db_user, _tn)


@view_config(route_name='ajax_split_or_merge_premisegroup', renderer='json')
@validate(valid_user, valid_premisegroup, has_keywords(('key', str)))
def split_or_merge_premisegroup(request):
    """
    Flags a premisegroup for a specific reason

    :param request: current request of the server
    :return: json-dict()
    """
    logger('views', 'split_or_merge_premisegroup', 'main: {}'.format(request.params))
    ui_locales = get_discussion_language(request.matchdict, request.params, request.session)
    _tn = Translator(ui_locales)
    db_user = request.validated['user']
    pgroup = request.validated['pgroup']
    key = request.validated['key']

    if key not in ['merge', 'split']:
        raise HTTPBadRequest()
    return review_flag_helper.flag_pgroup_for_merge_or_split(key, pgroup, db_user, _tn)


@view_config(route_name='ajax_review_delete_argument', renderer='json')
@validate(valid_user, valid_not_executed_review('review_uid', ReviewDelete), has_keywords(('should_delete', bool)))
def review_delete_argument(request):
    """
    Values for the review for an argument, which should be deleted

    :param request: current request of the server
    :return: json-dict()
    """
    logger('views', 'review_delete_argument', 'main: {}'.format(request.params))
    ui_locales = get_discussion_language(request.matchdict, request.params, request.session)
    db_review = request.validated['db_review']
    db_user = request.validated['user']
    should_delete = request.validated['should_delete']
    main_page = request.application_url
    port = get_port(request)
    _t = Translator(ui_locales)

    review_main_helper.add_review_opinion_for_delete(db_user, main_page, port, db_review, should_delete, _t)
    send_request_for_recent_reviewer_socketio(db_user.nickname, main_page, port, 'deletes')
    return True


@view_config(route_name='ajax_review_edit_argument', renderer='json')
@validate(valid_user, valid_not_executed_review('review_uid', ReviewEdit), has_keywords(('is_edit_okay', bool)))
def review_edit_argument(request):
    """
    Values for the review for an argument, which should be edited

    :param request: current request of the server
    :return: json-dict()
    """
    logger('Views', 'review_edit_argument', 'main: {} - {}'.format(request.json_body, request.authenticated_userid))
    ui_locales = get_discussion_language(request.matchdict, request.params, request.session)
    db_review = request.validated['db_review']
    db_user = request.validated['user']
    is_edit_okay = request.validated['is_edit_okay']
    main_page = request.application_url
    port = get_port(request)

    _t = Translator(ui_locales)
    review_main_helper.add_review_opinion_for_edit(db_user, main_page, port, db_review, is_edit_okay, _t)
    send_request_for_recent_reviewer_socketio(db_user.nickname, main_page, port, 'edits')
    return True


@view_config(route_name='ajax_review_duplicate_statement', renderer='json')
@validate(valid_user, valid_not_executed_review('review_uid', ReviewDuplicate), has_keywords(('is_duplicate', bool)))
def review_duplicate_statement(request):
    """
    Values for the review for an argument, which is maybe a duplicate

    :param request: current request of the server
    :return: json-dict()
    """
    logger('Views', 'review_duplicate_statement',
           'main: {} - {}'.format(request.json_body, request.authenticated_userid))
    ui_locales = get_discussion_language(request.matchdict, request.params, request.session)
    db_review = request.validated['db_review']
    db_user = request.validated['user']
    is_duplicate = request.validated['is_duplicate']
    main_page = request.application_url
    port = get_port(request)

    _t = Translator(ui_locales)
    review_main_helper.add_review_opinion_for_duplicate(db_user, main_page, port, db_review, is_duplicate, _t)
    send_request_for_recent_reviewer_socketio(db_user.nickname, main_page, port, 'duplicates')
    return True


@view_config(route_name='ajax_review_optimization_argument', renderer='json')
@validate(valid_user, valid_not_executed_review('review_uid', ReviewOptimization),
          has_keywords(('should_optimized', bool), ('new_data', list)))
def review_optimization_argument(request):
    """
    Values for the review for an argument, which should be optimized

    :param request: current request of the server
    :return: json-dict()
    """
    logger('views', 'review_optimization_argument',
           'main: {} - {}'.format(request.json_body, request.authenticated_userid))
    ui_locales = get_discussion_language(request.matchdict, request.params, request.session)
    db_review = request.validated['db_review']
    db_user = request.validated['user']
    should_optimized = request.validated['should_optimized']
    new_data = request.validated['new_data']
    main_page = request.application_url
    port = get_port(request)

    _t = Translator(ui_locales)
    review_main_helper.add_review_opinion_for_optimization(db_user, main_page, port, db_review, should_optimized,
                                                           new_data, _t)
    send_request_for_recent_reviewer_socketio(db_user.nickname, main_page, port, 'optimizations')
    return True


@view_config(route_name='ajax_review_splitted_premisegroup', renderer='json')
@validate(valid_user, valid_not_executed_review('review_uid', ReviewSplit), has_keywords(('should_split', bool)))
def review_splitted_premisegroup(request):
    """
    Values for the review for a premisegroup, which should be splitted

    :param request: current request of the server
    :return: json-dict()
    """
    logger('views', 'review_splitted_premisegroup',
           'main: {} - {}'.format(request.json_body, request.authenticated_userid))
    ui_locales = get_discussion_language(request.matchdict, request.params, request.session)
    db_review = request.validated['db_review']
    db_user = request.validated['user']
    should_split = request.validated['should_split']
    main_page = request.application_url
    port = get_port(request)
    _t = Translator(ui_locales)

    review_main_helper.add_review_opinion_for_split(db_user, main_page, port, db_review, should_split, _t)
    send_request_for_recent_reviewer_socketio(db_user.nickname, main_page, port, 'splits')
    return True


@view_config(route_name='ajax_review_merged_premisegroup', renderer='json')
@validate(valid_user, valid_not_executed_review('review_uid', ReviewMerge), has_keywords(('should_merge', bool)))
def review_merged_premisegroup(request):
    """
    Values for the review for a statement, which should be merged

    :param request: current request of the server
    :return: json-dict()
    """
    logger('views', 'review_merged_premisegroup',
           'main: {} - {}'.format(request.json_body, request.authenticated_userid))
    ui_locales = get_discussion_language(request.matchdict, request.params, request.session)
    db_review = request.validated['db_review']
    db_user = request.validated['user']
    should_merge = request.validated['should_merge']
    main_page = request.application_url
    port = get_port(request)
    _t = Translator(ui_locales)

    review_main_helper.add_review_opinion_for_merge(db_user, main_page, port, db_review, should_merge, _t)
    send_request_for_recent_reviewer_socketio(db_user.nickname, main_page, port, 'merges')
    return True


@view_config(route_name='ajax_undo_review', renderer='json')
@validate(valid_user_as_author, valid_uid_as_row_in_review_queue, has_keywords(('queue', str)))
def undo_review(request):
    """
    Trys to undo a done review process

    :param request: current request of the server
    :return: json-dict()
    """
    logger('views', 'undo_review', 'main: {}'.format(request.json_body))
    db_user = request.validated['user']
    queue = request.validated['queue']
    db_review = request.validated['review']
    return review_history_helper.revoke_old_decision(queue, db_review, db_user)


@view_config(route_name='ajax_cancel_review', renderer='json')
@validate(valid_user_as_author, valid_uid_as_row_in_review_queue, has_keywords(('queue', str)))
def cancel_review(request):
    """
    Trys to cancel an ongoing review

    :param request: current request of the server
    :return: json-dict()
    """
    logger('views', 'cancel_review', 'main: {}'.format(request.json_body))
    db_user = request.validated['user']
    queue = request.validated['queue']
    db_review = request.validated['review']
    return review_history_helper.cancel_ongoing_decision(queue, db_review, db_user)


@view_config(route_name='ajax_review_lock', renderer='json', require_csrf=False)
@validate(valid_user, valid_database_model('review_uid', ReviewOptimization), has_keywords(('lock', bool)))
def review_lock(request):
    """
    Locks an optimization review so that the user can do an edit

    :param request: current request of the server
    :return: json-dict()
    """
    logger('views', 'review_lock', 'main: {}'.format(request.json_body))
    ui_locales = get_discussion_language(request.matchdict, request.params, request.session)
    _tn = Translator(ui_locales)
    lock = request.validated['lock']
    db_review = request.validated['db_model']
    db_user = request.validated['user']

    if lock:
        return review_queue_helper.lock_optimization_review(db_user, db_review, _tn)
    else:
        return review_queue_helper.unlock_optimization_review(db_review, _tn)


@view_config(route_name='ajax_revoke_statement_content', renderer='json', require_csrf=False)
@validate(valid_user_as_author_of_statement, valid_statement)
def revoke_statement_content(request):
    """
    Revokes the given user as author from a statement

    :param request: current request of the server
    :return: json-dict()
    """
    logger('views', 'revoke_statement_content', 'main: {}'.format(request.json_body))
    db_user = request.validated['user']
    statement = request.validated['statement']
    return revoke_author_of_statement_content(statement, db_user)


@view_config(route_name='ajax_revoke_argument_content', renderer='json', require_csrf=False)
@validate(valid_user_as_author_of_argument, valid_argument)
def revoke_argument_content(request):
    db_user = request.validated['user']
    argument = request.validated['argument']
    return revoke_author_of_argument_content(argument, db_user)<|MERGE_RESOLUTION|>--- conflicted
+++ resolved
@@ -76,40 +76,6 @@
     return get_renderer('templates/basetemplate.pt').implementation()
 
 
-<<<<<<< HEAD
-=======
-def check_authentication(request):
-    """
-    The entry routine performed by a bulk of functions.
-    Checks whether the user is authenticated and if not logs user out.
-
-    This function is not pure!
-    :param request: current request of the server
-    :return: HTTP response or None if no change in session
-    """
-    session_expired = user.update_last_action(request.authenticated_userid)
-    if session_expired:
-        return user_logout(request, True)
-
-
-def api_notfound(path):
-    """
-    Returns 404-Response with requested_path and message in its body
-
-    :param path: current request.path
-    :return: Response with 404 status code
-    """
-    body = {
-        'requested_path': path,
-        'message': 'Not Found',
-    }
-    response = Response(json.dumps(body).encode("utf-8"))
-    response.status_int = 404
-    response.content_type = 'application/json'
-    return response
-
-
->>>>>>> 80ab0f02
 def prepare_request_dict(request, nickname, for_api=False):
     """
 
@@ -146,12 +112,7 @@
     if not slug:
         slug = DBDiscussionSession.query(Issue).get(issue).slug
 
-<<<<<<< HEAD
     history = history_handler.handle_history(request, nickname, slug, issue)
-    disc_ui_locales = get_discussion_language(request.matchdict, request.params, request.session, issue)
-=======
-    history = history_helper.handle_history(request, nickname, slug, issue)
->>>>>>> 80ab0f02
     set_language_for_visit(request)
 
     request_dict = {
@@ -215,21 +176,11 @@
     :param request: current request of the server
     :return: HTTP 200 with several information
     """
-<<<<<<< HEAD
-    logger('main_page', 'def', 'main: {}'.format(request.params))
-=======
     logger('main_page', 'def', 'request.matchdict: {}'.format(request.matchdict))
 
->>>>>>> 80ab0f02
     set_language_for_visit(request)
     session_expired = 'session_expired' in request.params and request.params['session_expired'] == 'true'
     ui_locales = get_language_from_cookie(request)
-<<<<<<< HEAD
-=======
-    _dh = DictionaryHelper(ui_locales, ui_locales)
-    extras_dict = _dh.prepare_extras_dict_for_normal_page(request.registry, request.application_url, request.path,
-                                                          request.authenticated_userid)
->>>>>>> 80ab0f02
 
     prep_dict = __main_dict(request, name + ' ' + full_version)
     prep_dict.update({
@@ -249,14 +200,7 @@
     :param request: current request of the server
     :return: dictionary with title and project name as well as a value, weather the user is logged in
     """
-<<<<<<< HEAD
     logger('main_settings', 'def', 'main: {}'.format(request.params))
-=======
-    logger('main_settings', 'def', 'request.matchdict: {}'.format(request.matchdict))
-    unauthenticated = check_authentication(request)
-    if unauthenticated:
-        return unauthenticated
->>>>>>> 80ab0f02
 
     ui_locales = get_language_from_cookie(request)
     old_pw, new_pw, confirm_pw, message = '', '', '', ''
@@ -332,10 +276,6 @@
     """
     match_dict = request.matchdict
     logger('main_user', 'def', 'request.matchdict: {}'.format(match_dict))
-<<<<<<< HEAD
-    logger('main_user', 'def', 'main: {}'.format(params))
-=======
->>>>>>> 80ab0f02
 
     uid = match_dict.get('uid', 0)
     logger('main_user', 'def', 'uid: {}'.format(uid))
@@ -542,10 +482,6 @@
     :return: dictionary
     """
     logger('Views', 'discussion_init', 'request.matchdict: {}'.format(request.matchdict))
-<<<<<<< HEAD
-    logger('Views', 'discussion_init', 'main: {}'.format(request.params))
-=======
->>>>>>> 80ab0f02
 
     prepared_discussion = __call_from_discussion_step(request, discussion.init, for_api, api_data)
     if not prepared_discussion:
@@ -572,10 +508,6 @@
     """
     # '/discuss/{slug}/attitude/{statement_id}'
     logger('Views', 'discussion_attitude', 'request.matchdict: {}'.format(request.matchdict))
-<<<<<<< HEAD
-    logger('Views', 'discussion_attitude', 'main: {}'.format(request.params))
-=======
->>>>>>> 80ab0f02
 
     prepared_discussion = __call_from_discussion_step(request, discussion.attitude, for_api, api_data)
     if not prepared_discussion:
@@ -597,10 +529,6 @@
     """
     # '/discuss/{slug}/justify/{statement_or_arg_id}/{mode}*relation'
     logger('views', 'discussion_justify', 'request.matchdict: {}'.format(request.matchdict))
-<<<<<<< HEAD
-    logger('views', 'discussion_justify', 'main: {}'.format(request.params))
-=======
->>>>>>> 80ab0f02
 
     prepared_discussion = __call_from_discussion_step(request, discussion.justify, for_api, api_data)
     if not prepared_discussion:
@@ -622,10 +550,6 @@
     """
     # '/discuss/{slug}/reaction/{arg_id_user}/{mode}*arg_id_sys'
     logger('views', 'discussion_reaction', 'request.matchdict: {}'.format(request.matchdict))
-<<<<<<< HEAD
-    logger('views', 'discussion_reaction', 'main: {}'.format(request.params))
-=======
->>>>>>> 80ab0f02
 
     prepared_discussion = __call_from_discussion_step(request, discussion.reaction, for_api, api_data)
     if not prepared_discussion:
@@ -646,10 +570,6 @@
     :return: dictionary
     """
     logger('views', 'discussion_support', 'request.matchdict: {}'.format(request.matchdict))
-<<<<<<< HEAD
-    logger('views', 'discussion_support', 'main: {}'.format(request.params))
-=======
->>>>>>> 80ab0f02
 
     prepared_discussion = __call_from_discussion_step(request, discussion.support, for_api, api_data)
     if not prepared_discussion:
@@ -659,12 +579,8 @@
 
 
 # finish page
-<<<<<<< HEAD
-@view_config(route_name='discussion_finish', renderer='templates/finish.pt', permission='everybody')
+@view_config(route_name='discussion_finish', renderer='templates/content.pt', permission='everybody')
 @validate(check_authentication)
-def discussion_finish(request):
-=======
-@view_config(route_name='discussion_finish', renderer='templates/content.pt', permission='everybody')
 def discussion_finish(request, for_api=False, api_data=None):
     """
     View configuration for discussion step, where we present a small/daily summary on the end
@@ -684,7 +600,6 @@
 # exit page
 @view_config(route_name='discussion_exit', renderer='templates/exit.pt', permission='everybody')
 def discussion_exit(request):
->>>>>>> 80ab0f02
     """
     View configuration for discussion step, where we present a small/daily summary on the end
 
@@ -692,17 +607,11 @@
     :return:
     """
     match_dict = request.matchdict
-<<<<<<< HEAD
-    params = request.params
-    logger('views', 'discussion.finish', 'request.matchdict: {}'.format(match_dict))
-    logger('views', 'discussion.finish', 'main: {}'.format(params))
-=======
     logger('views', 'discussion_exit', 'request.matchdict: {}'.format(match_dict))
 
     unauthenticated = check_authentication(request)
     if unauthenticated:
         return unauthenticated
->>>>>>> 80ab0f02
 
     request_dict = {
         'registry': request.registry,
@@ -733,10 +642,6 @@
     # '/discuss/{slug}/choose/{is_argument}/{supportive}/{id}*pgroup_ids'
     match_dict = request.matchdict
     logger('discussion_choose', 'def', 'request.matchdict: {}'.format(match_dict))
-<<<<<<< HEAD
-    logger('discussion_choose', 'def', 'main: {}'.format(params))
-=======
->>>>>>> 80ab0f02
 
     prepared_discussion = __call_from_discussion_step(request, discussion.choose, for_api, api_data)
     if not prepared_discussion:
@@ -758,10 +663,6 @@
     """
     # '/discuss/{slug}/jump/{arg_id}'
     logger('views', 'discussion_jump', 'request.matchdict: {}'.format(request.matchdict))
-<<<<<<< HEAD
-    logger('views', 'discussion_jump', 'main: {}'.format(request.params))
-=======
->>>>>>> 80ab0f02
 
     prepared_discussion = __call_from_discussion_step(request, discussion.jump, for_api, api_data)
     if not prepared_discussion:
@@ -787,40 +688,16 @@
     logger('main_review', 'main', 'def {}'.format(request.matchdict))
     nickname = request.authenticated_userid
 
-<<<<<<< HEAD
     issue = issue_handler.get_issue_id(request)
-    disc_ui_locales = get_discussion_language(request.matchdict, request.params, request.session, issue)
-
-    issue_dict = issue_handler.prepare_json_of_issue(issue, request.application_url, disc_ui_locales, False,
-                                                     request.authenticated_userid)
-
-    review_dict = review_queue_helper.get_review_queues_as_lists(request.application_url, _tn, nickname)
-    count, all_rights = review_reputation_helper.get_reputation_of(nickname)
-
-    prep_dict = __main_dict(request, _tn.get(_.review))
-    prep_dict.update({
-=======
-    unauthenticated = check_authentication(request)
-    if unauthenticated:
-        return unauthenticated
-
-    issue = issue_helper.get_issue_id(request)
-    issue_dict = issue_helper.prepare_json_of_issue(issue, request.application_url, False, request.authenticated_userid)
-    extras_dict = DictionaryHelper(issue_dict['lang']).prepare_extras_dict_for_normal_page(request.registry,
-                                                                                           request.application_url,
-                                                                                           request.path,
-                                                                                           request.authenticated_userid)
+
+    issue_dict = issue_handler.prepare_json_of_issue(issue, request.application_url, False, nickname)
+
     _tn = Translator(issue_dict['lang'])
     review_dict = review_queue_helper.get_review_queues_as_lists(request.application_url, _tn, nickname)
     count, all_rights = review_reputation_helper.get_reputation_of(nickname)
 
-    return {
-        'layout': base_layout(),
-        'language': issue_dict['lang'],
-        'title': _tn.get(_.review),
-        'project': project_name,
-        'extras': extras_dict,
->>>>>>> 80ab0f02
+    prep_dict = __main_dict(request, _tn.get(_.review))
+    prep_dict.update({
         'review': review_dict,
         'privilege_list': review_reputation_helper.get_privilege_list(_tn),
         'reputation_list': review_reputation_helper.get_reputation_list(_tn),
@@ -1346,7 +1223,6 @@
         'premisegroups': request.validated['premisegroups'],
         'arg_uid': request.validated['arg_uid'],
         'attack_type': request.validated['attack_type'],
-
         'port': get_port(request),
         'history': request.cookies['_HISTORY_'] if '_HISTORY_' in request.cookies else None,
         'default_locale_name': get_default_locale_name(request.registry),
