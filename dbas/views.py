--- conflicted
+++ resolved
@@ -54,13 +54,9 @@
 from dbas.helper.validation import validate, valid_user, valid_issue, valid_conclusion, has_keywords, \
     valid_issue_not_readonly, valid_notification_text, valid_notification_title, valid_notification_recipient, \
     valid_premisegroups, valid_language, valid_new_issue, invalid_user, valid_argument, valid_statement, \
-<<<<<<< HEAD
-    valid_review_reason, valid_ui_locales, valid_premisegroup, valid_text_values, valid_not_executed_review, \
-    valid_database_model, valid_user_as_author, valid_uid_as_row_in_review_queue, valid_user_as_author_of_statement, \
-    valid_user_as_author_of_argument
-=======
-    valid_review_reason, valid_ui_locales, valid_premisegroup, valid_text_values, has_maybe_keywords
->>>>>>> 94c7c625
+    valid_not_executed_review, valid_database_model, valid_user_as_author, valid_uid_as_row_in_review_queue, \
+    valid_user_as_author_of_statement, valid_user_as_author_of_argument, valid_review_reason, valid_ui_locales, \
+    valid_premisegroup, valid_text_values, has_maybe_keywords
 from dbas.helper.views import preparation_for_view
 from dbas.input_validator import is_integer
 from dbas.lib import escape_string, get_discussion_language, get_changelog
@@ -1183,12 +1179,7 @@
     :param request: request of the web server
     :return: dict() with error
     """
-<<<<<<< HEAD
-    logger('views', 'user_login', 'main: {} (api: {})'.format(request.params, str(for_api)))
-
-=======
     logger('views', 'user_login', 'main: {}'.format(request.json_body))
->>>>>>> 94c7c625
     lang = get_language_from_cookie(request)
     nickname = request.validated['user']
     password = request.validated['password']
@@ -1874,14 +1865,10 @@
     pgroup = request.validated['pgroup']
     key = request.validated['key']
     tvalues = request.validated['text_values']
-<<<<<<< HEAD
 
     if key not in ['merge', 'split']:
         raise HTTPBadRequest()
     return review_flag_helper.flag_statement_for_merge_or_split(key, pgroup, tvalues, user, _tn)
-=======
-    return review.merge_or_split_statement(key, pgroup, tvalues, user, _tn)
->>>>>>> 94c7c625
 
 
 # #######################################
@@ -1905,14 +1892,10 @@
     user = request.validated['user']
     pgroup = request.validated['pgroup']
     key = request.validated['key']
-<<<<<<< HEAD
 
     if key not in ['merge', 'split']:
         raise HTTPBadRequest()
     return review_flag_helper.flag_pgroup_for_merge_or_split(key, pgroup, user, _tn)
-=======
-    return review.merge_or_split_premisegroup(key, pgroup, user, _tn)
->>>>>>> 94c7c625
 
 
 # ajax - for feedback on flagged arguments
