"""
Collection of pyramids views components of D-BAS' core.

.. codeauthor:: Tobias Krauthoff <krauthoff@cs.uni-duesseldorf.de>
"""

import json
from typing import Callable, Any

import graphene
import requests
from pyramid.httpexceptions import HTTPFound, HTTPNotFound
from pyramid.renderers import get_renderer
from pyramid.security import forget
from pyramid.view import view_config, notfound_view_config, forbidden_view_config
from pyramid_mailer import get_mailer
from webob_graphql import serve_graphql_request

import dbas.discussion.core as discussion
import dbas.handler.history as history_handler
import dbas.handler.issue as issue_handler
import dbas.handler.news as news_handler
import dbas.review.helper.core as review
import dbas.review.helper.flags as review_flag_helper
import dbas.review.helper.history as review_history_helper
import dbas.review.helper.queues as review_queue_helper
import dbas.review.helper.reputation as review_reputation_helper
import dbas.review.helper.subpage as review_page_helper
import dbas.strings.matcher as fuzzy_string_matcher
from api.v2.graphql.core import Query
from dbas.auth.login import login_user, login_user_oauth, register_user_with_ajax_data, oauth_providers
from dbas.database import DBDiscussionSession
from dbas.database.discussion_model import Group, Statement
from dbas.database.discussion_model import User, Issue
from dbas.database.initializedb import nick_of_anonymous_user
from dbas.handler import user
from dbas.handler.arguments import set_arguments_premises, get_all_infos_about_argument, get_arguments_by_statement_uid
from dbas.handler.issue import get_issues_overiew, set_discussions_properties
from dbas.handler.language import set_language, set_language_for_visit, get_language_from_cookie
from dbas.handler.notification import read_notifications, delete_notifications, send_users_notification
from dbas.handler.password import request_password
from dbas.handler.references import set_reference, get_references
from dbas.handler.rss import get_list_of_all_feeds
from dbas.handler.settings import set_settings
from dbas.handler.statements import set_correction_of_statement, set_position, set_positions_premise, \
    set_seen_statements, get_logfile_for_statements
from dbas.handler.voting import clear_vote_and_seen_values_of_user
from dbas.helper.dictionary.main import DictionaryHelper
from dbas.helper.query import get_default_locale_name, set_user_language, \
    mark_statement_or_argument, get_short_url
from dbas.helper.validation import validate, valid_user, valid_issue, valid_conclusion, has_keywords, \
    valid_issue_not_readonly, valid_notification_text, valid_notification_title, valid_notification_recipient, \
    valid_premisegroups, valid_language, valid_new_issue, invalid_user, valid_argument, valid_statement, \
    valid_review_reason, valid_premisegroup, valid_text_values
from dbas.helper.views import preparation_for_view
from dbas.input_validator import is_integer
from dbas.lib import escape_string, get_discussion_language, get_changelog, is_user_author_or_admin
from dbas.logger import logger
from dbas.strings.keywords import Keywords as _
from dbas.strings.translator import Translator
from websocket.lib import get_port

name = 'D-BAS'
version = '1.5.5'
full_version = version
project_name = name + ' ' + full_version


def base_layout():
    return get_renderer('templates/basetemplate.pt').implementation()


def check_authentication(request):
    """
    The entry routine performed by a bulk of functions.
    Checks whether the user is authenticated and if not logs user out.

    This function is not pure!
    :param request: current request of the server
    :return: HTTP response or None if no change in session
    """
    session_expired = user.update_last_action(request.authenticated_userid)
    if session_expired:
        return user_logout(request, True)


def prepare_request_dict(request, nickname, for_api=False):
    """

    :param request:
    :param nickname:
    :param for_api:
    :return:
    """

    last_topic = history_handler.get_saved_issue(nickname)

    slug = None
    if 'slug' in request.matchdict:
        slug = request.matchdict['slug']
        if not isinstance(request.matchdict['slug'], str) and len(request.matchdict['slug']) > 0:
            slug = request.matchdict['slug'][0]

    if not slug and last_topic != 0:
        issue = last_topic
    elif slug and not for_api:
        issue = issue_handler.get_id_of_slug(slug, request, True)
    else:
        issue = issue_handler.get_issue_id(request)

    ui_locales = get_language_from_cookie(request)
    if not issue:
        if for_api:
            logger('Views', 'prepare_request_dict', 'Slug error ({}) for api'.format(slug), error=True)
            _tn = Translator(ui_locales)
            return {'error': _tn.get(_.issueNotFound)}
        else:
            raise HTTPNotFound()

    if not slug:
        slug = DBDiscussionSession.query(Issue).get(issue).slug

    history = history_handler.handle_history(request, nickname, slug, issue)
    disc_ui_locales = get_discussion_language(request.matchdict, request.params, request.session, issue)
    set_language_for_visit(request)

    request_dict = {
        'nickname': nickname,
        'path': request.path,
        'app_url': request.application_url,
        'matchdict': request.matchdict,
        'params': request.params,
        'session': request.session,
        'registry': request.registry,
        'issue': issue,
        'slug': slug,
        'history': history,
        'ui_locales': ui_locales,
        'disc_ui_locales': disc_ui_locales,
        'last_topic': last_topic,
        'port': get_port(request)
    }
    return request_dict


def __call_from_discussion_step(request, f: Callable[[Any, Any, Any], Any], for_api=False, api_data=None):
    """
    Checks for an expired session, the authentication and calls f with for_api, api_data and the users nickname.
    On error an HTTPNotFound-Error is raised, otherwise the discussion dict is returned.

    :param request: A pyramid request
    :param f: A function with three arguments
    :param for_api: boolean if requests came via the API
    :param api_data: dict if requests came via the API
    :return: prepared collection for the discussion
    """
    nickname, session_expired = preparation_for_view(for_api, api_data, request)
    if session_expired:
        return user_logout(request, True)

    unauthenticated = check_authentication(request)
    if unauthenticated:
        return unauthenticated

    request_dict = prepare_request_dict(request, nickname)
    ui_locales = get_language_from_cookie(request)

    prepared_discussion = f(request_dict, for_api)
    if prepared_discussion:
        prepared_discussion['layout'] = base_layout()
        prepared_discussion['language'] = str(ui_locales)

    return prepared_discussion


# main page

@view_config(route_name='main_page', renderer='templates/index.pt', permission='everybody')
@forbidden_view_config(renderer='templates/index.pt')
def main_page(request):
    """
    View configuration for the main page

    :param request: current request of the server
    :return: HTTP 200 with several information
    """
    logger('main_page', 'def', 'main: {}'.format(request.params))

    set_language_for_visit(request)
    unauthenticated = check_authentication(request)
    if unauthenticated:
        return unauthenticated

    session_expired = 'session_expired' in request.params and request.params['session_expired'] == 'true'
    ui_locales = get_language_from_cookie(request)
    logger('main_page', 'def', 'main: {}'.format(request.params))
    _dh = DictionaryHelper(ui_locales, ui_locales)
    extras_dict = _dh.prepare_extras_dict_for_normal_page(request.registry, request.application_url, request.path,
                                                          request.authenticated_userid)

    return {
        'layout': base_layout(),
        'language': str(ui_locales),
        'title': name + ' ' + full_version,
        'project': project_name,
        'extras': extras_dict,
        'session_expired': session_expired,
        'news': news_handler.get_latest_news(ui_locales)
    }


# settings page, when logged in
@view_config(route_name='main_settings', renderer='templates/settings.pt', permission='use')
def main_settings(request):
    """
    View configuration for the personal settings view. Only logged in user can reach this page.

    :param request: current request of the server
    :return: dictionary with title and project name as well as a value, weather the user is logged in
    """
    logger('main_settings', 'def', 'main: {}'.format(request.params))
    unauthenticated = check_authentication(request)
    if unauthenticated:
        return unauthenticated

    ui_locales = get_language_from_cookie(request)
    old_pw, new_pw, confirm_pw, message = '', '', '', ''
    success, error = False, False
    db_user = DBDiscussionSession.query(User).filter_by(nickname=str(request.authenticated_userid)).join(Group).first()
    _uh = user
    _t = Translator(ui_locales)

    if not db_user:
        raise HTTPNotFound()

    if db_user and 'form.passwordchange.submitted' in request.params:
        old_pw = escape_string(request.params['passwordold'])
        new_pw = escape_string(request.params['password'])
        confirm_pw = escape_string(request.params['passwordconfirm'])

        message, success = _uh.change_password(db_user, old_pw, new_pw, confirm_pw, ui_locales)
        error = not success

    _dh = DictionaryHelper(ui_locales)
    extras_dict = _dh.prepare_extras_dict_for_normal_page(request.registry, request.application_url, request.path,
                                                          request.authenticated_userid)
    settings_dict = _dh.prepare_settings_dict(success, old_pw, new_pw, confirm_pw, error, message, db_user,
                                              request.application_url, extras_dict['use_with_ldap'])

    return {
        'layout': base_layout(),
        'language': str(ui_locales),
        'title': _t.get(_.settings),
        'project': project_name,
        'extras': extras_dict,
        'settings': settings_dict
    }


# message page, when logged in
@view_config(route_name='main_notification', renderer='templates/notifications.pt', permission='use')
def main_notifications(request):
    """
    View configuration for the notification view. Only logged in user can reach this page.

    :param request: current request of the server
    :return: dictionary with title and project name as well as a value, weather the user is logged in
    """
    logger('main_notifications', 'def', 'main')
    ui_locales = get_language_from_cookie(request)
    unauthenticated = check_authentication(request)
    if unauthenticated:
        return unauthenticated

    extras_dict = DictionaryHelper(ui_locales).prepare_extras_dict_for_normal_page(request.registry,
                                                                                   request.application_url,
                                                                                   request.path,
                                                                                   request.authenticated_userid,
                                                                                   append_notifications=True)

    return {
        'layout': base_layout(),
        'language': str(ui_locales),
        'title': 'Messages',
        'project': project_name,
        'extras': extras_dict
    }


# news page for everybody
@view_config(route_name='main_news', renderer='templates/news.pt', permission='everybody')
def main_news(request):
    """
    View configuration for the news.

    :param request: current request of the server
    :return: dictionary with title and project name as well as a value, weather the user is logged in
    """
    logger('main_news', 'def', 'main')
    unauthenticated = check_authentication(request)
    if unauthenticated:
        return unauthenticated

    ui_locales = get_language_from_cookie(request)
    is_author = is_user_author_or_admin(request.authenticated_userid)

    extras_dict = DictionaryHelper(ui_locales).prepare_extras_dict_for_normal_page(request.registry,
                                                                                   request.application_url,
                                                                                   request.path,
                                                                                   request.authenticated_userid)

    return {
        'layout': base_layout(),
        'language': str(ui_locales),
        'title': 'News',
        'project': project_name,
        'extras': extras_dict,
        'is_author': is_author,
        'news': news_handler.get_news(ui_locales)
    }


# public users page for everybody
@view_config(route_name='main_user', renderer='templates/user.pt', permission='everybody')
def main_user(request):
    """
    View configuration for the public user page.

    :param request: current request of the server
    :return: dictionary with title and project name as well as a value, weather the user is logged in
    """
    match_dict = request.matchdict
    params = request.params
    logger('main_user', 'def', 'request.matchdict: {}'.format(match_dict))
    logger('main_user', 'def', 'main: {}'.format(params))

    uid = match_dict.get('uid', 0)
    logger('main_user', 'def', 'uid: {}'.format(uid))

    if not is_integer(uid):
        raise HTTPNotFound

    current_user = DBDiscussionSession.query(User).get(uid)
    if current_user is None or current_user.nickname == nick_of_anonymous_user:
        logger('main_user', 'def', 'no user: {}'.format(uid), error=True)
        raise HTTPNotFound()

    unauthenticated = check_authentication(request)
    if unauthenticated:
        return unauthenticated

    ui_locales = get_language_from_cookie(request)
    extras_dict = DictionaryHelper(ui_locales).prepare_extras_dict_for_normal_page(request.registry,
                                                                                   request.application_url,
                                                                                   request.path,
                                                                                   request.authenticated_userid)

    user_dict = user.get_information_of(current_user, ui_locales)

    db_user_of_request = DBDiscussionSession.query(User).filter_by(nickname=request.authenticated_userid).first()
    can_send_notification = False
    if db_user_of_request:
        can_send_notification = current_user.uid != db_user_of_request.uid

    return {
        'layout': base_layout(),
        'language': str(ui_locales),
        'title': user_dict['public_nick'],
        'project': project_name,
        'extras': extras_dict,
        'user': user_dict,
        'can_send_notification': can_send_notification
    }


# imprint
@view_config(route_name='main_imprint', renderer='templates/imprint.pt', permission='everybody')
def main_imprint(request):
    """
    View configuration for the imprint.

    :param request: current request of the server
    :return: dictionary with title and project name as well as a value, weather the user is logged in
    """
    logger('main_imprint', 'def', 'main')
    ui_locales = get_language_from_cookie(request)
    unauthenticated = check_authentication(request)
    if unauthenticated:
        return unauthenticated

    _tn = Translator(ui_locales)

    extras_dict = DictionaryHelper(ui_locales).prepare_extras_dict_for_normal_page(request.registry,
                                                                                   request.application_url,
                                                                                   request.path,
                                                                                   request.authenticated_userid)

    # add version of pyramid
    import pkg_resources
    extras_dict.update({'pyramid_version': pkg_resources.get_distribution('pyramid').version})

    return {
        'layout': base_layout(),
        'language': str(ui_locales),
        'title': _tn.get(_.imprint),
        'project': project_name,
        'extras': extras_dict,
        'imprint': get_changelog(5)
    }


# faq
@view_config(route_name='main_faq', renderer='templates/faq.pt', permission='everybody')
def main_faq(request):
    """
    View configuration for FAQs.

    :param request: current request of the server
    :return: dictionary with title and project name as well as a value, weather the user is logged in
    """
    logger('main_faq', 'def', 'main')
    ui_locales = get_language_from_cookie(request)
    unauthenticated = check_authentication(request)
    if unauthenticated:
        return unauthenticated

    extras_dict = DictionaryHelper(ui_locales).prepare_extras_dict_for_normal_page(request.registry,
                                                                                   request.application_url,
                                                                                   request.path,
                                                                                   request.authenticated_userid)

    return {
        'layout': base_layout(),
        'language': str(ui_locales),
        'title': 'FAQ',
        'project': project_name,
        'extras': extras_dict
    }


# fieldtest
@view_config(route_name='main_experiment', renderer='templates/fieldtest.pt', permission='everybody')
def main_experiment(request):
    """
    View configuration for fieldtest.

    :param request: current request of the server
    :return: dictionary with title and project name as well as a value, weather the user is logged in
    """
    logger('main_experiment', 'def', 'main')
    ui_locales = get_language_from_cookie(request)
    unauthenticated = check_authentication(request)
    if unauthenticated:
        return unauthenticated

    extras_dict = DictionaryHelper(ui_locales).prepare_extras_dict_for_normal_page(request.registry,
                                                                                   request.application_url,
                                                                                   request.path,
                                                                                   request.authenticated_userid)

    return {
        'layout': base_layout(),
        'language': str(ui_locales),
        'title': Translator(ui_locales).get(_.fieldtest),
        'project': project_name,
        'extras': extras_dict
    }


# my discussions
@view_config(route_name='main_mydiscussions', renderer='templates/discussions.pt', permission='use')
def main_mydiscussions(request):
    """
    View configuration for FAQs.

    :param request: current request of the server
    :return: dictionary with title and project name as well as a value, weather the user is logged in
    """
    logger('main_mydiscussions', 'def', 'main')
    ui_locales = get_language_from_cookie(request)
    unauthenticated = check_authentication(request)
    if unauthenticated:
        return unauthenticated

    extras_dict = DictionaryHelper(ui_locales).prepare_extras_dict_for_normal_page(request.registry,
                                                                                   request.application_url,
                                                                                   request.path,
                                                                                   request.authenticated_userid)
    issue_dict = get_issues_overiew(request.authenticated_userid, request.application_url)

    return {
        'layout': base_layout(),
        'language': str(ui_locales),
        'title': Translator(ui_locales).get(_.myDiscussions),
        'project': project_name,
        'extras': extras_dict,
        'issues': issue_dict
    }


# docs
@view_config(route_name='main_docs', renderer='templates/docs.pt', permission='everybody')
def main_docs(request):
    """
    View configuration for the documentation.

    :param request: current request of the server
    :return: dictionary with title and project name as well as a value, weather the user is logged in
    """
    logger('main_docs', 'def', 'main')
    ui_locales = get_language_from_cookie(request)
    _tn = Translator(ui_locales)

    unauthenticated = check_authentication(request)
    if unauthenticated:
        return unauthenticated

    extras_dict = DictionaryHelper(ui_locales).prepare_extras_dict_for_normal_page(request.registry,
                                                                                   request.application_url,
                                                                                   request.path,
                                                                                   request.authenticated_userid)

    return {
        'layout': base_layout(),
        'language': str(ui_locales),
        'title': _tn.get(_.docs),
        'project': project_name,
        'extras': extras_dict
    }


# imprint
@view_config(route_name='main_rss', renderer='templates/rss.pt', permission='everybody')
def main_rss(request):
    """
    View configuration for the RSS feed.

    :param request: current request of the server
    :return: dictionary with title and project name as well as a value, weather the user is logged in
    """
    logger('main_rss', 'def', 'main')
    ui_locales = get_language_from_cookie(request)
    unauthenticated = check_authentication(request)
    if unauthenticated:
        return unauthenticated

    extras_dict = DictionaryHelper(ui_locales).prepare_extras_dict_for_normal_page(request.registry,
                                                                                   request.application_url,
                                                                                   request.path,
                                                                                   request.authenticated_userid)
    rss = get_list_of_all_feeds(ui_locales)

    return {
        'layout': base_layout(),
        'language': str(ui_locales),
        'title': 'RSS',
        'project': project_name,
        'extras': extras_dict,
        'rss': rss
    }


# graphiql
@view_config(route_name='main_graphiql', permission='everybody', require_csrf=False)
def main_graphiql(request):
    """
    View configuration for GraphiQL.

    :param request: current request of the server
    :return: graphql
    """
    logger('main_graphiql', 'def', 'main')
    schema = graphene.Schema(query=Query)
    context = {'session': DBDiscussionSession}
    return serve_graphql_request(request, schema, batch_enabled=True, context_value=context)


# 404 page
@notfound_view_config(renderer='templates/404.pt')
def notfound(request):
    """
    View configuration for the 404 page.

    :param request: current request of the server
    :return: dictionary with title and project name as well as a value, weather the user is logged in
    """
    if request.path.startswith('/api'):
        return HTTPNotFound({
            'path': request.path,
            'message': 'Not Found'
        })

    user.update_last_action(request.authenticated_userid)
    logger('notfound', 'def', 'main in {}'.format(request.method) + '-request' +
           ', path: ' + request.path +
           ', view name: ' + request.view_name +
           ', params: {}'.format(request.params))
    path = request.path
    if path.startswith('/404/'):
        path = path[4:]

    param_error = 'param_error' in request.params and request.params['param_error'] == 'true'
    revoked_content = 'revoked_content' in request.params and request.params['revoked_content'] == 'true'

    request.response.status = 404
    ui_locales = get_language_from_cookie(request)

    extras_dict = DictionaryHelper(ui_locales).prepare_extras_dict_for_normal_page(request.registry,
                                                                                   request.application_url,
                                                                                   request.path,
                                                                                   request.authenticated_userid)

    return {
        'layout': base_layout(),
        'language': str(ui_locales),
        'title': 'Error',
        'project': project_name,
        'page_notfound_viewname': path,
        'extras': extras_dict,
        'param_error': param_error,
        'revoked_content': revoked_content
    }


# ####################################
# DISCUSSION                         #
# ####################################


# content page
@view_config(route_name='discussion_init', renderer='templates/content.pt', permission='everybody')
@view_config(route_name='discussion_init_with_slash', renderer='templates/content.pt', permission='everybody')
@view_config(route_name='discussion_init_with_slug', renderer='templates/content.pt', permission='everybody')
def discussion_init(request, for_api=False, api_data=None):
    """
    View configuration for the initial discussion.

    :param request: request of the web server
    :param for_api: Boolean
    :param api_data: Dictionary, containing data of a user who logged in via API
    :return: dictionary
    """
    logger('Views', 'discussion_init', 'request.matchdict: {}'.format(request.matchdict))
    logger('Views', 'discussion_init', 'main: {}'.format(request.params))

    prepared_discussion = __call_from_discussion_step(request, discussion.init, for_api, api_data)
    if not prepared_discussion:
        raise HTTPNotFound()

    # redirect to oauth url after login and redirecting
    if request.authenticated_userid and 'service' in request.params and request.params['service'] in oauth_providers:
        url = request.session['oauth_redirect_url']
        return HTTPFound(location=url)

    return prepared_discussion


# attitude page
@view_config(route_name='discussion_attitude', renderer='templates/content.pt', permission='everybody')
def discussion_attitude(request, for_api=False, api_data=None):
    """
    View configuration for discussion step, where we will ask the user for her attitude towards a statement.

    :param request: request of the web server
    :param for_api: Boolean
    :param api_data:
    :return: dictionary
    """
    # '/discuss/{slug}/attitude/{statement_id}'
    logger('Views', 'discussion_attitude', 'request.matchdict: {}'.format(request.matchdict))
    logger('Views', 'discussion_attitude', 'main: {}'.format(request.params))

    prepared_discussion = __call_from_discussion_step(request, discussion.attitude, for_api, api_data)
    if not prepared_discussion:
        raise HTTPNotFound()

    return prepared_discussion


# justify page
@view_config(route_name='discussion_justify', renderer='templates/content.pt', permission='everybody')
def discussion_justify(request, for_api=False, api_data=None):
    """
    View configuration for discussion step, where we will ask the user for her a justification of her opinion/interest.

    :param request: request of the web server
    :param for_api: Boolean
    :param api_data:
    :return: dictionary
    """
    # '/discuss/{slug}/justify/{statement_or_arg_id}/{mode}*relation'
    logger('views', 'discussion_justify', 'request.matchdict: {}'.format(request.matchdict))
    logger('views', 'discussion_justify', 'main: {}'.format(request.params))

    prepared_discussion = __call_from_discussion_step(request, discussion.justify, for_api, api_data)
    if not prepared_discussion:
        raise HTTPNotFound()

    return prepared_discussion


# reaction page
@view_config(route_name='discussion_reaction', renderer='templates/content.pt', permission='everybody')
def discussion_reaction(request, for_api=False, api_data=None):
    """
    View configuration for discussion step, where we will ask the user for her reaction (support, undercut, rebut)...

    :param request: request of the web server
    :param for_api: Boolean
    :param api_data:
    :return: dictionary
    """
    # '/discuss/{slug}/reaction/{arg_id_user}/{mode}*arg_id_sys'
    logger('views', 'discussion_reaction', 'request.matchdict: {}'.format(request.matchdict))
    logger('views', 'discussion_reaction', 'main: {}'.format(request.params))

    prepared_discussion = __call_from_discussion_step(request, discussion.reaction, for_api, api_data)
    if not prepared_discussion:
        raise HTTPNotFound()

    return prepared_discussion


# support page
@view_config(route_name='discussion_support', renderer='templates/content.pt', permission='everybody')
def discussion_support(request, for_api=False, api_data=None):
    """
    View configuration for discussion step, where we will present another supportive argument.

    :param request: request of the web server
    :param for_api: Boolean
    :param api_data:
    :return: dictionary
    """
    logger('views', 'discussion_support', 'request.matchdict: {}'.format(request.matchdict))
    logger('views', 'discussion_support', 'main: {}'.format(request.params))

    prepared_discussion = __call_from_discussion_step(request, discussion.support, for_api, api_data)
    if not prepared_discussion:
        raise HTTPNotFound()

    return prepared_discussion


# finish page
@view_config(route_name='discussion_finish', renderer='templates/finish.pt', permission='everybody')
def discussion_finish(request):
    """
    View configuration for discussion step, where we present a small/daily summary on the end

    :param request: request of the web server
    :return:
    """
    match_dict = request.matchdict
    params = request.params
    logger('views', 'discussion.finish', 'request.matchdict: {}'.format(match_dict))
    logger('views', 'discussion.finish', 'main: {}'.format(params))

    unauthenticated = check_authentication(request)
    if unauthenticated:
        return unauthenticated

    request_dict = {
        'registry': request.registry,
        'app_url': request.application_url,
        'nickname': request.authenticated_userid,
        'path': request.path,
        'ui_locales': get_language_from_cookie(request)
    }

    prepared_discussion = discussion.finish(request_dict)
    prepared_discussion['layout'] = base_layout()
    prepared_discussion['language'] = str(get_language_from_cookie(request))
    prepared_discussion['show_summary'] = len(prepared_discussion['summary']) != 0
    return prepared_discussion


# choosing page
@view_config(route_name='discussion_choose', renderer='templates/content.pt', permission='everybody')
def discussion_choose(request, for_api=False, api_data=None):
    """
    View configuration for discussion step, where the user has to choose between given statements.

    :param request: request of the web server
    :param for_api: Boolean
    :param api_data:
    :return: dictionary
    """
    # '/discuss/{slug}/choose/{is_argument}/{supportive}/{id}*pgroup_ids'
    match_dict = request.matchdict
    params = request.params
    logger('discussion_choose', 'def', 'request.matchdict: {}'.format(match_dict))
    logger('discussion_choose', 'def', 'main: {}'.format(params))

    prepared_discussion = __call_from_discussion_step(request, discussion.choose, for_api, api_data)
    if not prepared_discussion:
        raise HTTPNotFound()

    return prepared_discussion


# jump page
@view_config(route_name='discussion_jump', renderer='templates/content.pt', permission='everybody')
def discussion_jump(request, for_api=False, api_data=None):
    """
    View configuration for the jump view.

    :param request: request of the web server
    :param for_api: Boolean
    :param api_data:
    :return: dictionary
    """
    # '/discuss/{slug}/jump/{arg_id}'
    logger('views', 'discussion_jump', 'request.matchdict: {}'.format(request.matchdict))
    logger('views', 'discussion_jump', 'main: {}'.format(request.params))

    prepared_discussion = __call_from_discussion_step(request, discussion.jump, for_api, api_data)
    if not prepared_discussion:
        raise HTTPNotFound()

    return prepared_discussion


# ####################################
# REVIEW                             #
# ####################################

# index page for reviews
@view_config(route_name='review_index', renderer='templates/review.pt', permission='use')
def main_review(request):
    """
    View configuration for the review index.

    :param request: current request of the server
    :return: dictionary with title and project name as well as a value, weather the user is logged in
    """
    logger('main_review', 'main', 'def {}'.format(request.matchdict))
    ui_locales = get_language_from_cookie(request)
    nickname = request.authenticated_userid
    _tn = Translator(ui_locales)

    unauthenticated = check_authentication(request)
    if unauthenticated:
        return unauthenticated

    issue = issue_handler.get_issue_id(request)
    disc_ui_locales = get_discussion_language(request.matchdict, request.params, request.session, issue)

    issue_dict = issue_handler.prepare_json_of_issue(issue, request.application_url, disc_ui_locales, False,
                                                     request.authenticated_userid)
    extras_dict = DictionaryHelper(ui_locales).prepare_extras_dict_for_normal_page(request.registry,
                                                                                   request.application_url,
                                                                                   request.path,
                                                                                   request.authenticated_userid)

    review_dict = review_queue_helper.get_review_queues_as_lists(request.application_url, _tn, nickname)
    count, all_rights = review_reputation_helper.get_reputation_of(nickname)

    return {
        'layout': base_layout(),
        'language': str(ui_locales),
        'title': _tn.get(_.review),
        'project': project_name,
        'extras': extras_dict,
        'review': review_dict,
        'privilege_list': review_reputation_helper.get_privilege_list(_tn),
        'reputation_list': review_reputation_helper.get_reputation_list(_tn),
        'issues': issue_dict,
        'reputation': {'count': count,
                       'has_all_rights': all_rights}
    }


# content page for reviews
@view_config(route_name='review_content', renderer='templates/review-content.pt', permission='use')
def review_content(request):
    """
    View configuration for the review content.

    :param request: current request of the server
    :return: dictionary with title and project name as well as a value, weather the user is logged in
    """
    logger('review_content', 'main', 'def {}'.format(request.matchdict))
    ui_locales = get_language_from_cookie(request)
    _tn = Translator(ui_locales)

    unauthenticated = check_authentication(request)
    if unauthenticated:
        return unauthenticated

    subpage_name = request.matchdict['queue']
    nickname = request.authenticated_userid
    session = request.session
    application_url = request.application_url
    subpage_dict = review_page_helper.get_subpage_elements_for(nickname, session, application_url, subpage_name, _tn)
    request.session.update(subpage_dict['session'])
    if not subpage_dict['elements'] and not subpage_dict['has_access'] and not subpage_dict['no_arguments_to_review']:
        logger('review_content', 'def', 'subpage error', error=True)
        raise HTTPNotFound()

    extras_dict = DictionaryHelper(ui_locales).prepare_extras_dict_for_normal_page(request.registry,
                                                                                   request.application_url,
                                                                                   request.path,
                                                                                   request.authenticated_userid)

    title = _tn.get(_.review)
    if subpage_name in review_queue_helper.title_mapping:
        title = review_queue_helper.title_mapping[subpage_name]

    return {
        'layout': base_layout(),
        'language': str(ui_locales),
        'title': title,
        'project': project_name,
        'extras': extras_dict,
        'subpage': subpage_dict,
        'lock_time': review_queue_helper.max_lock_time_in_sec
    }


# history page for reviews
@view_config(route_name='review_history', renderer='templates/review-history.pt', permission='use')
def review_history(request):
    """
    View configuration for the review history.

    :param request: current request of the server
    :return: dictionary with title and project name as well as a value, weather the user is logged in
    """
    logger('review_history', 'main', 'def {}'.format(request.matchdict))
    ui_locales = get_language_from_cookie(request)
    request_authenticated_userid = request.authenticated_userid
    _tn = Translator(ui_locales)

    unauthenticated = check_authentication(request)
    if unauthenticated:
        return unauthenticated

    history = review_history_helper.get_review_history(request.application_url, request_authenticated_userid, _tn)
    extras_dict = DictionaryHelper(ui_locales).prepare_extras_dict_for_normal_page(request.registry,
                                                                                   request.application_url,
                                                                                   request.path,
                                                                                   request.authenticated_userid)
    return {
        'layout': base_layout(),
        'language': str(ui_locales),
        'title': _tn.get(_.review_history),
        'project': project_name,
        'extras': extras_dict,
        'history': history
    }


# history page for reviews
@view_config(route_name='review_ongoing', renderer='templates/review-history.pt', permission='use')
def ongoing_history(request):
    """
    View configuration for the current reviews.

    :param request: current request of the server
    :return: dictionary with title and project name as well as a value, weather the user is logged in
    """
    logger('ongoing_history', 'main', 'def {}'.format(request.matchdict))
    ui_locales = get_language_from_cookie(request)
    _tn = Translator(ui_locales)

    unauthenticated = check_authentication(request)
    if unauthenticated:
        return unauthenticated

    history = review_history_helper.get_ongoing_reviews(request.application_url, request.authenticated_userid, _tn)
    extras_dict = DictionaryHelper(ui_locales).prepare_extras_dict_for_normal_page(request.registry,
                                                                                   request.application_url,
                                                                                   request.path,
                                                                                   request.authenticated_userid)

    return {
        'layout': base_layout(),
        'language': str(ui_locales),
        'title': _tn.get(_.review_ongoing),
        'project': project_name,
        'extras': extras_dict,
        'history': history
    }


# reputation_borders page for reviews
@view_config(route_name='review_reputation', renderer='templates/review-reputation.pt', permission='use')
def review_reputation(request):
    """
    View configuration for the review reputation_borders.

    :param request: current request of the server
    :return: dictionary with title and project name as well as a value, weather the user is logged in
    """
    logger('review_reputation', 'main', 'def {}'.format(request.matchdict))
    ui_locales = get_language_from_cookie(request)
    _tn = Translator(ui_locales)

    unauthenticated = check_authentication(request)
    if unauthenticated:
        return unauthenticated

    extras_dict = DictionaryHelper(ui_locales).prepare_extras_dict_for_normal_page(request.registry,
                                                                                   request.application_url,
                                                                                   request.path,
                                                                                   request.authenticated_userid)

    reputation_dict = review_history_helper.get_reputation_history_of(request.authenticated_userid, _tn)

    return {
        'layout': base_layout(),
        'language': str(ui_locales),
        'title': _tn.get(_.reputation),
        'project': project_name,
        'extras': extras_dict,
        'reputation': reputation_dict
    }


# #####################################
# ADDITIONAL AJAX STUFF # USER THINGS #
# #####################################


def call_from_request(request, f: Callable[[Any, Any], Any]):
    """
    Calls f with the authenticated_userid and ui_locales from request.

    :param request: A pyramid request
    :param f: A function with two arguments
    :return: Return value of f
    """
    logger(f.__name__, 'def', 'main')
    userid = request.authenticated_userid
    user.update_last_action(userid)
    ui_locales = get_language_from_cookie(request)

    return f(userid, ui_locales)


# ajax - getting complete track of the user
@view_config(route_name='ajax_get_user_history', renderer='json')
def get_user_history(request):
    """
    Request the complete user track.

    :param request: current request of the server
    :return: json-dict()
    """
    ui_locales = get_language_from_cookie(request)
    return history_handler.get_history_from_database(request.authenticated_userid, ui_locales)


# ajax - getting all text edits
@view_config(route_name='ajax_get_all_posted_statements', renderer='json')
def get_all_posted_statements(request):
    """
    Request for all statements of the user

    :param request: current request of the server
    :return: json-dict()
    """
    ui_locales = get_language_from_cookie(request)
    return_array, _ = user.get_textversions(request.authenticated_userid, ui_locales)
    return return_array


# ajax - getting all text edits
@view_config(route_name='ajax_get_all_edits', renderer='json')
def get_all_edits_of_user(request):
    """
    Request for all edits of the user

    :param request: current request of the server
    :return: json-dict()
    """
    ui_locales = get_language_from_cookie(request)
    _, return_array = user.get_textversions(request.authenticated_userid, ui_locales)
    return return_array


# ajax - getting all votes for arguments
@view_config(route_name='ajax_get_all_marked_arguments', renderer='json')
def get_all_marked_arguments(request):
    """
    Request for all marked arguments of the user

    :param request: current request of the server
    :return: json-dict()
    """
    ui_locales = get_language_from_cookie(request)
    return user.get_marked_elements_of_user(request.authenticated_userid, True, ui_locales)


# ajax - getting all votes for statements
@view_config(route_name='ajax_get_all_marked_statements', renderer='json')
def get_all_marked_statements(request):
    """
    Request for all marked statements of the user

    :param request: current request of the server
    :return: json-dict()
    """
    ui_locales = get_language_from_cookie(request)
    return user.get_marked_elements_of_user(request.authenticated_userid, False, ui_locales)


# ajax - getting all votes for arguments
@view_config(route_name='ajax_get_all_argument_clicks', renderer='json')
def get_all_argument_clicks(request):
    """
    Request for all clicked arguments of the user

    :param request: current request of the server
    :return: json-dict()
    """
    ui_locales = get_language_from_cookie(request)
    return user.get_arg_clicks_of_user(request.authenticated_userid, ui_locales)


# ajax - getting all votes for statements
@view_config(route_name='ajax_get_all_statement_clicks', renderer='json')
def get_all_statement_clicks(request):
    """
    Request for all clicked statements of the user

    :param request: current request of the server
    :return: json-dict()
    """
    ui_locales = get_language_from_cookie(request)
    return user.get_stmt_clicks_of_user(request.authenticated_userid, ui_locales)


# ajax - deleting complete history of the user
@view_config(route_name='ajax_delete_user_history', renderer='json')
def delete_user_history(request):
    """
    Request to delete the users history.

    :param request: request of the web server
    :return: json-dict()
    """
    logger('delete_user_history', 'def', 'main')
    user.update_last_action(request.authenticated_userid)
    return {'removed_data': str(history_handler.delete_history_in_database(request.authenticated_userid)).lower()}


# ajax - deleting complete history of the user
@view_config(route_name='ajax_delete_statistics', renderer='json')
def delete_statistics(request):
    """
    Request to delete votes/clicks of the user.

    :param request: request of the web server
    :return: json-dict()
    """
    logger('delete_statistics', 'def', 'main')
    user.update_last_action(request.authenticated_userid)
    return {'removed_data': str(clear_vote_and_seen_values_of_user(request.authenticated_userid)).lower()}


# ajax - user login
@view_config(route_name='ajax_user_login', renderer='json')
def user_login(request, nickname=None, password=None, for_api=False, keep_login=False):
    """
    Will login the user by his nickname and password

    :param request: request of the web server
    :param nickname: Manually provide nickname (e.g. from API)
    :param password: Manually provide password (e.g. from API)
    :param for_api: Manually provide boolean (e.g. from API)
    :param keep_login: Manually provide boolean (e.g. from API)
    :return: dict() with error
    """
    logger('views', 'user_login', 'main: {} (api: {})'.format(request.params, str(for_api)))

    lang = get_language_from_cookie(request)

    try:
        return login_user(request, nickname, password, for_api, keep_login, lang)
    except KeyError as e:
        logger('user_login', 'error', repr(e), error=True)
        _tn = Translator(lang)
        return {'error': _tn.get(_.internalKeyError)}


# ajax - user login via oauth
@view_config(route_name='ajax_user_login_oauth', renderer='json')
def user_login_oauth(request):
    """
    Will login the user via oauth

    :return: dict() with error
    """
    logger('views', 'user_login_oauth', 'main: {}'.format(request.params))

    lang = get_language_from_cookie(request)
    _tn = Translator(lang)

    # sanity check
    if request.authenticated_userid:
        return {'error': ''}

    try:
        service = request.params['service']
        url = request.params['redirect_uri']
        old_redirect = url.replace('http:', 'https:')
        # add service tag to notice the oauth provider after a redirect
        if '?service' in url:
            url = url[0:url.index('/discuss') + len('/discuss')] + url[url.index('?service'):]
        for slug in [issue.slug for issue in DBDiscussionSession.query(Issue).all()]:
            if slug in url:
                url = url[0:url.index('/discuss') + len('/discuss')]
        redirect_url = url.replace('http:', 'https:')

        val = login_user_oauth(request, service, redirect_url, old_redirect, lang)
        if val is None:
            return {'error': _tn.get(_.internalKeyError)}
        return val
    except KeyError as e:
        logger('user_login_oauth', 'error', repr(e), error=True)
        return {'error': _tn.get(_.internalKeyError)}


# ajax - user logout
@view_config(route_name='ajax_user_logout', renderer='json')
def user_logout(request, redirect_to_main=False):
    """
    Will logout the user

    :param request: request of the web server
    :param redirect_to_main: Boolean
    :return: HTTPFound with forgotten headers
    """
    logger('views', 'user_logout', 'user: {}, redirect main: {}'.format(request.authenticated_userid, redirect_to_main))
    request.session.invalidate()
    headers = forget(request)
    if redirect_to_main:
        location = request.application_url + 'discuss?session_expired=true',
    elif (request.application_url + '/discuss') in request.path_url:  # redirect to page, where you need no login
        location = request.path_url
    else:
        location = request.application_url + '/discuss'

    return HTTPFound(
        location=location,
        headers=headers
    )


# ajax - registration of users
@view_config(route_name='ajax_user_registration', renderer='json')
def user_registration(request):
    """
    Registers new user with data given in the ajax requesst

    :param request: current request of the server
    :return: dict() with success and message
    """
    logger('Views', 'user_registration', 'main: {}'.format(request.params))

    # default values
    success = ''
    error = ''
    info = ''

    try:
        params = request.params
        ui_locales = params['lang'] if 'lang' in params else get_language_from_cookie(request)
        mailer = get_mailer(request)
        success, info, new_user = register_user_with_ajax_data(params, ui_locales, mailer)

    except KeyError as e:
        logger('Views', 'user_registration', repr(e), error=True)
        ui_locales = request.params.get('lang', get_language_from_cookie(request))
        _t = Translator(ui_locales)
        error = _t.get(_.internalKeyError)

    return {
        'success': str(success),
        'error': str(error),
        'info': str(info)
    }


# ajax - password requests
@view_config(route_name='ajax_user_password_request', renderer='json')
@validate(has_keywords(('email', str)))
def user_password_request(request):
    """
    Sends an email, when the user requests his password

    :param request: current request of the server
    :return: dict() with success and message
    """
<<<<<<< HEAD
    logger('Views', 'user_password_request', 'main: {}'.format(request.params))

    success = ''
    info = ''
    ui_locales = request.params['lang'] if 'lang' in request.params else get_language_from_cookie(request)
    _t = Translator(ui_locales)

    try:
        success, error, info = request_password(request)

    except KeyError as e:
        logger('iew', 'user_password_request', repr(e), error=True)
        error = _t.get(_.internalKeyError)

    return_dict = {
        'success': str(success),
        'error': str(error),
        'info': str(info)
    }

    return return_dict
=======
    logger('Views', 'user_password_request', 'request.params: {}'.format(request.params))
    _tn = Translator(get_language_from_cookie(request))
    return request_password(request.validated['email'], request.mailer, _tn)
>>>>>>> f570784d


@view_config(route_name='ajax_set_user_setting', renderer='json')
@validate(valid_user, has_keywords(('settings_value', bool), ('service', str)))
def set_user_settings(request):
    """
    Sets a specific setting of the user.

    :param request: current request of the server
    :return: json-dict()
    """
    logger('Views', 'set_user_settings', 'main: {}'.format(request.params))
    _tn = Translator(get_language_from_cookie(request))
    user = request.validated['user']
    settings_value = request.validated['settings_value']
    service = request.validated['service']
    return set_settings(request.application_url, user, service, settings_value, _tn)


@view_config(route_name='ajax_set_user_language', renderer='json')
@validate(valid_user, has_keywords(('ui_locales', str)))
def set_user_lang(request):
    """
    Specify new UI language for user.

    :param request: current request of the server
    :return: json-dict()
    """
    logger('views', 'set_user_lang', 'main: {}'.format(request.params))
    return set_user_language(request.validated['user'], request.validated.get('ui_locales'))


@view_config(route_name='ajax_set_discussion_properties', renderer='json')
@validate(valid_user, valid_issue, has_keywords(('property', bool), ('value', str)))
def set_discussion_properties(request):
    """
    Set availability, read-only, ... flags in the admin panel.

    :param request: current request of the server
    :return: json-dict()
    """
    logger('views', 'set_discussion_properties', 'main: {}'.format(request.params))
    _tn = Translator(get_language_from_cookie(request))

    property = request.validated['property']
    user = request.validated['user']
    issue = request.validated['issue']
    value = request.validated['value']
    return set_discussions_properties(user, issue, property, value, _tn)


# #######################################
# ADDTIONAL AJAX STUFF # SET NEW THINGS #
# #######################################

@view_config(route_name='ajax_set_new_start_argument', renderer='json')
@validate(valid_user, valid_issue_not_readonly, has_keywords(('position', str), ('reason', str)))
def set_new_start_argument(request):
    """
    Inserts a new argument as starting point into the database

    :param request: request of the web server
    :return: a status code, if everything was successful
    """
    logger('views', 'set_new_start_argument', 'main: {}'.format(request.params))

    reason = request.validated['reason']
    data = {
        'user': request.validated['user'],
        'issue': request.validated['issue'],
        'statement_text': request.validated['position'],
        'default_locale_name': get_default_locale_name(request.registry),
        'application_url': request.application_url,
        'supportive': True,
        'port': get_port(request),
        'history': request.cookies.get('_HISTORY_'),
        'mailer': request.mailer
    }

    # set the new position
    logger('views', 'set_new_start_argument', 'set conclusion/position')
    prepared_dict_pos = set_position(False, data)
    if len(prepared_dict_pos['error']) is 0:
        logger('views', 'set_new_start_argument', 'set premise/reason')
        # set the premise
        data['premisegroups'] = [[reason]]
        data['conclusion'] = DBDiscussionSession.query(Statement).get(prepared_dict_pos['statement_uids'][0])
        prepared_dict_reas = set_positions_premise(False, data)
        return prepared_dict_reas

    return prepared_dict_pos


# ajax - send new start premise
@view_config(route_name='ajax_set_new_start_premise', renderer='json')
@validate(valid_user, valid_issue, valid_conclusion, valid_premisegroups, has_keywords(('supportive', bool)))
def set_new_start_premise(request):
    """
    Sets new premise for the start

    :param request: request of the web server
    :return: json-dict()
    """
    logger('views', 'set_new_start_premise', 'main: {}'.format(request.json_body))
    data = {
        'user': request.validated['user'],
        'application_url': request.application_url,
        'issue': request.validated['issue'],
        'premisegroups': request.validated['premisegroups'],
        'conclusion': request.validated['conclusion'],
        'supportive': request.validated['supportive'],
        'port': get_port(request),
        'history': request.cookies.get('_HISTORY_'),
        'default_locale_name': get_default_locale_name(request.registry),
        'mailer': request.mailer
    }
    prepared_dict = set_positions_premise(False, data)
    return prepared_dict


# ajax - send new premises
@view_config(route_name='ajax_set_new_premises_for_argument', renderer='json')
@validate(valid_user, valid_issue_not_readonly, valid_premisegroups,
          has_keywords(('arg_uid', int), ('attack_type', str)))
def set_new_premises_for_argument(request):
    """
    Sets a new premise for an argument

    :param request: request of the web server
    :return: json-dict()
    """
    logger('views', 'set_new_premises_for_argument', 'main: {}'.format(request.json_body))
    data = {
        'user': request.validated['user'],
        'issue': request.validated['issue'],
        'premisegroups': request.validated['premisegroups'],
        'arg_uid': request.validated['arg_uid'],
        'attack_type': request.validated['attack_type'],

        'port': get_port(request),
        'history': request.cookies['_HISTORY_'] if '_HISTORY_' in request.cookies else None,
        'discussion_lang': get_discussion_language(request.matchdict, request.params, request.session),
        'default_locale_name': get_default_locale_name(request.registry),
        'application_url': request.application_url,
        'mailer': request.mailer
    }
    prepared_dict = set_arguments_premises(False, data)
    return prepared_dict


# ajax - set new textvalue for a statement
@view_config(route_name='ajax_set_correction_of_statement', renderer='json')
@validate(valid_user, has_keywords(('elements', list)))
def set_correction_of_some_statements(request):
    """
    Sets a new textvalue for a statement

    :param request: current request of the server
    :return: json-dict()
    """
    logger('views', 'set_correction_of_some_statements', 'main: {}'.format(request.json_body))
    ui_locales = get_language_from_cookie(request)
    elements = request.validated['elements']
    user = request.validated['user']
    _tn = Translator(ui_locales)
    prepared_dict = set_correction_of_statement(elements, user, _tn)
    return prepared_dict


@view_config(route_name='ajax_notifications_read', renderer='json')
@validate(valid_user, has_keywords(('ids', list)))
def set_notifications_read(request):
    """
    Set a notification as read

    :param request: current request of the server
    :return: json-dict()
    """
    logger('views', 'set_notifications_read', 'main {}'.format(request.json_body))
    prepared_dict = read_notifications(request.validated['ids'], request.validated['user'])
    return prepared_dict


@view_config(route_name='ajax_notifications_delete', renderer='json')
@validate(valid_user, has_keywords(('ids', list)))
def set_notifications_delete(request):
    """
    Request the removal of a notification

    :param request: current request of the server
    :return: json-dict()
    """
    logger('views', 'set_notifications_delete', 'main {}'.format(request.json_body))
    ui_locales = get_language_from_cookie(request)
    prepared_dict = delete_notifications(request.validated['ids'], request.validated['user'], ui_locales,
                                         request.application_url)
    return prepared_dict


@view_config(route_name='ajax_send_notification', renderer='json')
@validate(valid_user, valid_notification_title, valid_notification_text, valid_notification_recipient)
def send_some_notification(request):
    """
    Set a new message into the inbox of an recipient, and the outbox of the sender.

    :param request: current request of the server
    :return: dict()
    """
    logger('views', 'send_some_notification', 'main: {}'.format(request.json_body))
    ui_locales = get_language_from_cookie(request)
    author = request.validated['user']
    recipient = request.validated['recipient']
    title = request.validated['title']
    text = request.validated['text']
    return send_users_notification(author, recipient, title, text, get_port(request), ui_locales)


# ajax - set new issue
@view_config(route_name='ajax_set_new_issue', renderer='json')
@validate(valid_user, valid_language, valid_new_issue, has_keywords(('is_public', bool), ('is_read_only', bool)))
def set_new_issue(request):
    """

    :param request: current request of the server
    :return:
    """
    logger('views', 'set_new_issue', 'main {}'.format(request.json_body))
    info = escape_string(request.validated['info'])
    long_info = escape_string(request.validated['long_info'])
    title = escape_string(request.validated['title'])
    lang = request.validated['lang']
    is_public = request.validated['is_public']
    is_read_only = request.validated['is_read_only']

    return issue_handler.set_issue(request.validated['user'], info, long_info, title, lang, is_public, is_read_only,
                                   request.application_url)


# ajax - set seen premisegroup
@view_config(route_name='ajax_set_seen_statements', renderer='json')
@validate(valid_user, has_keywords(('uids', list)))
def set_statements_as_seen(request):
    """
    Set statements as seen, when they were hidden

    :param request: current request of the server
    :return: json
    """
    logger('views', 'set_statements_as_seen', 'main {}'.format(request.json_body))
    uids = request.validated['uids']
    return set_seen_statements(uids, request.path, request.validated['user'])


# ajax - set users opinion
@view_config(route_name='ajax_mark_statement_or_argument', renderer='json')
@validate(valid_user, has_keywords(('uid', int), ('step', str), ('is_argument', bool), ('is_supportive', bool),
                                   ('should_mark', bool)))
def mark_or_unmark_statement_or_argument(request):
    """
    Set statements as seen, when they were hidden

    :param request: current request of the server
    :return: json
    """
    logger('views', 'mark_or_unmark_statement_or_argument', 'main {}'.format(request.json_body))
    ui_locales = get_discussion_language(request.matchdict, request.params, request.session)
    uid = request.validated['uid']
    step = request.validated['step']
    is_argument = request.validated['is_argument']
    is_supportive = request.validated['is_supportive']
    should_mark = request.validated['should_mark']
    history = request.json_body.get('history', '')
    db_user = request.validated['user']
    return mark_statement_or_argument(uid, step, is_argument, is_supportive, should_mark, history, ui_locales, db_user)


# ###################################
# ADDTIONAL AJAX STUFF # GET THINGS #
# ###################################


# ajax - getting changelog of a statement
@view_config(route_name='ajax_get_logfile_for_statements', renderer='json')
@validate(valid_issue, has_keywords(('uids', list)))
def get_logfile_for_some_statements(request):
    """
    Returns the changelog of a statement

    :param request: current request of the server
    :return: json-dict()
    """
    logger('views', 'get_logfile_for_statements', 'main: {}'.format(request.json_body))
    uids = request.validated['uids']
    db_issue = request.validated['issue']
    ui_locales = get_discussion_language(request.matchdict, request.params, request.session, db_issue.uid)
    return get_logfile_for_statements(uids, ui_locales, request.application_url)


# ajax - for shorten url
@view_config(route_name='ajax_get_shortened_url', renderer='json')
@validate(valid_issue, has_keywords(('url', str)))
def get_shortened_url(request):
    """
    Shortens url with the help of a python lib

    :param request: current request of the server
    :return: dictionary with shortend url
    """
    logger('views', 'get_shortened_url', 'main')
    db_issue = request.validated['issue']
    ui_locales = get_discussion_language(request.matchdict, request.params, request.session, db_issue.uid)
    return get_short_url(request.validated['url'], ui_locales)


# ajax - for getting all news
@view_config(route_name='ajax_get_news', renderer='json')
def get_news(request):
    """
    ajax interface for getting news

    :param request: current request of the server
    :return: json-set with all news
    """
    logger('views', 'get_news', 'main')
    return news_handler.get_news(get_language_from_cookie(request))


# ajax - for getting argument infos
@view_config(route_name='ajax_get_infos_about_argument', renderer='json')
@validate(valid_issue, valid_language, valid_argument, invalid_user)
def get_infos_about_argument(request):
    """
    ajax interface for getting a dump

    :param request: current request of the server
    :return: json-set with everything
    """
    logger('views', 'get_infos_about_argument', 'main: {}'.format(request.json_body))
    lang = request.validated['lang']
    user = request.validated['user']
    db_argument = request.validated['argument']
    return get_all_infos_about_argument(db_argument, request.application_url, user, lang)


# ajax - for getting all users with the same opinion
@view_config(route_name='ajax_get_user_with_same_opinion', renderer='json')
@validate(valid_language, invalid_user,
          has_keywords(('uid', int), ('is_argument', bool), ('is_attitude', bool), ('is_reaction', bool),
                       ('is_position', bool)))
def get_users_with_opinion(request):
    """
    ajax interface for getting a dump

    :params reqeust: current request of the web  server
    :return: json-set with everything
    """
    logger('views', 'get_users_with_opinion', 'main: {}'.format(request.json_body))
    db_lang = request.validated['lang']
    uids = [request.validated['uid']]
    is_arg = request.validated['is_argument']
    is_att = request.validated['is_attitude']
    is_rea = request.validated['is_reaction']
    is_pos = request.validated['is_position']
    db_user = request.validated['user']
    return user.get_users_with_same_opinion(uids, request.application_url, request.path, db_user, is_arg, is_att,
                                            is_rea, is_pos, db_lang)


# ajax - for getting all users with the same opinion
@view_config(route_name='ajax_get_public_user_data', renderer='json')
@validate(has_keywords(('nickname', str)))
def get_public_user_data(request):
    """
    Returns dictionary with public user data

    :param request: request of the web server
    :return:
    """
    logger('views', 'get_public_user_data', 'main: {}'.format(request.json_body))
    return user.get_public_data(request.validated['nickname'], get_language_from_cookie(request))


@view_config(route_name='ajax_get_arguments_by_statement_uid', renderer='json')
@validate(valid_statement)
def get_arguments_by_statement_id(request):
    """
    Returns all arguments, which use the given statement

    :param request: current request of the server
    :return: json-dict()
    """
    logger('views', 'get_arguments_by_statement_id', 'main: {}'.format(request.json_body))
    return get_arguments_by_statement_uid(request.validated['statement'], request.application_url)


@view_config(route_name='ajax_get_references', renderer='json')
@validate(has_keywords(('uids', list), ('is_argument', bool)))
def get_reference(request):
    """
    Returns all references for an argument or statement


    :param request: current request of the server
    :return: json-dict()
    """
    logger('views', 'get_reference', 'main: {}'.format(request.json_body))
    uids = request.validated['uids']
    is_argument = request.validated['is_argument']
    return get_references(uids, is_argument, request.application_url)


@view_config(route_name='ajax_set_references', renderer='json')
@validate(valid_user, valid_statement, has_keywords(('reference', str), ('ref_source', str)))
def set_references(request):
    """
    Sets a reference for a statement or an arguments

    :param request: current request of the server
    :return: json-dict()
    """
    logger('views', 'set_references', 'main: {}'.format(request.json_body))
    db_statement = request.validated['statement']
    reference = escape_string(request.validated['reference'])
    source = escape_string(request.validated['ref_source'])
    db_user = request.validated['user']
    return set_reference(reference, source, db_user, db_statement, db_statement.issue_uid)


# ########################################
# ADDTIONAL AJAX STUFF # ADDITION THINGS #
# ########################################


# ajax - for language switch
@view_config(route_name='ajax_switch_language', renderer='json')
@validate(valid_language)
def switch_language(request):
    """
    Switches the language

    :param request: current request of the server
    :return: json-dict()
    """
    logger('switch_language', 'def', 'main: {}'.format(request.json_body))
    return set_language(request, request.validated['lang'])


# ajax - for sending news
@view_config(route_name='ajax_send_news', renderer='json')
@validate(valid_user, has_keywords(('title', str), ('text', str)))
def send_news(request):
    """
    ajax interface for settings news

    :param request: current request of the server
    :return: json-set with new news
    """
    logger('views', 'send_news', 'main: {}'.format(request.params))
    title = escape_string(request.validated['title'])
    text = escape_string(request.validated['text'])
    db_user = request.validated['user']
    return news_handler.set_news(title, text, db_user, request.registry.settings['pyramid.default_locale_name'],
                                 request.application_url)


# ajax - for fuzzy search
@view_config(route_name='ajax_fuzzy_search', renderer='json')
@validate(valid_issue, invalid_user, has_keywords(('type', int), ('value', str)))
def fuzzy_search(request):
    """
    ajax interface for fuzzy string search

    :param request: request of the web server
    :param for_api: boolean
    :param api_data: data
    :return: json-set with all matched strings
    """
    logger('views', 'fuzzy_search', 'main: {}'.format(request.json_body))

    _tn = Translator(get_language_from_cookie(request))
    mode = request.validated['type']
    value = request.validated['value']
    db_issue = request.validated['issue']
    extra = request.json_body.get('extra')
    db_user = request.validated['user']
    return fuzzy_string_matcher.get_prediction(_tn, db_user, db_issue, request.application_url, value, mode, extra)


# ajax - for additional service
@view_config(route_name='ajax_additional_service', renderer='json')
def additional_service(request):
    """
    Easteregg O:-)

    :param request: current request of the server
    :return: json-dict()
    """
    logger('views', 'additional_service', 'main: {}'.format(request.params))

    try:
        rtype = request.params['type']
        if rtype == "chuck":
            data = requests.get('http://api.icndb.com/jokes/random')
        else:
            data = requests.get('http://api.yomomma.info/')

        for a in data.json():
            logger('views', 'additional_service', str(a) + ': {}'.format(data.json()[a]))

    except KeyError as e:
        logger('views', 'additional_service', repr(e), error=True)
        return json.dumps(dict())

    return data.json()


# #######################################
# ADDITIONAL AJAX STUFF # REVIEW THINGS #
# #######################################


# ajax - for flagging arguments
@view_config(route_name='ajax_flag_argument_or_statement', renderer='json')
@validate(valid_user, valid_review_reason, has_keywords(('uid', int), ('is_argument', bool)))
def flag_argument_or_statement(request):
    """
    Flags an argument or statement for a specific reason

    :param request: current request of the server
    :return: json-dict()
    """
    logger('views', 'flag_argument_or_statement', 'main: {}'.format(request.json_body))
    ui_locales = get_discussion_language(request.matchdict, request.params, request.session)
    uid = request.validated['uid']
    reason = request.validated['reason']
    extra_uid = request.json_body.get('extra_uid')
    is_argument = request.validated['is_argument']
    user = request.validated['user']
    return review_flag_helper.flag_element(uid, reason, user, is_argument, ui_locales, extra_uid)


# #######################################
# ADDITIONAL AJAX STUFF # REVIEW THINGS #
# #######################################


# ajax - for flagging arguments
@view_config(route_name='ajax_split_or_merge_statement', renderer='json')
@validate(valid_user, valid_premisegroup, valid_text_values, has_keywords(('key', str)))
def split_or_merge_statement(request):
    """
    Flags a statement for a specific reason

    :param request: current request of the server
    :return: json-dict()
    """
    logger('views', 'split_or_merge_statement', 'main: {}'.format(request.json_body))
    ui_locales = get_discussion_language(request.matchdict, request.params, request.session)
    _tn = Translator(ui_locales)
    user = request.validated['user']
    pgroup = request.validated['pgroup']
    key = request.validated['key']
    tvalues = request.validated['text_values']
    return review.merge_or_split_statement(key, pgroup, tvalues, user, _tn)


# #######################################
# ADDITIONAL AJAX STUFF # REVIEW THINGS #
# #######################################


# ajax - for flagging arguments
@view_config(route_name='ajax_split_or_merge_premisegroup', renderer='json')
@validate(valid_user, valid_premisegroup, has_keywords(('key', str)))
def split_or_merge_premisegroup(request):
    """
    Flags a premisegroup for a specific reason

    :param request: current request of the server
    :return: json-dict()
    """
    logger('views', 'split_or_merge_premisegroup', 'main: {}'.format(request.params))
    ui_locales = get_discussion_language(request.matchdict, request.params, request.session)
    _tn = Translator(ui_locales)
    user = request.validated['user']
    pgroup = request.validated['pgroup']
    key = request.validated['key']
    return review.merge_or_split_premisegroup(key, pgroup, user, _tn)


# ajax - for feedback on flagged arguments
@view_config(route_name='ajax_review_delete_argument', renderer='json')
def review_delete_argument(request):
    """
    Values for the review for an argument, which should be deleted

    :param request: current request of the server
    :return: json-dict()
    """
    logger('views', 'review_delete_argument', 'main: {}'.format(request.params))

    try:
        prepared_dict = review.delete_argument(request)
    except KeyError as e:
        logger('views', 'review_delete_argument', repr(e), error=True)
        ui_locales = get_discussion_language(request.matchdict, request.params, request.session)
        _t = Translator(ui_locales)
        prepared_dict = {'error': _t.get(_.internalKeyError)}

    return json.dumps(prepared_dict)


# ajax - for feedback on flagged arguments
@view_config(route_name='ajax_review_edit_argument', renderer='json')
def review_edit_argument(request):
    """
    Values for the review for an argument, which should be edited

    :param request: current request of the server
    :return: json-dict()
    """
    logger('Views', 'review_edit_argument', 'main: {} - {}'.format(request.params, request.authenticated_userid))

    try:
        prepared_dict = review.edit_argument(request)
    except KeyError as e:
        logger('Views', 'review_edit_argument', repr(e), error=True)
        ui_locales = get_discussion_language(request.matchdict, request.params, request.session)
        _t = Translator(ui_locales)
        prepared_dict = {'error': _t.get(_.internalKeyError)}

    return json.dumps(prepared_dict)


# ajax - for feedback on duplicated statements
@view_config(route_name='ajax_review_duplicate_statement', renderer='json')
def review_duplicate_statement(request):
    """
    Values for the review for an argument, which is maybe a duplicate

    :param request: current request of the server
    :return: json-dict()
    """
    logger('Views', 'review_duplicate_statement', 'main: {} - {}'.format(request.params, request.authenticated_userid))
    try:
        prepared_dict = review.duplicate_statement(request)
    except KeyError as e:
        logger('Views', 'review_duplicate_statement', repr(e), error=True)
        ui_locales = get_discussion_language(request.matchdict, request.params, request.session)
        _t = Translator(ui_locales)
        prepared_dict = {'error': _t.get(_.internalKeyError)}

    return json.dumps(prepared_dict)


# ajax - for feedback on optimization arguments
@view_config(route_name='ajax_review_optimization_argument', renderer='json')
def review_optimization_argument(request):
    """
    Values for the review for an argument, which should be optimized

    :param request: current request of the server
    :return: json-dict()
    """
    logger('views', 'review_optimization_argument', 'main: {}'.format(request.params))

    try:
        prepared_dict = review.optimization_argument(request)
    except KeyError as e:
        logger('Views', 'review_optimization_argument', repr(e), error=True)
        ui_locales = get_discussion_language(request.matchdict, request.params, request.session)
        _t = Translator(ui_locales)
        prepared_dict = {'error': _t.get(_.internalKeyError)}

    return json.dumps(prepared_dict)


# ajax - for feedback on a splitted premisegroup
@view_config(route_name='ajax_review_splitted_premisegroup', renderer='json')
def review_splitted_premisegroup(request):
    """
    Values for the review for a premisegroup, which should be splitted

    :param request: current request of the server
    :return: json-dict()
    """
    logger('views', 'review_splitted_premisegroup', 'main: {}'.format(request.params))

    try:
        prepared_dict = review.split_premisegroup(request)
    except KeyError as e:
        logger('Views', 'review_splitted_premisegroup', repr(e), error=True)
        ui_locales = get_discussion_language(request.matchdict, request.params, request.session)
        _t = Translator(ui_locales)
        prepared_dict = {'error': _t.get(_.internalKeyError)}

    return json.dumps(prepared_dict)


# ajax - for feedback on a merged premisegroup
@view_config(route_name='ajax_review_merged_premisegroup', renderer='json')
def review_merged_premisegroup(request):
    """
    Values for the review for a statement, which should be merged

    :param request: current request of the server
    :return: json-dict()
    """
    logger('views', 'review_merged_premisegroup', 'main: {}'.format(request.params))

    try:
        prepared_dict = review.merge_premisegroup(request)
    except KeyError as e:
        logger('Views', 'review_merged_premisegroup', repr(e), error=True)
        ui_locales = get_discussion_language(request.matchdict, request.params, request.session)
        _t = Translator(ui_locales)
        prepared_dict = {'error': _t.get(_.internalKeyError)}

    return json.dumps(prepared_dict)


# ajax - for undoing reviews
@view_config(route_name='ajax_undo_review', renderer='json')
def undo_review(request):
    """
    Trys to undo a done review process

    :param request: current request of the server
    :return: json-dict()
    """
    logger('views', 'undo_review', 'main: {}'.format(request.params))

    try:
        prepared_dict = review.undo(request)
    except KeyError as e:
        logger('views', 'undo_review', repr(e), error=True)
        ui_locales = get_discussion_language(request.matchdict, request.params, request.session)
        _t = Translator(ui_locales)
        prepared_dict = {
            'error': _t.get(_.internalKeyError),
            'info': '',
            'success': ''
        }

    return json.dumps(prepared_dict)


# ajax - for canceling reviews
@view_config(route_name='ajax_cancel_review', renderer='json')
def cancel_review(request):
    """
    Trys to cancel an ongoing review

    :param request: current request of the server
    :return: json-dict()
    """
    logger('views', 'cancel_review', 'main: {}'.format(request.params))

    try:
        prepared_dict = review.cancel(request)
    except KeyError as e:
        logger('views', 'cancel_review', repr(e), error=True)
        ui_locales = get_discussion_language(request.matchdict, request.params, request.session)
        _t = Translator(ui_locales)
        prepared_dict = {'error': _t.get(_.internalKeyError)}

    return json.dumps(prepared_dict)


# ajax - for undoing reviews
@view_config(route_name='ajax_review_lock', renderer='json', require_csrf=False)
def review_lock(request):
    """
    Locks a review so that the user can do an edit

    :param request: current request of the server
    :return: json-dict()
    """
    logger('views', 'review_lock', 'main: {}'.format(request.params))

    try:
        prepared_dict = review.lock(request)

    except KeyError as e:
        ui_locales = get_discussion_language(request.matchdict, request.params, request.session)
        _t = Translator(ui_locales)
        logger('views', 'review_lock', repr(e), error=True)
        prepared_dict = {'info': '', 'error': _t.get(_.internalKeyError), 'success': '', 'is_locked': False}

    return json.dumps(prepared_dict)


# ajax - for revoking content
@view_config(route_name='ajax_revoke_content', renderer='json', require_csrf=False)
def revoke_some_content(request):
    """
    Revokes the given user as author from a statement or an argument

    :param request: current request of the server
    :return: json-dict()
    """
    logger('views', 'revoke_some_content', 'main: {}'.format(request.params))

    try:
        prepared_dict = review.revoke(request)

    except KeyError as e:
        ui_locales = get_discussion_language(request.matchdict, request.params, request.session)
        _t = Translator(ui_locales)
        logger('views', 'revoke_some_content', repr(e), error=True)
        prepared_dict = {'success': False, 'error': _t.get(_.internalKeyError)}

    return json.dumps(prepared_dict)<|MERGE_RESOLUTION|>--- conflicted
+++ resolved
@@ -1294,33 +1294,9 @@
     :param request: current request of the server
     :return: dict() with success and message
     """
-<<<<<<< HEAD
-    logger('Views', 'user_password_request', 'main: {}'.format(request.params))
-
-    success = ''
-    info = ''
-    ui_locales = request.params['lang'] if 'lang' in request.params else get_language_from_cookie(request)
-    _t = Translator(ui_locales)
-
-    try:
-        success, error, info = request_password(request)
-
-    except KeyError as e:
-        logger('iew', 'user_password_request', repr(e), error=True)
-        error = _t.get(_.internalKeyError)
-
-    return_dict = {
-        'success': str(success),
-        'error': str(error),
-        'info': str(info)
-    }
-
-    return return_dict
-=======
     logger('Views', 'user_password_request', 'request.params: {}'.format(request.params))
     _tn = Translator(get_language_from_cookie(request))
     return request_password(request.validated['email'], request.mailer, _tn)
->>>>>>> f570784d
 
 
 @view_config(route_name='ajax_set_user_setting', renderer='json')
