--- conflicted
+++ resolved
@@ -591,42 +591,11 @@
     if session_expired:
         return user_logout(request, True)
 
-<<<<<<< HEAD
     prepared_discussion = discussion.init(request, nickname, history, for_api)
     prepared_discussion['layout'] = base_layout()
     prepared_discussion['language'] = str(get_language_from_cookie(request))
     prepared_discussion['project'] = project_name
     return prepared_discussion
-=======
-    disc_ui_locales = get_discussion_language(request, issue)
-    issue_dict = issue_helper.prepare_json_of_issue(issue, request.application_url, disc_ui_locales, for_api)
-    item_dict = ItemDictHelper(disc_ui_locales, issue, request.application_url, for_api).get_array_for_start(nickname)
-    history_helper.save_issue_uid(issue, nickname)
-
-    discussion_dict = DiscussionDictHelper(disc_ui_locales, nickname=nickname, main_page=request.application_url, slug=slug)\
-        .get_dict_for_start(position_count=len(item_dict['elements']))
-    extras_dict = DictionaryHelper(ui_locales, disc_ui_locales).prepare_extras_dict(slug, False, True, False, True,
-                                                                                    request, for_api=for_api,
-                                                                                    nickname=request_authenticated_userid)
-
-    if len(item_dict['elements']) == 1:
-        DictionaryHelper(disc_ui_locales, disc_ui_locales).add_discussion_end_text(discussion_dict, extras_dict, nickname, at_start=True)
-
-    return_dict = dict()
-    return_dict['issues'] = issue_dict
-    return_dict['discussion'] = discussion_dict
-    return_dict['items'] = item_dict
-    return_dict['extras'] = extras_dict
-
-    if for_api:
-        return return_dict
-    else:
-        return_dict['layout'] = base_layout()
-        return_dict['language'] = str(ui_locales)
-        return_dict['title'] = issue_dict['title']
-        return_dict['project'] = project_name
-        return return_dict
->>>>>>> a9aac506
 
 
 # attitude page
