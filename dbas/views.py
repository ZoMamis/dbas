--- conflicted
+++ resolved
@@ -51,11 +51,7 @@
 from dbas.helper.validation import validate, valid_user, valid_issue, valid_conclusion, has_keywords, \
     valid_issue_not_readonly, valid_notification_text, valid_notification_title, valid_notification_recipient, \
     valid_premisegroups, valid_language, valid_new_issue, invalid_user, valid_argument, valid_statement, \
-<<<<<<< HEAD
-    valid_review_reason, valid_premisegroup, valid_text_values
-=======
-    valid_review_reason, valid_ui_locales
->>>>>>> 7a932f12
+    valid_review_reason, valid_ui_locales, valid_premisegroup, valid_text_values
 from dbas.helper.views import preparation_for_view
 from dbas.input_validator import is_integer
 from dbas.lib import escape_string, get_discussion_language, get_changelog, is_user_author_or_admin
@@ -1298,13 +1294,8 @@
     :param request: current request of the server
     :return: dict() with success and message
     """
-<<<<<<< HEAD
-    logger('Views', 'user_password_request', 'main: {}'.format(request.params))
-    _tn = Translator(get_language_from_cookie(request))
-=======
     logger('Views', 'user_password_request', 'request.params: {}'.format(request.json_body))
     _tn = Translator(request.validated['ui_locales'])
->>>>>>> 7a932f12
     return request_password(request.validated['email'], request.mailer, _tn)
 
 
@@ -1317,11 +1308,7 @@
     :param request: current request of the server
     :return: json-dict()
     """
-<<<<<<< HEAD
-    logger('Views', 'set_user_settings', 'main: {}'.format(request.params))
-=======
     logger('Views', 'set_user_settings', 'request.params: {}'.format(request.json_body))
->>>>>>> 7a932f12
     _tn = Translator(get_language_from_cookie(request))
     user = request.validated['user']
     settings_value = request.validated['settings_value']
@@ -1338,11 +1325,7 @@
     :param request: current request of the server
     :return: json-dict()
     """
-<<<<<<< HEAD
-    logger('views', 'set_user_lang', 'main: {}'.format(request.params))
-=======
     logger('views', 'set_user_lang', 'request.params: {}'.format(request.json_body))
->>>>>>> 7a932f12
     return set_user_language(request.validated['user'], request.validated.get('ui_locales'))
 
 
@@ -1355,11 +1338,7 @@
     :param request: current request of the server
     :return: json-dict()
     """
-<<<<<<< HEAD
-    logger('views', 'set_discussion_properties', 'main: {}'.format(request.params))
-=======
     logger('views', 'set_discussion_properties', 'request.params: {}'.format(request.json_body))
->>>>>>> 7a932f12
     _tn = Translator(get_language_from_cookie(request))
 
     property = request.validated['property']
@@ -1382,12 +1361,7 @@
     :param request: request of the web server
     :return: a status code, if everything was successful
     """
-<<<<<<< HEAD
-    logger('views', 'set_new_start_argument', 'main: {}'.format(request.params))
-=======
     logger('views', 'set_new_start_argument', 'request.params: {}'.format(request.json_body))
->>>>>>> 7a932f12
-
     reason = request.validated['reason']
     data = {
         'user': request.validated['user'],
@@ -1406,7 +1380,6 @@
     prepared_dict_pos = set_position(False, data)
     if len(prepared_dict_pos['error']) is 0:
         logger('views', 'set_new_start_argument', 'set premise/reason')
-        # set the premise
         data['premisegroups'] = [[reason]]
         data['conclusion'] = DBDiscussionSession.query(Statement).get(prepared_dict_pos['statement_uids'][0])
         prepared_dict_reas = set_positions_premise(False, data)
