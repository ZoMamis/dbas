"""
Collection of pyramids views components of D-BAS' core.

.. codeauthor:: Tobias Krauthoff <krauthoff@cs.uni-duesseldorf.de>
"""

import json
import requests
from pyramid.httpexceptions import HTTPFound, HTTPNotFound
from pyramid.renderers import get_renderer
from pyramid.response import Response
from pyramid.security import forget
from pyramid.view import view_config, notfound_view_config, forbidden_view_config
from pyramid_mailer import get_mailer
from typing import Callable, Any
from zope.interface.interfaces import ComponentLookupError

import dbas.discussion.core as discussion
import dbas.handler.history as history_helper
import dbas.handler.issue as issue_helper
import dbas.handler.news as news_handler
import dbas.review.helper.core as review
import dbas.review.helper.history as review_history_helper
import dbas.review.helper.queues as review_queue_helper
import dbas.review.helper.reputation as review_reputation_helper
import dbas.review.helper.subpage as review_page_helper
import dbas.strings.matcher as fuzzy_string_matcher
from dbas.auth.login import login_user, login_user_oauth, register_user_with_ajax_data, oauth_providers
from dbas.database import DBDiscussionSession
from dbas.database.discussion_model import User, Group, Issue
from dbas.database.initializedb import nick_of_anonymous_user
from dbas.handler import user
from dbas.handler.arguments import set_arguments_premises, get_all_infos_about_argument, get_arguments_by_statement_uid
from dbas.handler.issue import get_issues_overiew, set_discussions_properties
from dbas.handler.language import set_language, get_language_from_cookie, set_language_for_visit
from dbas.handler.notification import read_notifications, delete_notifications, send_users_notification
from dbas.handler.password import request_password
from dbas.handler.references import set_reference, get_references
from dbas.handler.rss import get_list_of_all_feeds
from dbas.handler.settings import set_settings
from dbas.handler.statements import set_correction_of_statement, set_position, set_positions_premise, \
    set_seen_statements, get_logfile_for_statements
from dbas.handler.voting import clear_vote_and_seen_values_of_user
from dbas.helper.dictionary.main import DictionaryHelper
from dbas.helper.query import get_default_locale_name, set_user_language, \
    mark_statement_or_argument, get_short_url
from dbas.helper.validation import valid_user, validate
from dbas.helper.views import preparation_for_view
from dbas.input_validator import is_integer
from dbas.lib import escape_string, get_discussion_language, get_changelog, is_user_author_or_admin
from dbas.logger import logger
from dbas.strings.keywords import Keywords as _
from dbas.strings.translator import Translator
from websocket.lib import get_port

name = 'D-BAS'
version = '1.5.2'
full_version = version
project_name = name + ' ' + full_version


def base_layout():
    return get_renderer('templates/basetemplate.pt').implementation()


def check_authentication(request):
    """
    The entry routine performed by a bulk of functions.
    Checks whether the user is authenticated and if not logs user out.

    This function is not pure!
    :param request: current request of the server
    :return: HTTP response or None if no change in session
    """
    session_expired = user.update_last_action(request.authenticated_userid)
    if session_expired:
        return user_logout(request, True)


def api_notfound(path):
    """
    Returns 404-Reponse with requested_path and message in its body

    :param path: current request.path
    :return: Response with 404 status code
    """
    body = {
        'requested_path': path,
        'message': 'Not Found',
    }
    response = Response(json.dumps(body).encode("utf-8"))
    response.status_int = 404
    response.content_type = 'application/json'
    return response


def prepare_request_dict(request, nickname, for_api=False):
    """

    :param request:
    :param nickname:
    :return:
    """

    last_topic = history_helper.get_saved_issue(nickname)

    slug = ''
    if 'slug' in request.matchdict:
        slug = request.matchdict['slug']
        if not isinstance(request.matchdict['slug'], str) and len(request.matchdict['slug']) > 0:
            slug = request.matchdict['slug'][0]

    if len(slug) == 0 and last_topic != 0:
        issue = last_topic
    elif len(slug) > 0:
        issue = issue_helper.get_id_of_slug(slug, request, True, for_api)
    else:
        issue = issue_helper.get_issue_id(request)

    ui_locales = get_language_from_cookie(request)
    if issue == -1 and for_api:
        logger('Views', 'prepare_request_dict', 'Slug error ({}) for api'.format(slug), error=True)
        _tn = Translator(ui_locales)
        return {'error': _tn.get(_.maliciousAntiSpam)}

    if len(slug) == 0:
        slug = DBDiscussionSession.query(Issue).get(issue).slug

    history = history_helper.handle_history(request, nickname, slug, issue)
    disc_ui_locales = get_discussion_language(request.matchdict, request.params, request.session, issue)
    set_language_for_visit(request)

    request_dict = {
        'nickname': nickname,
        'path': request.path,
        'app_url': request.application_url,
        'matchdict': request.matchdict,
        'params': request.params,
        'session': request.session,
        'registry': request.registry,
        'issue': issue,
        'slug': slug,
        'history': history,
        'ui_locales': ui_locales,
        'disc_ui_locales': disc_ui_locales,
        'last_topic': last_topic,
        'port': get_port(request)
    }
    return request_dict


def __call_from_discussion_step(request, f: Callable[[Any, Any, Any], Any], for_api=False, api_data=None):
    """
    Checks for an expired session, the authentication and calls f with for_api, api_data and the users nickname.
    On error an HTTPNotFound-Error is raised, otherwise the discussion dict is returned.

    :param request: A pyramid request
    :param f: A function with three arguments
    :param for_api: boolean if requests came via the API
    :param api_data: dict if requests came via the API
    :return: prepared collection for the discussion
    """
    nickname, session_expired = preparation_for_view(for_api, api_data, request)
    if session_expired:
        return user_logout(request, True)

    unauthenticated = check_authentication(request)
    if unauthenticated:
        return unauthenticated

    request_dict = prepare_request_dict(request, nickname)
    ui_locales = get_language_from_cookie(request)

    prepared_discussion = f(request_dict, for_api)
    if prepared_discussion:
        prepared_discussion['layout'] = base_layout()
        prepared_discussion['language'] = str(ui_locales)

    return prepared_discussion


# main page

@view_config(route_name='main_page', renderer='templates/index.pt', permission='everybody')
@forbidden_view_config(renderer='templates/index.pt')
def main_page(request):
    """
    View configuration for the main page

    :param request: current request of the server
    :return: HTTP 200 with several information
    """
    logger('main_page', 'def', 'request.params: {}'.format(request.params))

    set_language_for_visit(request)
    unauthenticated = check_authentication(request)
    if unauthenticated:
        return unauthenticated

    session_expired = 'session_expired' in request.params and request.params['session_expired'] == 'true'
    ui_locales = get_language_from_cookie(request)
    logger('main_page', 'def', 'request.params: {}'.format(request.params))
    _dh = DictionaryHelper(ui_locales, ui_locales)
    extras_dict = _dh.prepare_extras_dict_for_normal_page(request.registry, request.application_url, request.path,
                                                          request.authenticated_userid)

    return {
        'layout': base_layout(),
        'language': str(ui_locales),
        'title': name + ' ' + full_version,
        'project': project_name,
        'extras': extras_dict,
        'session_expired': session_expired,
        'news': news_handler.get_latest_news(ui_locales)
    }


# settings page, when logged in
@view_config(route_name='main_settings', renderer='templates/settings.pt', permission='use')
def main_settings(request):
    """
    View configuration for the personal settings view. Only logged in user can reach this page.

    :param request: current request of the server
    :return: dictionary with title and project name as well as a value, weather the user is logged in
    """
    logger('main_settings', 'def', 'request.params: {}'.format(request.params))
    unauthenticated = check_authentication(request)
    if unauthenticated:
        return unauthenticated

    ui_locales = get_language_from_cookie(request)
    old_pw = ''
    new_pw = ''
    confirm_pw = ''
    message = ''
    success = False
    error = False
    db_user = DBDiscussionSession.query(User).filter_by(nickname=str(request.authenticated_userid)).join(Group).first()
    _uh = user
    _t = Translator(ui_locales)

    if not db_user:
        raise HTTPNotFound()

    if db_user and 'form.passwordchange.submitted' in request.params:
        old_pw = escape_string(request.params['passwordold'])
        new_pw = escape_string(request.params['password'])
        confirm_pw = escape_string(request.params['passwordconfirm'])

        message, success = _uh.change_password(db_user, old_pw, new_pw, confirm_pw, ui_locales)
        error = not success

    _dh = DictionaryHelper(ui_locales)
    extras_dict = _dh.prepare_extras_dict_for_normal_page(request.registry, request.application_url, request.path,
                                                          request.authenticated_userid)
    settings_dict = _dh.prepare_settings_dict(success, old_pw, new_pw, confirm_pw, error, message, db_user,
                                              request.application_url, extras_dict['use_with_ldap'])

    return {
        'layout': base_layout(),
        'language': str(ui_locales),
        'title': _t.get(_.settings),
        'project': project_name,
        'extras': extras_dict,
        'settings': settings_dict
    }


# message page, when logged in
@view_config(route_name='main_notification', renderer='templates/notifications.pt', permission='use')
def main_notifications(request):
    """
    View configuration for the notification view. Only logged in user can reach this page.

    :param request: current request of the server
    :return: dictionary with title and project name as well as a value, weather the user is logged in
    """
    logger('main_notifications', 'def', 'main')
    ui_locales = get_language_from_cookie(request)
    unauthenticated = check_authentication(request)
    if unauthenticated:
        return unauthenticated

    extras_dict = DictionaryHelper(ui_locales).prepare_extras_dict_for_normal_page(request.registry,
                                                                                   request.application_url,
                                                                                   request.path,
                                                                                   request.authenticated_userid,
                                                                                   append_notifications=True)

    return {
        'layout': base_layout(),
        'language': str(ui_locales),
        'title': 'Messages',
        'project': project_name,
        'extras': extras_dict
    }


# news page for everybody
@view_config(route_name='main_news', renderer='templates/news.pt', permission='everybody')
def main_news(request):
    """
    View configuration for the news.

    :param request: current request of the server
    :return: dictionary with title and project name as well as a value, weather the user is logged in
    """
    logger('main_news', 'def', 'main')
    unauthenticated = check_authentication(request)
    if unauthenticated:
        return unauthenticated

    ui_locales = get_language_from_cookie(request)
    is_author = is_user_author_or_admin(request.authenticated_userid)

    extras_dict = DictionaryHelper(ui_locales).prepare_extras_dict_for_normal_page(request.registry,
                                                                                   request.application_url,
                                                                                   request.path,
                                                                                   request.authenticated_userid)

    return {
        'layout': base_layout(),
        'language': str(ui_locales),
        'title': 'News',
        'project': project_name,
        'extras': extras_dict,
        'is_author': is_author,
        'news': news_handler.get_news(ui_locales)
    }


# public users page for everybody
@view_config(route_name='main_user', renderer='templates/user.pt', permission='everybody')
def main_user(request):
    """
    View configuration for the public user page.

    :param request: current request of the server
    :return: dictionary with title and project name as well as a value, weather the user is logged in
    """
    match_dict = request.matchdict
    params = request.params
    logger('main_user', 'def', 'request.matchdict: {}'.format(match_dict))
    logger('main_user', 'def', 'request.params: {}'.format(params))

    uid = match_dict.get('uid', 0)
    logger('main_user', 'def', 'uid: {}'.format(uid))

    if not is_integer(uid):
        raise HTTPNotFound

    current_user = DBDiscussionSession.query(User).get(uid)
    if current_user is None or current_user.nickname == nick_of_anonymous_user:
        logger('main_user', 'def', 'no user: {}'.format(uid), error=True)
        raise HTTPNotFound()

    unauthenticated = check_authentication(request)
    if unauthenticated:
        return unauthenticated

    ui_locales = get_language_from_cookie(request)
    extras_dict = DictionaryHelper(ui_locales).prepare_extras_dict_for_normal_page(request.registry,
                                                                                   request.application_url,
                                                                                   request.path,
                                                                                   request.authenticated_userid)

    user_dict = user.get_information_of(current_user, ui_locales)

    db_user_of_request = DBDiscussionSession.query(User).filter_by(nickname=request.authenticated_userid).first()
    logger('X', 'X', request.authenticated_userid)
    can_send_notification = False
    if db_user_of_request:
        can_send_notification = current_user.uid != db_user_of_request.uid

    return {
        'layout': base_layout(),
        'language': str(ui_locales),
        'title': user_dict['public_nick'],
        'project': project_name,
        'extras': extras_dict,
        'user': user_dict,
        'can_send_notification': can_send_notification
    }


# imprint
@view_config(route_name='main_imprint', renderer='templates/imprint.pt', permission='everybody')
def main_imprint(request):
    """
    View configuration for the imprint.

    :param request: current request of the server
    :return: dictionary with title and project name as well as a value, weather the user is logged in
    """
    logger('main_imprint', 'def', 'main')
    ui_locales = get_language_from_cookie(request)
    unauthenticated = check_authentication(request)
    if unauthenticated:
        return unauthenticated

    _tn = Translator(ui_locales)

    extras_dict = DictionaryHelper(ui_locales).prepare_extras_dict_for_normal_page(request.registry,
                                                                                   request.application_url,
                                                                                   request.path,
                                                                                   request.authenticated_userid)

    # add version of pyramid
    import pkg_resources
    extras_dict.update({'pyramid_version': pkg_resources.get_distribution('pyramid').version})

    return {
        'layout': base_layout(),
        'language': str(ui_locales),
        'title': _tn.get(_.imprint),
        'project': project_name,
        'extras': extras_dict,
        'imprint': get_changelog(5)
    }


# faq
@view_config(route_name='main_faq', renderer='templates/faq.pt', permission='everybody')
def main_faq(request):
    """
    View configuration for FAQs.

    :param request: current request of the server
    :return: dictionary with title and project name as well as a value, weather the user is logged in
    """
    logger('main_faq', 'def', 'main')
    ui_locales = get_language_from_cookie(request)
    unauthenticated = check_authentication(request)
    if unauthenticated:
        return unauthenticated

    extras_dict = DictionaryHelper(ui_locales).prepare_extras_dict_for_normal_page(request.registry,
                                                                                   request.application_url,
                                                                                   request.path,
                                                                                   request.authenticated_userid)

    return {
        'layout': base_layout(),
        'language': str(ui_locales),
        'title': 'FAQ',
        'project': project_name,
        'extras': extras_dict
    }


# fieldtest
@view_config(route_name='main_experiment', renderer='templates/fieldtest.pt', permission='everybody')
def main_experiment(request):
    """
    View configuration for fieldtest.

    :param request: current request of the server
    :return: dictionary with title and project name as well as a value, weather the user is logged in
    """
    logger('main_experiment', 'def', 'main')
    ui_locales = get_language_from_cookie(request)
    unauthenticated = check_authentication(request)
    if unauthenticated:
        return unauthenticated

    extras_dict = DictionaryHelper(ui_locales).prepare_extras_dict_for_normal_page(request.registry,
                                                                                   request.application_url,
                                                                                   request.path,
                                                                                   request.authenticated_userid)

    return {
        'layout': base_layout(),
        'language': str(ui_locales),
        'title': Translator(ui_locales).get(_.fieldtest),
        'project': project_name,
        'extras': extras_dict
    }


# my discussions
@view_config(route_name='main_mydiscussions', renderer='templates/discussions.pt', permission='use')
def main_mydiscussions(request):
    """
    View configuration for FAQs.

    :param request: current request of the server
    :return: dictionary with title and project name as well as a value, weather the user is logged in
    """
    logger('main_mydiscussions', 'def', 'main')
    ui_locales = get_language_from_cookie(request)
    unauthenticated = check_authentication(request)
    if unauthenticated:
        return unauthenticated

    extras_dict = DictionaryHelper(ui_locales).prepare_extras_dict_for_normal_page(request.registry,
                                                                                   request.application_url,
                                                                                   request.path,
                                                                                   request.authenticated_userid)
    issue_dict = get_issues_overiew(request.authenticated_userid, request.application_url)

    return {
        'layout': base_layout(),
        'language': str(ui_locales),
        'title': Translator(ui_locales).get(_.myDiscussions),
        'project': project_name,
        'extras': extras_dict,
        'issues': issue_dict
    }


# docs
@view_config(route_name='main_docs', renderer='templates/docs.pt', permission='everybody')
def main_docs(request):
    """
    View configuration for the documentation.

    :param request: current request of the server
    :return: dictionary with title and project name as well as a value, weather the user is logged in
    """
    logger('main_docs', 'def', 'main')
    ui_locales = get_language_from_cookie(request)
    _tn = Translator(ui_locales)

    unauthenticated = check_authentication(request)
    if unauthenticated:
        return unauthenticated

    extras_dict = DictionaryHelper(ui_locales).prepare_extras_dict_for_normal_page(request.registry,
                                                                                   request.application_url,
                                                                                   request.path,
                                                                                   request.authenticated_userid)

    return {
        'layout': base_layout(),
        'language': str(ui_locales),
        'title': _tn.get(_.docs),
        'project': project_name,
        'extras': extras_dict
    }


# imprint
@view_config(route_name='main_rss', renderer='templates/rss.pt', permission='everybody')
def main_rss(request):
    """
    View configuration for the RSS feed.

    :param request: current request of the server
    :return: dictionary with title and project name as well as a value, weather the user is logged in
    """
    logger('main_rss', 'def', 'main')
    ui_locales = get_language_from_cookie(request)
    unauthenticated = check_authentication(request)
    if unauthenticated:
        return unauthenticated

    extras_dict = DictionaryHelper(ui_locales).prepare_extras_dict_for_normal_page(request.registry,
                                                                                   request.application_url,
                                                                                   request.path,
                                                                                   request.authenticated_userid)
    rss = get_list_of_all_feeds(ui_locales)

    return {
        'layout': base_layout(),
        'language': str(ui_locales),
        'title': 'RSS',
        'project': project_name,
        'extras': extras_dict,
        'rss': rss
    }


# 404 page
@notfound_view_config(renderer='templates/404.pt')
def notfound(request):
    """
    View configuration for the 404 page.

    :param request: current request of the server
    :return: dictionary with title and project name as well as a value, weather the user is logged in
    """
    if request.path.startswith('/api'):
        return api_notfound(request.path)

    user.update_last_action(request.authenticated_userid)
    logger('notfound', 'def', 'main in {}'.format(request.method) + '-request' +
           ', path: ' + request.path +
           ', view name: ' + request.view_name +
           ', params: {}'.format(request.params))
    path = request.path
    if path.startswith('/404/'):
        path = path[4:]

    param_error = 'param_error' in request.params and request.params['param_error'] == 'true'
    revoked_content = 'revoked_content' in request.params and request.params['revoked_content'] == 'true'

    request.response.status = 404
    ui_locales = get_language_from_cookie(request)

    extras_dict = DictionaryHelper(ui_locales).prepare_extras_dict_for_normal_page(request.registry,
                                                                                   request.application_url,
                                                                                   request.path,
                                                                                   request.authenticated_userid)

    return {
        'layout': base_layout(),
        'language': str(ui_locales),
        'title': 'Error',
        'project': project_name,
        'page_notfound_viewname': path,
        'extras': extras_dict,
        'param_error': param_error,
        'revoked_content': revoked_content
    }


# ####################################
# DISCUSSION                         #
# ####################################


# content page
@view_config(route_name='discussion_init', renderer='templates/content.pt', permission='everybody')
def discussion_init(request, for_api=False, api_data=None):
    """
    View configuration for the initial discussion.

    :param request: request of the web server
    :param for_api: Boolean
    :param api_data: Dictionary, containing data of a user who logged in via API
    :return: dictionary
    """
    logger('Views', 'discussion_init', 'request.matchdict: {}'.format(request.matchdict))
    logger('Views', 'discussion_init', 'request.params: {}'.format(request.params))

    prepared_discussion = __call_from_discussion_step(request, discussion.init, for_api, api_data)
    if not prepared_discussion:
        raise HTTPNotFound()

    # redirect to oauth url after login and redirecting
    if request.authenticated_userid and 'service' in request.params and request.params['service'] in oauth_providers:
        url = request.session['oauth_redirect_url']
        return HTTPFound(location=url)

    return prepared_discussion


# attitude page
@view_config(route_name='discussion_attitude', renderer='templates/content.pt', permission='everybody')
def discussion_attitude(request, for_api=False, api_data=None):
    """
    View configuration for discussion step, where we will ask the user for her attitude towards a statement.

    :param request: request of the web server
    :param for_api: Boolean
    :param api_data:
    :return: dictionary
    """
    # '/discuss/{slug}/attitude/{statement_id}'
    logger('Views', 'discussion_attitude', 'request.matchdict: {}'.format(request.matchdict))
    logger('Views', 'discussion_attitude', 'request.params: {}'.format(request.params))

    prepared_discussion = __call_from_discussion_step(request, discussion.attitude, for_api, api_data)
    if not prepared_discussion:
        raise HTTPNotFound()

    return prepared_discussion


# justify page
@view_config(route_name='discussion_justify', renderer='templates/content.pt', permission='everybody')
def discussion_justify(request, for_api=False, api_data=None):
    """
    View configuration for discussion step, where we will ask the user for her a justification of her opinion/interest.

    :param request: request of the web server
    :param for_api: Boolean
    :param api_data:
    :return: dictionary
    """
    # '/discuss/{slug}/justify/{statement_or_arg_id}/{mode}*relation'
    logger('views', 'discussion_justify', 'request.matchdict: {}'.format(request.matchdict))
    logger('views', 'discussion_justify', 'request.params: {}'.format(request.params))

    prepared_discussion = __call_from_discussion_step(request, discussion.justify, for_api, api_data)
    if not prepared_discussion:
        raise HTTPNotFound()

    return prepared_discussion


# reaction page
@view_config(route_name='discussion_reaction', renderer='templates/content.pt', permission='everybody')
def discussion_reaction(request, for_api=False, api_data=None):
    """
    View configuration for discussion step, where we will ask the user for her reaction (support, undercut, rebut)...

    :param request: request of the web server
    :param for_api: Boolean
    :param api_data:
    :return: dictionary
    """
    # '/discuss/{slug}/reaction/{arg_id_user}/{mode}*arg_id_sys'
    logger('views', 'discussion_reaction', 'request.matchdict: {}'.format(request.matchdict))
    logger('views', 'discussion_reaction', 'request.params: {}'.format(request.params))

    prepared_discussion = __call_from_discussion_step(request, discussion.reaction, for_api, api_data)
    if not prepared_discussion:
        raise HTTPNotFound()

    return prepared_discussion


# support page
@view_config(route_name='discussion_support', renderer='templates/content.pt', permission='everybody')
def discussion_support(request, for_api=False, api_data=None):
    """
    View configuration for discussion step, where we will present another supportive argument.

    :param request: request of the web server
    :param for_api: Boolean
    :param api_data:
    :return: dictionary
    """
    # '/discuss/{slug}/jump/{arg_id}'
    logger('views', 'discussion_support', 'request.matchdict: {}'.format(request.matchdict))
    logger('views', 'discussion_support', 'request.params: {}'.format(request.params))

    prepared_discussion = __call_from_discussion_step(request, discussion.support, for_api, api_data)
    if not prepared_discussion:
        raise HTTPNotFound()

    return prepared_discussion


# finish page
@view_config(route_name='discussion_finish', renderer='templates/finish.pt', permission='everybody')
def discussion_finish(request):
    """
    View configuration for discussion step, where we present a small/daily summary on the end

    :param request: request of the web server
    :return:
    """
    match_dict = request.matchdict
    params = request.params
    logger('views', 'discussion.finish', 'request.matchdict: {}'.format(match_dict))
    logger('views', 'discussion.finish', 'request.params: {}'.format(params))

    unauthenticated = check_authentication(request)
    if unauthenticated:
        return unauthenticated

    request_dict = {
        'registry': request.registry,
        'app_url': request.application_url,
        'nickname': request.authenticated_userid,
        'path': request.path,
        'ui_locales': get_language_from_cookie(request)
    }

    prepared_discussion = discussion.finish(request_dict)
    prepared_discussion['layout'] = base_layout()
    prepared_discussion['language'] = str(get_language_from_cookie(request))
    prepared_discussion['show_summary'] = len(prepared_discussion['summary']) != 0
    return prepared_discussion


# choosing page
@view_config(route_name='discussion_choose', renderer='templates/content.pt', permission='everybody')
def discussion_choose(request, for_api=False, api_data=None):
    """
    View configuration for discussion step, where the user has to choose between given statements.

    :param request: request of the web server
    :param for_api: Boolean
    :param api_data:
    :return: dictionary
    """
    # '/discuss/{slug}/choose/{is_argument}/{supportive}/{id}*pgroup_ids'
    match_dict = request.matchdict
    params = request.params
    logger('discussion_choose', 'def', 'request.matchdict: {}'.format(match_dict))
    logger('discussion_choose', 'def', 'request.params: {}'.format(params))

    prepared_discussion = __call_from_discussion_step(request, discussion.choose, for_api, api_data)
    if not prepared_discussion:
        raise HTTPNotFound()

    return prepared_discussion


# jump page
@view_config(route_name='discussion_jump', renderer='templates/content.pt', permission='everybody')
def discussion_jump(request, for_api=False, api_data=None):
    """
    View configuration for the jump view.

    :param request: request of the web server
    :param for_api: Boolean
    :param api_data:
    :return: dictionary
    """
    # '/discuss/{slug}/jump/{arg_id}'
    logger('views', 'discussion_jump', 'request.matchdict: {}'.format(request.matchdict))
    logger('views', 'discussion_jump', 'request.params: {}'.format(request.params))

    prepared_discussion = __call_from_discussion_step(request, discussion.jump, for_api, api_data)
    if not prepared_discussion:
        raise HTTPNotFound()

    return prepared_discussion


# ####################################
# REVIEW                             #
# ####################################

# index page for reviews
@view_config(route_name='review_index', renderer='templates/review.pt', permission='use')
def main_review(request):
    """
    View configuration for the review index.

    :param request: current request of the server
    :return: dictionary with title and project name as well as a value, weather the user is logged in
    """
    logger('main_review', 'main', 'def {}'.format(request.matchdict))
    ui_locales = get_language_from_cookie(request)
    nickname = request.authenticated_userid
    _tn = Translator(ui_locales)

    unauthenticated = check_authentication(request)
    if unauthenticated:
        return unauthenticated

    issue = issue_helper.get_issue_id(request)
    disc_ui_locales = get_discussion_language(request.matchdict, request.params, request.session, issue)

    issue_dict = issue_helper.prepare_json_of_issue(issue, request.application_url, disc_ui_locales, False,
                                                    request.authenticated_userid)
    extras_dict = DictionaryHelper(ui_locales).prepare_extras_dict_for_normal_page(request.registry,
                                                                                   request.application_url,
                                                                                   request.path,
                                                                                   request.authenticated_userid)

    review_dict = review_queue_helper.get_review_queues_as_lists(request.application_url, _tn, nickname)
    count, all_rights = review_reputation_helper.get_reputation_of(nickname)

    return {
        'layout': base_layout(),
        'language': str(ui_locales),
        'title': _tn.get(_.review),
        'project': project_name,
        'extras': extras_dict,
        'review': review_dict,
        'privilege_list': review_reputation_helper.get_privilege_list(_tn),
        'reputation_list': review_reputation_helper.get_reputation_list(_tn),
        'issues': issue_dict,
        'reputation': {'count': count,
                       'has_all_rights': all_rights}
    }


# content page for reviews
@view_config(route_name='review_content', renderer='templates/review-content.pt', permission='use')
def review_content(request):
    """
    View configuration for the review content.

    :param request: current request of the server
    :return: dictionary with title and project name as well as a value, weather the user is logged in
    """
    logger('review_content', 'main', 'def {}'.format(request.matchdict))
    ui_locales = get_language_from_cookie(request)
    _tn = Translator(ui_locales)

    unauthenticated = check_authentication(request)
    if unauthenticated:
        return unauthenticated

    subpage_name = request.matchdict['queue']
    nickname = request.authenticated_userid
    session = request.session
    application_url = request.application_url
    subpage_dict = review_page_helper.get_subpage_elements_for(nickname, session, application_url, subpage_name, _tn)
    request.session.update(subpage_dict['session'])
    if not subpage_dict['elements'] and not subpage_dict['has_access'] and not subpage_dict['no_arguments_to_review']:
        logger('review_content', 'def', 'subpage error', error=True)
        raise HTTPNotFound()

    extras_dict = DictionaryHelper(ui_locales).prepare_extras_dict_for_normal_page(request.registry,
                                                                                   request.application_url,
                                                                                   request.path,
                                                                                   request.authenticated_userid)

    title = _tn.get(_.review)
    if subpage_name in review_queue_helper.title_mapping:
        title = review_queue_helper.title_mapping[subpage_name]

    return {
        'layout': base_layout(),
        'language': str(ui_locales),
        'title': title,
        'project': project_name,
        'extras': extras_dict,
        'subpage': subpage_dict,
        'lock_time': review_queue_helper.max_lock_time_in_sec
    }


# history page for reviews
@view_config(route_name='review_history', renderer='templates/review-history.pt', permission='use')
def review_history(request):
    """
    View configuration for the review history.

    :param request: current request of the server
    :return: dictionary with title and project name as well as a value, weather the user is logged in
    """
    logger('review_history', 'main', 'def {}'.format(request.matchdict))
    ui_locales = get_language_from_cookie(request)
    request_authenticated_userid = request.authenticated_userid
    _tn = Translator(ui_locales)

    unauthenticated = check_authentication(request)
    if unauthenticated:
        return unauthenticated

    history = review_history_helper.get_review_history(request.application_url, request_authenticated_userid, _tn)
    extras_dict = DictionaryHelper(ui_locales).prepare_extras_dict_for_normal_page(request.registry,
                                                                                   request.application_url,
                                                                                   request.path,
                                                                                   request.authenticated_userid)
    return {
        'layout': base_layout(),
        'language': str(ui_locales),
        'title': _tn.get(_.review_history),
        'project': project_name,
        'extras': extras_dict,
        'history': history
    }


# history page for reviews
@view_config(route_name='review_ongoing', renderer='templates/review-history.pt', permission='use')
def ongoing_history(request):
    """
    View configuration for the current reviews.

    :param request: current request of the server
    :return: dictionary with title and project name as well as a value, weather the user is logged in
    """
    logger('ongoing_history', 'main', 'def {}'.format(request.matchdict))
    ui_locales = get_language_from_cookie(request)
    _tn = Translator(ui_locales)

    unauthenticated = check_authentication(request)
    if unauthenticated:
        return unauthenticated

    history = review_history_helper.get_ongoing_reviews(request.application_url, request.authenticated_userid, _tn)
    extras_dict = DictionaryHelper(ui_locales).prepare_extras_dict_for_normal_page(request.registry,
                                                                                   request.application_url,
                                                                                   request.path,
                                                                                   request.authenticated_userid)

    return {
        'layout': base_layout(),
        'language': str(ui_locales),
        'title': _tn.get(_.review_ongoing),
        'project': project_name,
        'extras': extras_dict,
        'history': history
    }


# reputation_borders page for reviews
@view_config(route_name='review_reputation', renderer='templates/review-reputation.pt', permission='use')
def review_reputation(request):
    """
    View configuration for the review reputation_borders.

    :param request: current request of the server
    :return: dictionary with title and project name as well as a value, weather the user is logged in
    """
    logger('review_reputation', 'main', 'def {}'.format(request.matchdict))
    ui_locales = get_language_from_cookie(request)
    _tn = Translator(ui_locales)

    unauthenticated = check_authentication(request)
    if unauthenticated:
        return unauthenticated

    extras_dict = DictionaryHelper(ui_locales).prepare_extras_dict_for_normal_page(request.registry,
                                                                                   request.application_url,
                                                                                   request.path,
                                                                                   request.authenticated_userid)

    reputation_dict = review_history_helper.get_reputation_history_of(request.authenticated_userid, _tn)

    return {
        'layout': base_layout(),
        'language': str(ui_locales),
        'title': _tn.get(_.reputation),
        'project': project_name,
        'extras': extras_dict,
        'reputation': reputation_dict
    }


# #####################################
# ADDITIONAL AJAX STUFF # USER THINGS #
# #####################################


def call_from_request(request, f: Callable[[Any, Any], Any]):
    """
    Calls f with the authenticated_userid and ui_locales from request.

    :param request: A pyramid request
    :param f: A function with two arguments
    :return: Return value of f
    """
    logger(f.__name__, 'def', 'main')
    userid = request.authenticated_userid
    user.update_last_action(userid)
    ui_locales = get_language_from_cookie(request)

    return f(userid, ui_locales)


# ajax - getting complete track of the user
@view_config(route_name='ajax_get_user_history', renderer='json')
def get_user_history(request):
    """
    Request the complete user track.

    :param request: current request of the server
    :return: json-dict()
    """
    ui_locales = get_language_from_cookie(request)
    return history_helper.get_history_from_database(request.authenticated_userid, ui_locales)


# ajax - getting all text edits
@view_config(route_name='ajax_get_all_posted_statements', renderer='json')
def get_all_posted_statements(request):
    """
    Request for all statements of the user

    :param request: current request of the server
    :return: json-dict()
    """
    ui_locales = get_language_from_cookie(request)
    return_array, _ = user.get_textversions(request.authenticated_userid, ui_locales)
    return return_array


# ajax - getting all text edits
@view_config(route_name='ajax_get_all_edits', renderer='json')
def get_all_edits_of_user(request):
    """
    Request for all edits of the user

    :param request: current request of the server
    :return: json-dict()
    """
    ui_locales = get_language_from_cookie(request)
    _, return_array = user.get_textversions(request.authenticated_userid, ui_locales)
    return return_array


# ajax - getting all votes for arguments
@view_config(route_name='ajax_get_all_marked_arguments', renderer='json')
def get_all_marked_arguments(request):
    """
    Request for all marked arguments of the user

    :param request: current request of the server
    :return: json-dict()
    """
    ui_locales = get_language_from_cookie(request)
    return user.get_marked_elements_of_user(request.authenticated_userid, True, ui_locales)


# ajax - getting all votes for statements
@view_config(route_name='ajax_get_all_marked_statements', renderer='json')
def get_all_marked_statements(request):
    """
    Request for all marked statements of the user

    :param request: current request of the server
    :return: json-dict()
    """
    ui_locales = get_language_from_cookie(request)
    return user.get_marked_elements_of_user(request.authenticated_userid, False, ui_locales)


# ajax - getting all votes for arguments
@view_config(route_name='ajax_get_all_argument_clicks', renderer='json')
def get_all_argument_clicks(request):
    """
    Request for all clicked arguments of the user

    :param request: current request of the server
    :return: json-dict()
    """
    ui_locales = get_language_from_cookie(request)
    return user.get_arg_clicks_of_user(request.authenticated_userid, ui_locales)


# ajax - getting all votes for statements
@view_config(route_name='ajax_get_all_statement_clicks', renderer='json')
def get_all_statement_clicks(request):
    """
    Request for all clicked statements of the user

    :param request: current request of the server
    :return: json-dict()
    """
    ui_locales = get_language_from_cookie(request)
    return user.get_stmt_clicks_of_user(request.authenticated_userid, ui_locales)


# ajax - deleting complete history of the user
@view_config(route_name='ajax_delete_user_history', renderer='json')
def delete_user_history(request):
    """
    Request to delete the users history.

    :param request: request of the web server
    :return: json-dict()
    """
    logger('delete_user_history', 'def', 'main')
    user.update_last_action(request.authenticated_userid)
    return {'removed_data': str(history_helper.delete_history_in_database(request.authenticated_userid)).lower()}


# ajax - deleting complete history of the user
@view_config(route_name='ajax_delete_statistics', renderer='json')
def delete_statistics(request):
    """
    Request to delete votes/clicks of the user.

    :param request: request of the web server
    :return: json-dict()
    """
    logger('delete_statistics', 'def', 'main')
    user.update_last_action(request.authenticated_userid)
    return {'removed_data': str(clear_vote_and_seen_values_of_user(request.authenticated_userid)).lower()}


# ajax - user login
@view_config(route_name='ajax_user_login', renderer='json')
def user_login(request, nickname=None, password=None, for_api=False, keep_login=False):
    """
    Will login the user by his nickname and password

    :param request: request of the web server
    :param nickname: Manually provide nickname (e.g. from API)
    :param password: Manually provide password (e.g. from API)
    :param for_api: Manually provide boolean (e.g. from API)
    :param keep_login: Manually provide boolean (e.g. from API)
    :return: dict() with error
    """
    logger('views', 'user_login', 'request.params: {} (api: {})'.format(request.params, str(for_api)))

    lang = get_language_from_cookie(request)

    try:
        return login_user(request, nickname, password, for_api, keep_login, lang)
    except KeyError as e:
        logger('user_login', 'error', repr(e), error=True)
        _tn = Translator(lang)
        return {'error': _tn.get(_.internalKeyError)}


# ajax - user login via oauth
@view_config(route_name='ajax_user_login_oauth', renderer='json')
def user_login_oauth(request):
    """
    Will login the user via oauth

    :return: dict() with error
    """
    logger('views', 'user_login_oauth', 'request.params: {}'.format(request.params))

    lang = get_language_from_cookie(request)
    _tn = Translator(lang)

    # sanity check
    if request.authenticated_userid:
        return {'error': ''}

    try:
        service = request.params['service']
        url = request.params['redirect_uri']
        old_redirect = url.replace('http:', 'https:')
        # add service tag to notice the oauth provider after a redirect
        if '?service' in url:
            url = url[0:url.index('/discuss') + len('/discuss')] + url[url.index('?service'):]
        for slug in [issue.slug for issue in DBDiscussionSession.query(Issue).all()]:
            if slug in url:
                url = url[0:url.index('/discuss') + len('/discuss')]
        redirect_url = url.replace('http:', 'https:')

        val = login_user_oauth(request, service, redirect_url, old_redirect, lang)
        if val is None:
            return {'error': _tn.get(_.internalKeyError)}
        return val
    except KeyError as e:
        logger('user_login_oauth', 'error', repr(e), error=True)
        return {'error': _tn.get(_.internalKeyError)}


# ajax - user logout
@view_config(route_name='ajax_user_logout', renderer='json')
def user_logout(request, redirect_to_main=False):
    """
    Will logout the user

    :param request: request of the web server
    :param redirect_to_main: Boolean
    :return: HTTPFound with forgotten headers
    """
    logger('views', 'user_logout', 'user: {}, redirect main: {}'.format(request.authenticated_userid, redirect_to_main))
    request.session.invalidate()
    headers = forget(request)
    if redirect_to_main:
        location = request.application_url + 'discuss?session_expired=true',
    elif (request.application_url + '/discuss') in request.path_url:  # redirect to page, where you need no login
        location = request.path_url
    else:
        location = request.application_url + '/discuss'

    return HTTPFound(
        location=location,
        headers=headers
    )


# ajax - registration of users
@view_config(route_name='ajax_user_registration', renderer='json')
def user_registration(request):
    """
    Registers new user with data given in the ajax requesst

    :param request: current request of the server
    :return: dict() with success and message
    """
    logger('Views', 'user_registration', 'request.params: {}'.format(request.params))

    # default values
    success = ''
    error = ''
    info = ''

    try:
        params = request.params
        ui_locales = params['lang'] if 'lang' in params else get_language_from_cookie(request)
        mailer = get_mailer(request)
        success, info, new_user = register_user_with_ajax_data(params, ui_locales, mailer)

    except KeyError as e:
        logger('Views', 'user_registration', repr(e), error=True)
        ui_locales = request.params.get('lang', get_language_from_cookie(request))
        _t = Translator(ui_locales)
        error = _t.get(_.internalKeyError)

    return {
        'success': str(success),
        'error': str(error),
        'info': str(info)
    }


# ajax - password requests
@view_config(route_name='ajax_user_password_request', renderer='json')
def user_password_request(request):
    """
    Sends an email, when the user requests his password

    :param request: current request of the server
    :return: dict() with success and message
    """
    logger('Views', 'user_password_request', 'request.params: {}'.format(request.params))

    success = ''
    info = ''
    ui_locales = request.params['lang'] if 'lang' in request.params else get_language_from_cookie(request)
    _t = Translator(ui_locales)

    try:
        success, error, info = request_password(request)

    except KeyError as e:
        logger('iew', 'user_password_request', repr(e), error=True)
        error = _t.get(_.internalKeyError)

    return_dict = {
        'success': str(success),
        'error': str(error),
        'info': str(info)
    }

    return return_dict


# ajax - set boolean for receiving information
@view_config(route_name='ajax_set_user_setting', renderer='json')
@validate(validators=(valid_user,))
def set_user_settings(request):
    """
    Sets a specific setting of the user

    :param request: current request of the server
    :param db_user: current user instance
    :return: json-dict()
    """
    logger('Views', 'set_user_settings', 'request.params: {}'.format(request.params))
    _tn = Translator(get_language_from_cookie(request))

    settings_value = request.params.get('settings_value') == 'True'
    service = request.params.get('service')
<<<<<<< HEAD
    return_dict = set_settings(request.application_url, request.validated['user'], service, settings_value, _tn)
=======
    return_dict = set_settings(request.application_url, request.authenticated_userid, service, settings_value, _tn)
>>>>>>> 74d7bedb
    return return_dict


# ajax - set boolean for receiving information
@view_config(route_name='ajax_set_user_language', renderer='json')
def set_user_lang(request):
    """
    Will logout the user

    :param request: current request of the server
    :return: json-dict()
    """
    logger('views', 'set_user_lang', 'request.params: {}'.format(request.params))

    try:
        ui_locales = request.params.get('ui_locales', None)
        prepared_dict = set_user_language(request.authenticated_userid, ui_locales)
    except KeyError as e:
        logger('views', 'set_user_lang', repr(e), error=True)
        _tn = Translator(get_language_from_cookie(request))
        prepared_dict = {
            'error': _tn.get(_.internalKeyError),
            'ui_locales': '',
            'current_lang': ''
        }
    return prepared_dict


# ajax - sending notification
@view_config(route_name='ajax_send_notification', renderer='json')
def send_some_notification(request):
    """
    Set a new message into the inbox of an recipient, and the outbox of the sender.

    :param request: current request of the server
    :return: dict()
    """
    logger('views', 'send_some_notification', 'request.params: {}'.format(request.params))

    ui_locales = get_language_from_cookie(request)
    _tn = Translator(ui_locales)

    try:
        recipient = str(request.params['recipient']).replace('%20', ' ')
        title = request.params['title']
        text = request.params['text']
    except KeyError as e:
        logger('views', 'send_some_notification', repr(e), error=True)
        prepared_dict = {'error': _tn.get(_.internalKeyError), 'timestamp': '', 'uid': '', 'recipient_avatar': ''}
        return prepared_dict

    prepared_dict = send_users_notification(get_port(request), recipient, title, text, request.authenticated_userid,
                                            ui_locales)

    return prepared_dict


# ajax - set boolean for receiving information
@view_config(route_name='ajax_set_discussion_properties', renderer='json')
def set_discussion_properties(request):
    """
    Sets the discussions availability

    :param request: current request of the server
    :return: json-dict()
    """
    logger('views', 'set_discussion_properties', 'request.params: {}'.format(request.params))
    _tn = Translator(get_language_from_cookie(request))

    try:
        checked = request.params['checked'] == 'True'
        uid = request.params['uid']
        key = request.params['key']
        prepared_dict = set_discussions_properties(request.authenticated_userid, uid, checked, key, _tn)
    except KeyError as e:
        logger('views', 'set_discussion_properties', repr(e), error=True)
        prepared_dict = {
            'error': _tn.get(_.internalKeyError)
        }
    return prepared_dict


# #######################################
# ADDTIONAL AJAX STUFF # SET NEW THINGS #
# #######################################

@view_config(route_name='ajax_set_new_start_argument', renderer='json')
def ajax_set_new_start_argument(request):
    """
    Inserts a new argument as starting point into the database

    :param request: request of the web server
    :return: a status code, if everything was successful
    """
    logger('views', 'set_new_start_argument', 'request.params: {}'.format(request.params))
    discussion_lang = get_discussion_language(request.matchdict, request.params, request.session)
    _tn = Translator(discussion_lang)
    data = {}
    try:
        issue = issue_helper.get_issue_id(request)
        data['nickname'] = request.authenticated_userid
        data['user'] = DBDiscussionSession.query(User).filter_by(nickname=request.authenticated_userid).one()
        data['issue'] = DBDiscussionSession.query(Issue).get(issue)
        data['slug'] = data['issue'].slug
        data['default_locale_name'] = get_default_locale_name(request.registry)
        data['application_url'] = request.application_url
        data['supportive'] = True
        data['port'] = get_port(request)
        data['history'] = request.cookies['_HISTORY_'] if '_HISTORY_' in request.cookies else None
        data['discussion_lang'] = get_discussion_language(request.matchdict, request.params, request.session)
        data['default_locale_name'] = get_default_locale_name(request.registry)
        position = request.params['position']
        reason = request.params['reason']
        data['statement'] = position
        try:
            data['mailer'] = get_mailer(request)
        except ComponentLookupError as e:
            logger('views', 'set_new_start_argument', repr(e), error=True)
    except KeyError as e:
        logger('views', 'set_new_start_argument', repr(e), error=True)
        return {'error': _tn.get(_.notInsertedErrorBecauseInternal)}

    # set the new position
    logger('views', 'set_new_start_argument', 'set conclusion/position')
    prepared_dict_pos = set_position(False, data)
    if len(prepared_dict_pos['error']) is 0:
        logger('views', 'set_new_start_argument', 'set premise/reason')
        # set the premise
        data['statement'] = [reason]
        data['conclusion_id'] = prepared_dict_pos['statement_uids'][0]
        prepared_dict_reas = set_positions_premise(False, data)
        return prepared_dict_reas

    return prepared_dict_pos


# ajax - send new start statement

@view_config(route_name='ajax_set_new_start_statement', renderer='json')
@validate(validators=(valid_user,))
def set_new_start_statement(request):
    """
    Inserts a new statement into the database, which should be available at the beginning

    :param request: request of the web server
    :return: a status code, if everything was successful
    """
    logger('views', 'set_new_start_statement', 'request.params: {}'.format(request.params))
    discussion_lang = get_discussion_language(request.matchdict, request.params, request.session)
    _tn = Translator(discussion_lang)
    data = {}
    try:
        issue = issue_helper.get_issue_id(request)
        data['user'] = request.validated['user']
        data['statement'] = request.params['statement']
        data['issue'] = DBDiscussionSession.query(Issue).get(issue)
        data['discussion_lang'] = get_discussion_language(request.matchdict, request.params, request.session)
        data['default_locale_name'] = get_default_locale_name(request.registry)
        data['application_url'] = request.application_url
    except KeyError as e:
        logger('views', 'set_new_start_statement', repr(e), error=True)
        return {'error': _tn.get(_.notInsertedErrorBecauseInternal)}

    prepared_dict = set_position(False, data)

    return prepared_dict


# ajax - send new start premise
@view_config(route_name='ajax_set_new_start_premise', renderer='json')
def set_new_start_premise(request):
    """
    Sets new premise for the start

    :param request: request of the web server
    :return: json-dict()
    """
    logger('views', 'set_new_start_premise', 'request.params: {}'.format(request.params))
    data = {}
    lang = get_discussion_language(request.matchdict, request.params, request.session)
    _tn = Translator(lang)
    try:
        data['nickname'] = request.authenticated_userid
        data['application_url'] = request.application_url
        data['issue_id'] = issue_helper.get_issue_id(request)
        data['issue'] = DBDiscussionSession.query(Issue).get(issue_helper.get_issue_id(request))
        data['statement'] = json.loads(request.params['premisegroups'])
        data['conclusion_id'] = request.params['conclusion_id']
        data['supportive'] = True if request.params['supportive'].lower() == 'true' else False
        data['port'] = get_port(request)
        data['history'] = request.cookies.get('_HISTORY_', None)
        data['discussion_lang'] = get_discussion_language(request.matchdict, request.params, request.session)
        data['default_locale_name'] = get_default_locale_name(request.registry)
        try:
            data['mailer'] = get_mailer(request)
        except ComponentLookupError as e:
            logger('views', 'set_new_start_premise', repr(e), error=True)
    except KeyError as e:
        logger('views', 'set_new_start_premise', repr(e), error=True)
        return {'error': _tn.get(_.notInsertedErrorBecauseInternal)}

    prepared_dict = set_positions_premise(False, data)
    return prepared_dict


# ajax - send new premises
@view_config(route_name='ajax_set_new_premises_for_argument', renderer='json')
def set_new_premises_for_argument(request):
    """
    Sets a new premise for an argument

    :param request: request of the web server
    :return: json-dict()
    """
    logger('views', 'set_new_premises_for_argument', 'request.params: {}'.format(request.params))
    lang = get_discussion_language(request.matchdict, request.params, request.session)
    _tn = Translator(lang)
    data = {}
    try:
        data['nickname'] = request.authenticated_userid
        data['statement'] = json.loads(request.params['premisegroups'])
        data['issue_id'] = issue_helper.get_issue_id(request)
        data['issue'] = DBDiscussionSession.query(Issue).get(data['issue_id'])
        data['arg_uid'] = request.params['arg_uid']
        data['attack_type'] = request.params['attack_type']
        data['port'] = get_port(request)
        data['history'] = request.cookies['_HISTORY_'] if '_HISTORY_' in request.cookies else None
        data['discussion_lang'] = get_discussion_language(request.matchdict, request.params, request.session)
        data['default_locale_name'] = get_default_locale_name(request.registry)
        data['application_url'] = request.application_url
        try:
            data['mailer'] = get_mailer(request)
        except ComponentLookupError as e:
            logger('views', 'set_new_premises_for_argument', repr(e), error=True)
    except KeyError as e:
        logger('views', 'set_new_premises_for_argument', repr(e), error=True)
        return {'error': _tn.get(_.notInsertedErrorBecauseInternal)}

    prepared_dict = set_arguments_premises(False, data)
    return prepared_dict


# ajax - set new textvalue for a statement
@view_config(route_name='ajax_set_correction_of_statement', renderer='json')
def set_correction_of_some_statements(request):
    """
    Sets a new textvalue for a statement

    :param request: current request of the server
    :return: json-dict()
    """
    logger('views', 'set_correction_of_some_statements', 'request.params: {}'.format(request.params))
    ui_locales = get_language_from_cookie(request)
    _tn = Translator(ui_locales)

    try:
        elements = json.loads(request.params['elements'])
    except KeyError as e:
        logger('views', 'set_correction_of_some_statements', repr(e), error=True)
        return {'error': _tn.get(_.internalError), 'info': ''}

    prepared_dict = set_correction_of_statement(elements, request.authenticated_userid, ui_locales)
    return prepared_dict


# ajax - set notifications as read
@view_config(route_name='ajax_notifications_read', renderer='json')
def set_notifications_read(request):
    """
    Set a notification as read

    :param request: current request of the server
    :return: json-dict()
    """
    logger('views', 'set_notifications_read', 'main {}'.format(request.params))
    ui_locales = get_language_from_cookie(request)

    try:
        uids_list = json.loads(request.params['ids'])
    except KeyError as e:
        logger('views', 'set_notifications_read', repr(e), error=True)
        _tn = Translator(ui_locales)
        return {'error': _tn.get(_.internalKeyError), 'success': ''}

    prepared_dict = read_notifications(uids_list, request.authenticated_userid, ui_locales)
    return prepared_dict


# ajax - deletes notifications
@view_config(route_name='ajax_notifications_delete', renderer='json')
def set_notifications_delete(request):
    """
    Request the removal of a notification

    :param request: current request of the server
    :return: json-dict()
    """
    logger('views', 'set_notifications_delete', 'main {}'.format(request.params))
    ui_locales = get_language_from_cookie(request)

    try:
        uids_list = json.loads(request.params['ids'])
    except KeyError as e:
        logger('views', 'set_notifications_delete', repr(e), error=True)
        _tn = Translator(ui_locales)
        return {'error': _tn.get(_.internalKeyError), 'success': ''}

    prepared_dict = delete_notifications(uids_list, request.authenticated_userid, ui_locales, request.application_url)
    return prepared_dict


# ajax - set new issue
@view_config(route_name='ajax_set_new_issue', renderer='json')
def set_new_issue(request):
    """

    :param request: current request of the server
    :return:
    """
    logger('views', 'set_new_issue', 'main {}'.format(request.params))
    ui_locales = get_language_from_cookie(request)

    try:
        info = escape_string(request.params['info'])
        long_info = escape_string(request.params['long_info'])
        title = escape_string(request.params['title'])
        lang = escape_string(request.params['lang'])
        is_public = request.params['is_public'] == 'True'
        is_read_only = request.params['is_read_only'] == 'True'
    except KeyError as e:
        _tn = Translator(ui_locales)
        logger('views', 'set_new_issue', repr(e), error=True)
        return {'error': _tn.get(_.notInsertedErrorBecauseInternal)}

    prepared_dict = issue_helper.set_issue(request.authenticated_userid, info, long_info, title, lang, is_public,
                                           is_read_only, request.application_url, ui_locales)
    return prepared_dict


# ajax - set seen premisegroup
@view_config(route_name='ajax_set_seen_statements', renderer='json')
def set_statements_as_seen(request):
    """
    Set statements as seen, when they were hidden

    :param request: current request of the server
    :return: json
    """
    logger('views', 'set_statements_as_seen', 'main {}'.format(request.params))
    ui_locales = get_language_from_cookie(request)
    _tn = Translator(ui_locales)

    try:
        uids = json.loads(request.params['uids'])
    except KeyError as e:
        logger('views', 'set_statements_as_seen', repr(e), error=True)
        return {'error': _tn.get(_.internalKeyError)}

    prepared_dict = set_seen_statements(uids, request.path, request.authenticated_userid, ui_locales)
    return prepared_dict


# ajax - set users opinion
@view_config(route_name='ajax_mark_statement_or_argument', renderer='json')
def mark_or_unmark_statement_or_argument(request):
    """
    Set statements as seen, when they were hidden

    :param request: current request of the server
    :return: json
    """
    logger('views', 'mark_or_unmark_statement_or_argument', 'main {}'.format(request.params))
    ui_locales = get_discussion_language(request.matchdict, request.params, request.session)

    try:
        uid = request.params['uid']
        step = request.params['step']
        is_argument = str(request.params['is_argument']).lower() == 'true'
        is_supportive = str(request.params['is_supportive']).lower() == 'true'
        should_mark = str(request.params['should_mark']).lower() == 'true'
        history = request.params.get('history', '')
    except KeyError as e:
        logger('views', 'mark_or_unmark_statement_or_argument', repr(e), error=True)
        _t = Translator(ui_locales)
        return {'succes': '', 'text': '', 'error': _t.get(_.internalKeyError)}

    prepared_dict = mark_statement_or_argument(uid, step, is_argument, is_supportive, should_mark, history, ui_locales,
                                               request.authenticated_userid)
    return prepared_dict


# ###################################
# ADDTIONAL AJAX STUFF # GET THINGS #
# ###################################


# ajax - getting changelog of a statement
@view_config(route_name='ajax_get_logfile_for_statements', renderer='json')
def get_logfile_for_some_statements(request):
    """
    Returns the changelog of a statement

    :param request: current request of the server
    :return: json-dict()
    """
    logger('views', 'get_logfile_for_statements', 'request.params: {}'.format(request.params))

    try:
        uids = json.loads(request.params['uids'])
        issue = request.params['issue']
        ui_locales = get_discussion_language(request.matchdict, request.params, request.session, issue)
        prepared_dict = get_logfile_for_statements(uids, ui_locales, request.application_url)
        prepared_dict['error'] = ''
    except KeyError as e:
        logger('views', 'get_logfile_for_statements', repr(e), error=True)
        _tn = Translator(get_discussion_language(request.matchdict, request.params, request.session))
        prepared_dict = {'error': _tn.get(_.noCorrections)}

    return prepared_dict


# ajax - for shorten url
@view_config(route_name='ajax_get_shortened_url', renderer='json')
def get_shortened_url(request):
    """
    Shortens url with the help of a python lib

    :param request: current request of the server
    :return: dictionary with shortend url
    """
    logger('views', 'get_shortened_url', 'main')
    try:
        url = request.params['url']
        prepared_dict = get_short_url(url, request.unauthenticated_userid, get_discussion_language(request.matchdict,
                                                                                                   request.params,
                                                                                                   request.session))
    except KeyError as e:
        logger('views', 'get_shortened_url', repr(e), error=True)
        _tn = Translator(get_discussion_language(request.matchdict, request.params, request.session))
        return {'error': _tn.get(_.internalKeyError)}

    return prepared_dict


# ajax - for getting all news
@view_config(route_name='ajax_get_news', renderer='json')
def get_news(request):
    """
    ajax interface for getting news

    :param request: current request of the server
    :return: json-set with all news
    """
    logger('views', 'get_news', 'main')
    return news_handler.get_news(get_language_from_cookie(request))


# ajax - for getting argument infos
@view_config(route_name='ajax_get_infos_about_argument', renderer='json')
def get_infos_about_argument(request):
    """
    ajax interface for getting a dump

    :param request: current request of the server
    :return: json-set with everything
    """
    logger('views', 'get_infos_about_argument', 'request.params: {}'.format(request.params))
    ui_locales = get_discussion_language(request.matchdict, request.params, request.session)

    try:
        uid = request.params['uid']
    except KeyError as e:
        logger('views', 'get_infos_about_argument', repr(e), error=True)
        _tn = Translator(ui_locales)
        return {'error': _tn.get(_.internalKeyError)}

    prepared_dict = get_all_infos_about_argument(uid, request.application_url, request.authenticated_userid, ui_locales)
    return prepared_dict


# ajax - for getting all users with the same opinion
@view_config(route_name='ajax_get_user_with_same_opinion', renderer='json')
def get_users_with_opinion(request):
    """
    ajax interface for getting a dump

    :params reqeust: current request of the web  server
    :return: json-set with everything
    """
    logger('views', 'get_users_with_opinion', 'main: {}'.format(request.params))

    try:
        params = request.params
        ui_locales = params['lang'] if 'lang' in params else 'en'
        uids = params['uids']
        is_arg = params.get('is_argument', False)
        is_att = params.get('is_attitude', False)
        is_rea = params.get('is_reaction', False)
        is_pos = params.get('is_position', False)
    except KeyError as e:
        logger('views', 'get_users_with_opinion', repr(e), error=True)
        ui_locales = get_discussion_language(request.matchdict, request.params, request.session)
        _tn = Translator(ui_locales)
        return {'error': _tn.get(_.internalKeyError)}

    path = request.path
    application_url = request.application_url
    nickname = request.authenticated_userid
    prepared_dict = user.get_users_with_same_opinion(uids, application_url, path, nickname, is_arg, is_att, is_rea,
                                                     is_pos, ui_locales)
    return prepared_dict


# ajax - for getting all users with the same opinion
@view_config(route_name='ajax_get_public_user_data', renderer='json')
def get_public_user_data(request):
    """
    Returns dictionary with public user data

    :param request: request of the web server
    :return:
    """
    logger('views', 'get_public_user_data', 'main: {}'.format(request.params))
    ui_locales = get_language_from_cookie(request)
    _tn = Translator(ui_locales)

    try:
        nickname = request.params['nickname']
    except KeyError as e:
        logger('views', 'get_public_user_data', repr(e), error=True)
        return {'error': _tn.get(_.internalKeyError)}

    prepared_dict = user.get_public_data(nickname, ui_locales)
    prepared_dict['error'] = '' if len(prepared_dict) != 0 else _tn.get(_.internalKeyError)

    return prepared_dict


@view_config(route_name='ajax_get_arguments_by_statement_uid', renderer='json')
def get_arguments_by_statement_id(request):
    """
    Returns all arguments, which use the given statement

    :param request: current request of the server
    :return: json-dict()
    """
    logger('views', 'get_arguments_by_statement_id', 'main: {}'.format(request.matchdict))

    ui_locales = get_language_from_cookie(request)
    try:
        uid = request.matchdict['uid']

    except KeyError as e:
        logger('views', 'get_arguments_by_statement_uid', repr(e), error=True)
        _tn = Translator(ui_locales)
        return {'error': _tn.get(_.internalKeyError)}

    prepared_dict = get_arguments_by_statement_uid(uid, request.application_url, ui_locales)
    return prepared_dict


@view_config(route_name='ajax_get_references', renderer='json')
def get_reference(request):
    """
    Returns all references for an argument or statement


    :param request: current request of the server
    :return: json-dict()
    """
    logger('views', 'get_reference', 'main: {}'.format(request.params))
    ui_locales = get_language_from_cookie(request)
    _tn = Translator(ui_locales)

    try:
        # uid is an integer if it is an argument and a list otherwise
        uids = json.loads(request.params['uid'])
        is_argument = str(request.params['is_argument']) == 'true'
        are_all_integer = all(is_integer(tmp) for tmp in uids) if isinstance(uids, list) else is_integer(uids)

        if not are_all_integer:
            logger('views', 'get_reference', 'uid is not an integer', error=True)
            return {'data': '', 'text': '', 'error': _tn.get(_.internalKeyError)}

    except KeyError as e:
        logger('views', 'get_reference', repr(e), error=True)
        return {'data': '', 'text': '', 'error': _tn.get(_.internalKeyError)}

    prepared_dict = get_references(uids, is_argument, request.application_url)
    return prepared_dict


@view_config(route_name='ajax_set_references', renderer='json')
def set_references(request):
    """
    Sets a reference for a statement or an arguments

    :param request: current request of the server
    :return: json-dict()
    """
    logger('views', 'set_references', 'main: {}'.format(request.params))
    ui_locales = get_language_from_cookie(request)
    _tn = Translator(ui_locales)
    issue_uid = issue_helper.get_issue_id(request)

    try:
        uid = request.params['uid']
        reference = escape_string(json.loads(request.params['reference']))
        source = escape_string(json.loads(request.params['ref_source']))
    except KeyError as e:
        logger('views', 'set_references', repr(e), error=True)
        prepared_dict = {'error': _tn.get(_.internalKeyError)}
        return prepared_dict

    success = set_reference(reference, source, request.authenticated_userid, uid, issue_uid)
    prepared_dict = {'error': '' if success else _tn.get(_.internalKeyError)}

    return prepared_dict


# ########################################
# ADDTIONAL AJAX STUFF # ADDITION THINGS #
# ########################################


# ajax - for language switch
@view_config(route_name='ajax_switch_language', renderer='json')
def switch_language(request):
    """
    Switches the language

    :param request: current request of the server
    :return: json-dict()
    """
    user.update_last_action(request.authenticated_userid)
    logger('switch_language', 'def', 'request.params: {}'.format(request.params))

    return_dict = set_language(request)

    return return_dict


# ajax - for sending news
@view_config(route_name='ajax_send_news', renderer='json')
def send_news(request):
    """
    ajax interface for settings news

    :param request: current request of the server
    :return: json-set with new news
    """
    logger('views', 'send_news', 'request.params: {}'.format(request.params))
    _tn = Translator(get_language_from_cookie(request))

    try:
        return_dict, success = news_handler.set_news(request)
        return_dict['error'] = '' if success else _tn.get(_.noRights)
    except KeyError as e:
        return_dict = dict()
        logger('views', 'send_news', repr(e), error=True)
        return_dict['error'] = _tn.get(_.internalKeyError)

    return return_dict


# ajax - for fuzzy search
@view_config(route_name='ajax_fuzzy_search', renderer='json')
def fuzzy_search(request, for_api=False, api_data=None):
    """
    ajax interface for fuzzy string search

    :param request: request of the web server
    :param for_api: boolean
    :param api_data: data
    :return: json-set with all matched strings
    """
    logger('views', 'fuzzy_search', 'for_api: {}, request.params: {}'.format(for_api, request.params))

    _tn = Translator(get_language_from_cookie(request))
    request_authenticated_userid = request.authenticated_userid

    try:
        mode = str(api_data['mode']) if for_api else str(request.params['type'])
        value = api_data['value'] if for_api else request.params['value']
        issue = api_data['issue'] if for_api else issue_helper.get_issue_id(request)
        extra = request.params.get('extra')
    except KeyError as e:
        logger('views', 'fuzzy_search', repr(e), error=True)
        return {'error': _tn.get(_.internalKeyError)}

    issue_uid = issue_helper.get_issue_id(request)
    return_dict = fuzzy_string_matcher.get_prediction(_tn, for_api, api_data, request_authenticated_userid, issue_uid,
                                                      request.application_url, value, mode, issue, extra)

    return return_dict


# ajax - for additional service
@view_config(route_name='ajax_additional_service', renderer='json')
def additional_service(request):
    """
    Easteregg O:-)

    :param request: current request of the server
    :return: json-dict()
    """
    logger('views', 'additional_service', 'request.params: {}'.format(request.params))

    try:
        rtype = request.params['type']
        if rtype == "chuck":
            data = requests.get('http://api.icndb.com/jokes/random')
        else:
            data = requests.get('http://api.yomomma.info/')

        for a in data.json():
            logger('views', 'additional_service', str(a) + ': {}'.format(data.json()[a]))

    except KeyError as e:
        logger('views', 'additional_service', repr(e), error=True)
        return json.dumps(dict())

    return data.json()


# #######################################
# ADDITIONAL AJAX STUFF # REVIEW THINGS #
# #######################################


# ajax - for flagging arguments
@view_config(route_name='ajax_flag_argument_or_statement', renderer='json')
def flag_argument_or_statement(request):
    """
    Flags an argument or statement for a specific reason

    :param request: current request of the server
    :return: json-dict()
    """
    logger('views', 'flag_argument_or_statement', 'request.params: {}'.format(request.params))
    ui_locales = get_discussion_language(request.matchdict, request.params, request.session)

    try:
        uid = request.params['uid']
        reason = request.params['reason']
        extra_uid = request.params['extra_uid'] if 'extra_uid' in request.params else None
        is_argument = True if request.params['is_argument'] == 'true' else False
        nickname = request.authenticated_userid

        prepared_dict = review.flag(uid, reason, extra_uid, is_argument, nickname, ui_locales)
    except KeyError as e:
        _t = Translator(ui_locales)
        logger('views', 'flag_argument_or_statement', repr(e), error=True)
        prepared_dict = {'error': _t.get(_.internalKeyError), 'info': '', 'success': ''}

    return json.dumps(prepared_dict)


# #######################################
# ADDITIONAL AJAX STUFF # REVIEW THINGS #
# #######################################


# ajax - for flagging arguments
@view_config(route_name='ajax_split_or_merge_statement', renderer='json')
def split_or_merge_statement(request):
    """
    Flags a statement for a specific reason

    :param request: current request of the server
    :return: json-dict()
    """
    logger('views', 'split_or_merge_statement', 'request.params: {}'.format(request.params))
    ui_locales = get_discussion_language(request.matchdict, request.params, request.session)

    try:
        nickname = request.authenticated_userid
        pgroup_uid = request.params['pgroup_uid']
        key = request.params['key']
        tvalues = json.loads(request.params['text_values'])
        prepared_dict = review.merge_or_split_statement(key, pgroup_uid, tvalues, nickname, ui_locales)

    except KeyError as e:
        _t = Translator(ui_locales)
        logger('views', 'split_or_merge_statement', repr(e), error=True)
        prepared_dict = {'error': _t.get(_.internalKeyError), 'info': '', 'success': ''}

    return json.dumps(prepared_dict)


# #######################################
# ADDITIONAL AJAX STUFF # REVIEW THINGS #
# #######################################


# ajax - for flagging arguments
@view_config(route_name='ajax_split_or_merge_premisegroup', renderer='json')
def split_or_merge_premisegroup(request):
    """
    Flags a premisegroup for a specific reason

    :param request: current request of the server
    :return: json-dict()
    """
    logger('views', 'split_or_merge_premisegroup', 'request.params: {}'.format(request.params))
    ui_locales = get_discussion_language(request.matchdict, request.params, request.session)

    try:
        pgroup_uid = request.params['pgroup_uid']
        key = request.params['key']
        nickname = request.authenticated_userid

        prepared_dict = review.merge_or_split_premisegroup(key, pgroup_uid, nickname, ui_locales)

    except KeyError as e:
        _t = Translator(ui_locales)
        logger('views', 'split_or_merge_premisegroup', repr(e), error=True)
        prepared_dict = {'error': _t.get(_.internalKeyError), 'info': '', 'success': ''}

    return json.dumps(prepared_dict)


# ajax - for feedback on flagged arguments
@view_config(route_name='ajax_review_delete_argument', renderer='json')
def review_delete_argument(request):
    """
    Values for the review for an argument, which should be deleted

    :param request: current request of the server
    :return: json-dict()
    """
    logger('views', 'review_delete_argument', 'main: {}'.format(request.params))

    try:
        prepared_dict = review.delete_argument(request)
    except KeyError as e:
        logger('views', 'review_delete_argument', repr(e), error=True)
        ui_locales = get_discussion_language(request.matchdict, request.params, request.session)
        _t = Translator(ui_locales)
        prepared_dict = {'error': _t.get(_.internalKeyError)}

    return json.dumps(prepared_dict)


# ajax - for feedback on flagged arguments
@view_config(route_name='ajax_review_edit_argument', renderer='json')
def review_edit_argument(request):
    """
    Values for the review for an argument, which should be edited

    :param request: current request of the server
    :return: json-dict()
    """
    logger('Views', 'review_edit_argument', 'main: {} - {}'.format(request.params, request.authenticated_userid))

    try:
        prepared_dict = review.edit_argument(request)
    except KeyError as e:
        logger('Views', 'review_edit_argument', repr(e), error=True)
        ui_locales = get_discussion_language(request.matchdict, request.params, request.session)
        _t = Translator(ui_locales)
        prepared_dict = {'error': _t.get(_.internalKeyError)}

    return json.dumps(prepared_dict)


# ajax - for feedback on duplicated statements
@view_config(route_name='ajax_review_duplicate_statement', renderer='json')
def review_duplicate_statement(request):
    """
    Values for the review for an argument, which is maybe a duplicate

    :param request: current request of the server
    :return: json-dict()
    """
    logger('Views', 'review_duplicate_statement', 'main: {} - {}'.format(request.params, request.authenticated_userid))
    try:
        prepared_dict = review.duplicate_statement(request)
    except KeyError as e:
        logger('Views', 'review_duplicate_statement', repr(e), error=True)
        ui_locales = get_discussion_language(request.matchdict, request.params, request.session)
        _t = Translator(ui_locales)
        prepared_dict = {'error': _t.get(_.internalKeyError)}

    return json.dumps(prepared_dict)


# ajax - for feedback on optimization arguments
@view_config(route_name='ajax_review_optimization_argument', renderer='json')
def review_optimization_argument(request):
    """
    Values for the review for an argument, which should be optimized

    :param request: current request of the server
    :return: json-dict()
    """
    logger('views', 'review_optimization_argument', 'main: {}'.format(request.params))

    try:
        prepared_dict = review.optimization_argument(request)
    except KeyError as e:
        logger('Views', 'review_optimization_argument', repr(e), error=True)
        ui_locales = get_discussion_language(request.matchdict, request.params, request.session)
        _t = Translator(ui_locales)
        prepared_dict = {'error': _t.get(_.internalKeyError)}

    return json.dumps(prepared_dict)


# ajax - for feedback on a splitted premisegroup
@view_config(route_name='ajax_review_splitted_premisegroup', renderer='json')
def review_splitted_premisegroup(request):
    """
    Values for the review for a premisegroup, which should be splitted

    :param request: current request of the server
    :return: json-dict()
    """
    logger('views', 'review_splitted_premisegroup', 'main: {}'.format(request.params))

    try:
        prepared_dict = review.split_premisegroup(request)
    except KeyError as e:
        logger('Views', 'review_splitted_premisegroup', repr(e), error=True)
        ui_locales = get_discussion_language(request.matchdict, request.params, request.session)
        _t = Translator(ui_locales)
        prepared_dict = {'error': _t.get(_.internalKeyError)}

    return json.dumps(prepared_dict)


# ajax - for feedback on a merged premisegroup
@view_config(route_name='ajax_review_merged_premisegroup', renderer='json')
def review_merged_premisegroup(request):
    """
    Values for the review for a statement, which should be merged

    :param request: current request of the server
    :return: json-dict()
    """
    logger('views', 'review_merged_premisegroup', 'main: {}'.format(request.params))

    try:
        prepared_dict = review.merge_premisegroup(request)
    except KeyError as e:
        logger('Views', 'review_merged_premisegroup', repr(e), error=True)
        ui_locales = get_discussion_language(request.matchdict, request.params, request.session)
        _t = Translator(ui_locales)
        prepared_dict = {'error': _t.get(_.internalKeyError)}

    return json.dumps(prepared_dict)


# ajax - for undoing reviews
@view_config(route_name='ajax_undo_review', renderer='json')
def undo_review(request):
    """
    Trys to undo a done review process

    :param request: current request of the server
    :return: json-dict()
    """
    logger('views', 'undo_review', 'main: {}'.format(request.params))

    try:
        prepared_dict = review.undo(request)
    except KeyError as e:
        logger('views', 'undo_review', repr(e), error=True)
        ui_locales = get_discussion_language(request.matchdict, request.params, request.session)
        _t = Translator(ui_locales)
        prepared_dict = {
            'error': _t.get(_.internalKeyError),
            'info': '',
            'success': ''
        }

    return json.dumps(prepared_dict)


# ajax - for canceling reviews
@view_config(route_name='ajax_cancel_review', renderer='json')
def cancel_review(request):
    """
    Trys to cancel an ongoing review

    :param request: current request of the server
    :return: json-dict()
    """
    logger('views', 'cancel_review', 'main: {}'.format(request.params))

    try:
        prepared_dict = review.cancel(request)
    except KeyError as e:
        logger('views', 'cancel_review', repr(e), error=True)
        ui_locales = get_discussion_language(request.matchdict, request.params, request.session)
        _t = Translator(ui_locales)
        prepared_dict = {'error': _t.get(_.internalKeyError)}

    return json.dumps(prepared_dict)


# ajax - for undoing reviews
@view_config(route_name='ajax_review_lock', renderer='json', require_csrf=False)
def review_lock(request):
    """
    Locks a review so that the user can do an edit

    :param request: current request of the server
    :return: json-dict()
    """
    logger('views', 'review_lock', 'main: {}'.format(request.params))

    try:
        prepared_dict = review.lock(request)

    except KeyError as e:
        ui_locales = get_discussion_language(request.matchdict, request.params, request.session)
        _t = Translator(ui_locales)
        logger('views', 'review_lock', repr(e), error=True)
        prepared_dict = {'info': '', 'error': _t.get(_.internalKeyError), 'success': '', 'is_locked': False}

    return json.dumps(prepared_dict)


# ajax - for revoking content
@view_config(route_name='ajax_revoke_content', renderer='json', require_csrf=False)
def revoke_some_content(request):
    """
    Revokes the given user as author from a statement or an argument

    :param request: current request of the server
    :return: json-dict()
    """
    logger('views', 'revoke_some_content', 'main: {}'.format(request.params))

    try:
        prepared_dict = review.revoke(request)

    except KeyError as e:
        ui_locales = get_discussion_language(request.matchdict, request.params, request.session)
        _t = Translator(ui_locales)
        logger('views', 'revoke_some_content', repr(e), error=True)
        prepared_dict = {'success': False, 'error': _t.get(_.internalKeyError)}

    return json.dumps(prepared_dict)<|MERGE_RESOLUTION|>--- conflicted
+++ resolved
@@ -1324,11 +1324,7 @@
 
     settings_value = request.params.get('settings_value') == 'True'
     service = request.params.get('service')
-<<<<<<< HEAD
     return_dict = set_settings(request.application_url, request.validated['user'], service, settings_value, _tn)
-=======
-    return_dict = set_settings(request.application_url, request.authenticated_userid, service, settings_value, _tn)
->>>>>>> 74d7bedb
     return return_dict
 
 
