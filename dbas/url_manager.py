--- conflicted
+++ resolved
@@ -6,11 +6,7 @@
 
 class UrlManager(object):
 
-<<<<<<< HEAD
-	def __init__(self, slug=''):
-		# self.url = 'http://localhost:4284/' # TODO fix this
-		self.url = 'https://dbas.cs.uni-duesseldorf.de/' # TODO fix this
-=======
+
 	def __init__(self, application_url, slug=''):
 		"""
 
@@ -19,7 +15,6 @@
 		:return:
 		"""
 		self.url = application_url + '/'
->>>>>>> 5cacc808
 		self.discussion_url = self.url + 'd/'
 		self.slug = slug
 
