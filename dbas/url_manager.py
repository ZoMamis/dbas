# @author Tobias Krauthoff
# @email krauthoff@cs.uni-duesseldorf.de
# @copyright Krauthoff 2015

class UrlManager(object):

	def __init__(self, slug=''):
<<<<<<< HEAD
		# self.url = 'http://localhost:4284/'
		self.url = 'https://dbas.cs.uni-duesseldorf.de/'
=======
		self.url = 'http://localhost:4284/' # TODO fix this
		# self.url = 'https://dbas.cs.uni-duesseldorf.de/' # TODO fix this
>>>>>>> 79c431c3
		self.discussion_url = self.url + 'd/'
		self.slug = slug

	def get_url(self, path):
		return self.url + path[1:]

	def get_404(self, params):
		"""

		:param params:
		:return:
		"""
		url = self.url + '404'
		for p in params:
			if p != '':
				url += '/' + p
		return url

	def get_slug_url(self, as_location_href):
		"""

		:param as_location_href:
		:return:
		"""
		url = self.discussion_url + (self.slug if self.slug != '' else '')
		return 'location.href="' + url + '"' if as_location_href else url

	def get_url_for_statement_attitude(self, as_location_href, statement_uid):
		"""

		:param as_location_href:
		:param statement_uid:
		:return: discussion_url/slug/a/statement_uid
		"""
		url = self.discussion_url +  self.slug + '/a/' + str(statement_uid)
		return 'location.href="' + url + '"' if as_location_href else url

	def get_url_for_justifying_statement(self, as_location_href, statement_uid, mode):
		"""

		:param as_location_href:
		:param statement_uid:
		:param mode:
		:return:
		"""
		url = self.discussion_url +  self.slug + '/j/' + str(statement_uid) + '/' + mode
		return 'location.href="' + url + '"' if as_location_href else url

	def get_url_for_justifying_argument(self, as_location_href, argument_uid, mode, attitude):
		"""

		:param as_location_href:
		:param argument_uid:
		:param mode:
		:param attitude:
		:return:
		"""
		url = self.discussion_url +  self.slug + '/j/' + str(argument_uid) + '/' + mode + '/' + attitude
		return 'location.href="' + url + '"' if as_location_href else url

	def get_url_for_reaction_on_argument(self, as_location_href, argument_uid, mode, confrontation_argument):
		"""

		:param as_location_href:
		:param argument_uid:
		:param mode: 't' on supportive, 'f' otherwise
		:param confrontation_argument:
		:return:
		"""
		url = self.discussion_url + self.slug + '/r/' + str(argument_uid) + '/' + mode + '/' + str(confrontation_argument)
		return 'location.href="' + url + '"' if as_location_href else url

<|MERGE_RESOLUTION|>--- conflicted
+++ resolved
@@ -5,13 +5,8 @@
 class UrlManager(object):
 
 	def __init__(self, slug=''):
-<<<<<<< HEAD
-		# self.url = 'http://localhost:4284/'
-		self.url = 'https://dbas.cs.uni-duesseldorf.de/'
-=======
-		self.url = 'http://localhost:4284/' # TODO fix this
-		# self.url = 'https://dbas.cs.uni-duesseldorf.de/' # TODO fix this
->>>>>>> 79c431c3
+		# self.url = 'http://localhost:4284/' # TODO fix this
+		self.url = 'https://dbas.cs.uni-duesseldorf.de/' # TODO fix this
 		self.discussion_url = self.url + 'd/'
 		self.slug = slug
 
