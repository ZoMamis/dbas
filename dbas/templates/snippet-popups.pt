<div i18n:domain="dbas" metal:define-macro="layout">
    <!-- ABOUT POPUP IN -->
    <div class="modal fade" id="popup_author" tabindex="-1" role="dialog" aria-labelledby="myModalLabel" aria-hidden="true">
    	<div class="modal-dialog">
    		<div class="modal-content">
    			<div class="modal-header">
    				<button name="popup_author_icon_close" type="button" class="close" data-dismiss="modal" aria-label="Close"><span aria-hidden="true">&times;</span>
    				</button>
    				<h4 class="modal-title" id="myModalLabel" i18n:translate="about_me">About me</h4>
    			</div>
    			<div class="modal-body">
    				<div class="container-fluid">
    					<div class="row">
    						<div class="col-md-8">
    							<table class="table table-condensed" border="0" style="border-collapse: separate; border-spacing: 5px 5px;">
    								<tr>
    									<td>
    										<strong i18n:translate="name">Name</strong>
    									</td>
    									<td>Tobias Krauthoff, M.Sc.</td>
    								</tr>
    								<tr>
    									<td>
    										<strong i18n:translate="role">Role</strong>
    									</td>
    									<td>
    										<span i18n:translate="role_value_1">Doctoral Student</span>
    										<br>
                                            <a tal:condition="not:extras.lang_is_en" href="www.tsn.hhu.de/ourgroup/scientists/tobias-krauthoff.html" i18n:translate="lab_tsn">Lab for Technology of Social Networks</a>
    										<a tal:condition="extras.lang_is_en" href="www.tsn.hhu.de/en/ourgroup/scientists/tobias-krauthoff.html" i18n:translate="lab_tsn">Lab for Technology of Social Networks</a>
    										<br><span i18n:translate="role_value_2">Member of the graduation school</span>
                                            <a tal:condition="extras.lang_is_en" href="http://www.fortschrittskolleg.de/en/participants/phd-students/#krauthoff" target="_blank">
    											<span i18n:translate="role_value_3">Online Participation</span>
    										</a>
                                            <a tal:condition="not:extras.lang_is_en" href="http://www.fortschrittskolleg.de/beteiligte/kollegiatinnen/#krauthoff" target="_blank">
    											<span i18n:translate="role_value_3">Online Participation</span>
    										</a>
    									</td>
    								</tr>
    								<tr>
    									<td>
    										<strong>E-Mail</strong>
    									</td>
    									<td><a href="mailto:krauthoff@cs.uni-duesseldorf.de">krauthoff@cs.uni-duesseldorf.de</a>
    									</td>
    								</tr>
    								<tr>
    									<td>
    										<strong i18n:translate="office">Office</strong>
    									</td>
    									<td><span i18n:translate="office_value_1">Heinrich-Heine University Duesseldorf</span>
    										<br><span i18n:translate="office_value_2">Universitätsstraße 1</span>
    										<br><span i18n:translate="office_value_3">40225 Duesseldorf</span>
    										<br><span i18n:translate="office_value_4">Department of Computer Science</span>
    										<br><span i18n:translate="office_value_5">Building 25.12, Room 02.45</span>
    									</td>
    								</tr>
    								<tr>
    									<td>
    										<strong i18n:translate="telephone">Telephone</strong>
    									</td>
    									<td>+49 211 81-13461</td>
    								</tr>
    								<tr>
    									<td>
    										<strong i18n:translate="fax">Fax</strong>
    									</td>
    									<td>+49 211 81-11638</td>
    								</tr>
    							</table>
    						</div>

    						<div class="col-md-3 col-md-offset-1">
    							<img class="popup_author_img" src="${request.static_url('dbas:static/images/author.jpg')}" alt="image of the author" style="border-radius: 5px;">
    						</div>
    					</div>
    				</div>
    			</div>
    			<div class="modal-footer">
    				<button id="popup_author_btn_close" type="button" class="btn btn-primary" data-dismiss="modal" i18n:translate="close">Close</button>
    			</div>
    		</div>
    	</div>
    </div>

    <!-- COPYRIGHT POPUP IN -->
    <div class="modal fade" id="popup_license" tabindex="-1" role="dialog" aria-labelledby="myModalLabel" aria-hidden="true">
    	<div class="modal-dialog">
    		<div class="modal-content">
    			<div class="modal-header">
    				<button name="popup_license_icon_close" type="button" class="close" data-dismiss="modal" aria-label="Close"><span aria-hidden="true">&times;</span>
    				</button>
    				<h4 class="modal-title" id="myModalLabel" i18n:translate="mit_license">MIT License (MIT)</h4>
    			</div>
    			<div class="modal-body">
    				<span>
    					Copyright &copy; 2016
    					<a href="mailto:krauthoff@cs.uni-duesseldorf.de">
    						Tobias Krauthoff
    					</a><br><br>

    				<span i18n:translate="mit_license_part1">Permission is hereby granted, free of charge, to any person obtaining a copy
    				of this software and associated documentation files (the "Software"), to deal
    				in the Software without restriction, including without limitation the rights
    				to use, copy, modify, merge, publish, distribute, sublicense, and/or sell
    				copies of the Software, and to permit persons to whom the Software is
    					furnished to do so, subject to the following conditions:</span>
    				<br>
    				<br>

    				<span i18n:translate="mit_license_part2">The above copyright notice and this permission notice shall be included in
    					all copies or substantial portions of the Software.</span>
    				<br>
    				<br>

    				<span i18n:translate="mit_license_part3">THE SOFTWARE IS PROVIDED "AS IS", WITHOUT WARRANTY OF ANY KIND, EXPRESS OR
    				IMPLIED, INCLUDING BUT NOT LIMITED TO THE WARRANTIES OF MERCHANTABILITY,
    				FITNESS FOR A PARTICULAR PURPOSE AND NONINFRINGEMENT. IN NO EVENT SHALL THE
    				AUTHORS OR COPYRIGHT HOLDERS BE LIABLE FOR ANY CLAIM, DAMAGES OR OTHER
    				LIABILITY, WHETHER IN AN ACTION OF CONTRACT, TORT OR OTHERWISE, ARISING FROM,
    				OUT OF OR IN CONNECTION WITH THE SOFTWARE OR THE USE OR OTHER DEALINGS IN
    					THE SOFTWARE.</span></span>
    			</div>
    			<div class="modal-footer">
    				<button id="popup_license_btn_close" type="button" class="btn btn-primary" data-dismiss="modal" i18n:translate="close">Close</button>
    			</div>
    		</div>
    	</div>
    </div>

    <!-- EDIT STATEMENTS -->
    <div class="modal fade" id="popup-edit-statement" tabindex="-1" role="dialog" aria-labelledby="myModalLabel" aria-hidden="true">
    	<div class="modal-dialog modal-lg">
    		<div class="modal-content">
    			<div class="modal-header" style="display: none">
    				<button type="button" id="popup-edit-statement-close" class="close" data-dismiss="modal" aria-label="Close"><span aria-hidden="true">&times;</span>
    				</button>
    				<h5 class="modal-title" id="myModalLabel">${extras.title.edit_statement}</h5>
    			</div>
    			<div id="popup-edit-statement-body">
    				<p id="popup-edit-statement-success-description" class="text-success"></p>
    				<p id="popup-edit-statement-error-description" class="text-danger"></p>
    				<p id="popup-edit-statement-info-description" class="text-info"></p>
    				<p class="lead">${structure:extras.tag.edit_statement_here}</p>
                    <div id="popup-edit-statement-inputs">

                    </div>
    				<div class="list-group" id="proposal-edit-list-group"></div>
                    <p style="text-align: right"><small><a href="#" id="popup-edit-statement-changelog-view"></a></small></p>
                    <p style="text-align: right"><small><a href="#" id="popup-edit-statement-changelog-hide"></a></small></p>
    				<p class="lead">${extras.title.view_changelog}:</p>
    				<div id="popup-edit-statement-logfile"></div>
    			</div>
    			<div class="modal-footer">
    				<button type="button" class="btn btn-success" id="popup-edit-statement-submit">${structure:extras.tag.submit}</button>
    				<button type="button" class="btn btn-danger" id="popup-edit-statement-close-button">${structure:extras.tag.close}</button>
    			</div>
    		</div>
    	</div>
    </div>

    <!-- CONFIRM DIALOG POPUP -->
    <div class="modal fade" id="confirm-dialog-popup" tabindex="-1" role="dialog" aria-labelledby="myModalLabel" aria-hidden="true">
    	<div class="modal-dialog">
    		<div class="modal-content">
    			<div class="modal-header">
    				<button type="button" class="close" data-dismiss="modal" aria-label="Close"><span aria-hidden="true">&times;</span>
    				</button>
    				<h4 class="modal-title" id="myModalLabel"></h4>
    			</div>
    			<div class="modal-body">
    			</div>
    			<div class="modal-footer">
    				<button id="confirm-dialog-accept-btn" type="button" class="btn btn-success btn-default" i18n:translate="okay">Okay</button>
    				<button id="confirm-dialog-refuse-btn" type="button" class="btn btn-danger btn-default" i18n:translate="cancel">Cancel</button>
    			</div>
    		</div>
    	</div>
    </div>

    <!-- CONFIRM DIALOG POPUP -->
    <div class="modal fade" id="confirm-row-dialog-popup" tabindex="-1" role="dialog" aria-labelledby="myModalLabel" aria-hidden="true">
    	<div class="modal-dialog modal-lg">
    		<div class="modal-content">
    			<div class="modal-header">
    				<button type="button" class="close" data-dismiss="modal" aria-label="Close"><span aria-hidden="true">&times;</span>
    				</button>
    				<h4 class="modal-title" id="myModalLabel"></h4>
    			</div>
    			<div class="modal-body">
                    <div class="row">
                        <div class="col-md-6"></div>
                        <div class="col-md-offset-1 col-md-5"></div>
                    </div>
    			</div>
    			<div class="modal-footer">
    				<button id="confirm-row-dialog-accept-btn" type="button" class="btn btn-success btn-default" i18n:translate="okay">Okay</button>
    				<button id="confirm-row-dialog-refuse-btn" type="button" class="btn btn-danger btn-default" i18n:translate="cancel">Cancel</button>
    			</div>
    		</div>
    	</div>
    </div>

    <!-- CONFIRM DIALOG POPUP WITH CHECKBOX -->
    <div class="modal fade" id="confirm-dialog-checkbox-popup" tabindex="-1" role="dialog" aria-labelledby="myModalLabel" aria-hidden="true">
    	<div class="modal-dialog">
    		<div class="modal-content">
    			<div class="modal-header">
    				<button type="button" class="close" data-dismiss="modal" aria-label="Close"><span aria-hidden="true">&times;</span>
    				</button>
    				<h4 class="modal-title" id="myModalLabel"></h4>
    			</div>
    			<div class="modal-body">
    			</div>
    			<div id="modal-checkbox-body">
    				<label id="confirm-dialog-checkbox-label" for="confirm-dialog-checkbox">
    					<input id="confirm-dialog-checkbox" type="checkbox">&thinsp;&thinsp;<span id="confirm-dialog-checkbox-text" i18n:translate="do_not_remind_me_again">Do not remind me again</span>
    				</label>

    			</div>
    			<div class="modal-footer">
    				<button id="confirm-dialog-checkbox-accept-btn" type="button" class="btn btn-success btn-default" i18n:translate="okay">Okay</button>
    				<button id="confirm-dialog-checkbox-refuse-btn" type="button" class="btn btn-danger btn-default" i18n:translate="cancel">Cancel</button>
    			</div>
    		</div>
    	</div>
    </div>

    <!-- URL SHARING POPUP -->
    <div class="modal fade" id="popup-url-sharing" tabindex="-1" role="dialog" aria-labelledby="myModalLabel" aria-hidden="true">
    	<div class="modal-dialog">
    		<div class="modal-content">
    			<div class="modal-header">
    				<button type="button" id="popup-url-sharing-close" class="close" data-dismiss="modal" aria-label="Close"><span aria-hidden="true">&times;</span>
    				</button>
    				<h5 class="modal-title" id="myModalLabel">${extras.tag.url_sharing}</h5>
    			</div>
    			<div id="popup-url-sharing-body">
    				<div id="popup-url-sharing-content">
    				</div>
    				<p id="popup-url-sharing-description-p">${extras.tag.url_sharing_description}</p>
    				<input id="popup-url-sharing-input" class="form-control" type="text" placeholder="URL" data-short-url="" >
    			</div>
    			<div class="modal-footer">

    				<a class="share-icon share-facebook-small" id="share-url-facebook" data-toggle="tooltip" data-placement="bottom" title="Facebook"></a>
    				<a class="share-icon share-google-small" id="share-url-google" data-toggle="tooltip" data-placement="bottom" title="Google+"></a>
    				<a class="share-icon share-twitter-small" id="share-url-twitter" data-toggle="tooltip" data-placement="bottom" title="Twitter"></a>
    				<a class="share-icon share-mail-small" id="share-url-mail" data-toggle="tooltip" data-placement="bottom" title="Mail"></a>

    				<button type="button" class="btn btn-success" id="popup-url-sharing-long-url-button" data-is-short-url="1">${structure:extras.tag.fetchurl}</button>
    				<button type="button" class="btn btn-default" id="popup-url-sharing-close-button" >${structure:extras.tag.close}</button>
    			</div>
    		</div>
    	</div>
    </div>

    <!-- LOGIN POPUP -->
    <div class="modal fade" id="popup-login" tabindex="-1" role="dialog" aria-labelledby="myModalLabel" aria-hidden="true">
    	<div class="modal-dialog">
    		<div class="modal-content">
    			<div class="modal-header">
    				<button type="button" id="popup-login-close" class="close" data-dismiss="modal" aria-label="Close"><span aria-hidden="true">&times;</span>
    				</button>
    				<br>
    				<ul class="nav nav-tabs" style="display: table; margin: 0 auto;">
    					<li class="tab-login active"><a href="#login" i18n:translate="login">Log In</a>
    					</li>
    					<li class="tab-login"><a href="#signup" i18n:translate="sign_up">Sign Up</a>
    					</li>
    				</ul>
    			</div>

    			<div id="popup-login-body">
    				<div class="tab-content">
    					<div id="login">
    						<!--
    						<h2 class="modal-title" i18n:translate="welcome_back">Welcome Back!</h2>
    						-->

                            <form autocomplete="on">
    						    <div class="form-group">
    						    	<label class="col-md-3 control-label" for="login-user" i18n:translate="your_nickname">Your Nickname</label>
    						    	<div class="col-md-9">
    						    		<input id="login-user" type="text" class="form-control nickname" name="nickname" autocomplete="on" placeholder="example: Democrator" autofocus>
    						    	</div>
    						    </div>

    						    <div class="form-group">
    						    	<label class="col-md-3 control-label" for="login-pw" i18n:translate="your_password">Your Password</label>
    						    	<div class="col-md-9">
    						    		<input id="login-pw" type="password" class="form-control password" name="password" autocomplete="on" placeholder="example: ******">
    						    	</div>
    						    </div>
                            </form>

    						<div style="padding-left: 15px;">
                                <label>
                                    <input id="keep-login-box" type="checkbox" style="float:left;">
                                    <span i18n:translate="keep_me_logged_in">Keep me logged in</span>
                                </label>
    							<a id="popup-login-forgot-password-text" i18n:translate="forgot_password" style="cursor: pointer; float:right;">Forgot your password?</a>
                            </div>

    						<div id="popup-login-forgot-password-body" class="form-group" style="margin-top: 1em;">
    							<label for="mail-address" class="control-label" i18n:translate="fill_in_mail_for_password">Please fill in your e-mail below. A new password will be send this address:</label>
    							<input id="password-request-email-input" type="email" class="email form-control" name="email" autocomplete="on" placeholder="example: krauthoff@cs.uni-duesseldorf.de">
    							<input id="popup-login-button-request" type="submit" onclick="$('body').addClass('loading')" name="form.passwordrequest.submitted" value="Request
    							Password" class="btn
    							btn-primary" />
    						</div>

    						<div class="col-md-12" id="popup-login-failed">
    							<div class="alert alert-danger" role="alert">
    								<span class="glyphicon glyphicon-exclamation-sign" aria-hidden="true"></span>
    								<span class="sr-only" i18n:translate="error">Error:</span> <span id="popup-login-failed-message"></span>
    							</div>
    						</div>

    						<div class="col-md-12" id="popup-login-success">
    							<div class="alert alert-success" role="alert">
    								<span class="glyphicon glyphicon-ok-sign" aria-hidden="true"></span>
    								<span class="sr-only" i18n:translate="success">Success:</span> <span id="popup-login-success-message"></span>
    							</div>
    						</div>

    						<div class="col-md-12" id="popup-login-info">
    							<div class="alert alert-warning" role="alert">
    								<span class="glyphicon glyphicon-info-sign" aria-hidden="true"></span>
    								<span class="sr-only" i18n:translate="info">Info:</span> <span id="popup-login-info-message"></span>
    							</div>
    						</div>
    					</div>

    					<div id="signup">

    						<div class="form-group">
    							<label class="col-md-3 control-label" for="userfirstname-input" i18n:translate="first_name">Your First Name</label>
    							<div class="col-md-9">
    								<input id="userfirstname-input" type="text" name="firstname" class="form-control userfirstname active" autocomplete="on" placeholder="example: Tobias">
    							</div>
    						</div>

    						<div class="form-group">
    							<label class="col-md-3 control-label" for="userlastname-input" i18n:translate="last_name">Your Last Name</label>
    							<div class="col-md-9">
    								<input id="userlastname-input" type="text" name="surname" class="form-control userlastname" autocomplete="on" placeholder="example: Krauthoff">
    							</div>
    						</div>

    						<div class="form-group">
    							<label class="col-md-3 control-label" for="nick-input" i18n:translate="nickname">Your Nickname</label>
    							<div class="col-md-9">
    								<input id="nick-input" type="text" class="form-control nickname" name="nickname" autocomplete="off" placeholder="example: Democrator">
    							</div>
    						</div>

    						<div class="form-group">
    							<label class="col-md-3 control-label" i18n:translate="your_gender">Your Gender</label>
    							<div class="col-md-9">
    								<input class="radio-inline" type="radio" name="inlineRadioGenderOptions" id="inlineRadioGender1" value="-" checked>
    								<label for="inlineRadioGender1">
    									<img id="inlineRadioGender1img" src="${request.static_url('dbas:static/images/transparent.gif')}">
    									<span i18n:translate="none">none</span>
    								</label>
    								<input class="radio-inline" type="radio" name="inlineRadioGenderOptions" id="inlineRadioGender2" value="f">
    								<label for="inlineRadioGender2">
    									<img id="inlineRadioGender2img" src="${request.static_url('dbas:static/images/transparent.gif')}">
    									<span i18n:translate="female">female</span>
    								</label>
    								<input class="radio-inline" type="radio" name="inlineRadioGenderOptions" id="inlineRadioGender3" value="m">
    								<label for="inlineRadioGender3">
    									<img id="inlineRadioGender3img" src="${request.static_url('dbas:static/images/transparent.gif')}">
    									<span i18n:translate="male">male</span>
    								</label>
    							</div>
    						</div>

    						<div class="form-group">
    							<label class="col-md-3 control-label" for="email-input" i18n:translate="your_email">Your Email Address</label>
    							<div class="col-md-9">
    								<input id="email-input" type="email" class="form-control email" name="email" autocomplete="on" placeholder="example: krauthoff@cs.uni-duesseldorf.de">
    							</div>
    						</div>

    						<div class="form-group">
    							<label class="col-md-3 control-label" for="popup-login-password-input" i18n:translate="password">Your Password</label>
    							<div class="col-md-9">
    								<input id="popup-login-password-input" type="password" name="password" class="form-control password" autocomplete="off" placeholder="example: ******">
    							</div>
    						</div>

    						<div class="form-group">
    							<label class="col-md-3 control-label" for="popup-login-passwordconfirm-input" i18n:translate="password-confirm">Password (confirm)</label>
    							<div class="col-md-9">
    								<input id="popup-login-passwordconfirm-input" type="password" name="passwordconfirm" class="form-control password" autocomplete="off" placeholder="example: ******">
    							</div>
    						</div>

    						<div class="form-group">
    							<label class="col-md-3 control-label" i18n:translate="password-strength">Password Strength</label>
    							<div class="col-md-9">
    								<div class="col-md-9 veryweak" id="popup-login-password-meter"></div>
    								<h6 id="popup-login-password-strength" i18n:translate="password_strength">very weak</h6>
    								<br>
    								<div id="popup-login-generate-password" class="form-group" style="margin-bottom: 0;">
    									<a i18n:translate="generate_password" style="cursor: pointer;">Generate secure password</a>
    								</div>
    							</div>
    						</div>

    						<div class="form-group">
					            <label class="col-sm-3 control-label" for="spam-input" i18n:translate="anti-spam">Anti-Spam (required)</label>
					            <div class="col-sm-9">
						            <input id="popup-login-spamanswer-input" type="text" class="spam form-control" name="spam" autocomplete="off" placeholder="${extras.spamquestion}" value="${extras.spamanswer}">
					            </div>
    						</div>

    						<div class="col-md-12" id="popup-login-registration-success" role="alert">
    							<div class="alert alert-success alert-dismissible">
    								<span class="glyphicon glyphicon-ok-sign" aria-hidden="true"></span>
    								<span class="sr-only" i18n:translate="success">Success:</span>
    								<span id="popup-login-registration-success-message"></span>
    							</div>
    						</div>

    						<div class="col-md-12" id="popup-login-registration-failed" role="alert">
    							<div class="alert alert-danger alert-dismissible">
    								<span class="glyphicon glyphicon-exclamation-sign" aria-hidden="true"></span>
    								<span class="sr-only" i18n:translate="error">Error:</span>
    								<span id="popup-login-registration-failed-message"></span>
    							</div>
    						</div>

    						<div class="col-md-12" id="popup-login-registration-info" role="alert">
    							<div class="alert alert-warning alert-dismissible">
    								<span class="glyphicon glyphicon-info-sign" aria-hidden="true"></span>
    								<span class="sr-only" i18n:translate="info">Info:</span>
    								<span id="popup-login-registration-info-message"></span>
    							</div>
    						</div>

    						<div id="popup-login-generate-password-body">
    							<h4 class="modal-title" id="myModalLabel" i18n:translate="select_password">How to select a strong password</h4>

    							<span i18n:translate="select_password_intro">A Password is strong, when it contains at least:</span>
    							<ul>
    								<li i18n:translate="select_password_rule1">eight characters</li>
    								<li i18n:translate="select_password_rule2">one uppercase letter</li>
    								<li i18n:translate="select_password_rule3">one lowercase letter</li>
    								<li i18n:translate="select_password_rule4">one special sign</li>
    							</ul>
    							<span i18n:translate="popup_password_text">For example 'M2015_fiO' is a strong password. And it would take 275 days to crack this password with a desktop pc in 2015. Removing one sign, reduces the time to 3 days, and adding a sign increases the time to 57 years. It should be noted:</span>
    							<ul>
    								<li i18n:translate="select_password_avoid1">Avoid using a password on several pages</li>
    								<li i18n:translate="select_password_avoid2">Avoid using patterns, which can be found in a dictionary</li>
    								<li i18n:translate="select_password_avoid3">Avoid using information that is or might become publicly associated with the user or the account</li>
    								<li i18n:translate="select_password_avoid4">Avoid using information that the user's colleagues and/or acquaintances might know to be associated with the user</li>
    							</ul>
    							<br><span i18n:translate="select_password_help">If you need some help with our password, you can get one here:</span>
    							<br>
    							<input class="form-control" type="text" id="password-generator-output">
    				            <button type="button" id="password-generator-button" class="btn btn-primary" i18n:translate="generate_password">Generate secure password</button>
    						</div>
    					</div>

    				</div>

    			</div>
    			<div class="modal-footer">

    				<button id="popup-login-button-login" type="button" class="btn btn-primary" i18n:translate="login">Log In</button>
    				<button id="popup-login-button-register" type="button" class="btn btn-primary" i18n:translate="register">Register</button>

    				<button type="button" class="btn btn-default" id="popup-login-close-button" i18n:translate="close">Close</button>
    			</div>
    		</div>
    	</div>
    </div>

    <!-- HOW TO PASSWORD -->
    <div class="modal fade" id="popup-generate-password" tabindex="-1" role="dialog" aria-labelledby="myModalLabel" aria-hidden="true">
    	<div class="modal-dialog">
    		<div class="modal-content">
    			<div class="modal-header">
    				<button type="button" id="popup-generate-password-close" class="close" data-dismiss="modal" aria-label="Close"><span aria-hidden="true">&times;</span>
    				</button>
    				<h4 class="modal-title" id="myModalLabel" i18n:translate="select_password">How to select a strong password</h4>
    			</div>
    			<div id="popup-generate-password-body">
    				<span i18n:translate="select_password_intro">A Password is strong, when it contains at least:</span>
    				<ul>
    					<li i18n:translate="select_password_rule1">eight characters</li>
    					<li i18n:translate="select_password_rule2">one uppercase letter</li>
    					<li i18n:translate="select_password_rule3">one lowercase letter</li>
    					<li i18n:translate="select_password_rule4">one special sign</li>
    				</ul>
    				<span i18n:translate="popup_password_text">For example 'M2015_fiO' is a strong password. And it would take 275 days to crack this password with a desktop pc in 2015. Removing one sign, reduces the time to 3 days, and adding a sign increases the time to 57 years. It should be noted:</span>
    				<ul>
    					<li i18n:translate="select_password_avoid1">Avoid using a password on several pages</li>
    					<li i18n:translate="select_password_avoid2">Avoid using patterns, which can be found in a dictionary</li>
    					<li i18n:translate="select_password_avoid3">Avoid using information that is or might become publicly associated with the user or the account</li>
    					<li i18n:translate="select_password_avoid4">Avoid using information that the user's colleagues and/or acquaintances might know to be associated with the user</li>
    				</ul>
    				<br><span i18n:translate="select_password_help">If you need some help with our password, you can get one here:</span>
    				<br>
    				<br>
    				<input type="text" id="popup-password-generator-output">
    				<input type="button" id="popup-password-generator-button" value="Generate Password" class="button button-block btn btn-primary">
    				<br>
    				<br>
    			</div>
    			<div class="modal-footer">
    				<button type="button" class="btn btn-default" id="popup-generate-password-close-button" i18n:translate="close">Close</button>
    			</div>
    		</div>
    	</div>
    </div>

    <!-- HOW TO SET PREMISSEGROUPS POPUP -->
    <div class="modal fade" id="popup-set-premisegroups" tabindex="-1" role="dialog" aria-labelledby="myModalLabel" aria-hidden="true">
    	<div class="modal-dialog">
    		<div class="modal-content">
    			<div class="modal-header">
    				<button type="button" id="popup-set-premisegroups-close" class="close" data-dismiss="modal" aria-label="Close">
    					<span aria-hidden="true">&times;</span>
    				</button>
    				<span id="popup-set-premisegroups-counter" class="lead badge" style="float:right; margin: 1em;">1/4</span>
    				<h4 class="modal-title" id="myModalLabel" i18n:translate="need-help-to-understand-statement">${extras.tag.need_help_to_understand_statement}</h4>
    			</div>
    			<div id="popup-set-premisegroups-body" class="lead">
    				<span id="popup-set-premisegroups-body-intro1">${extras.tag.set_premisegroups_intro1}</span><strong><span id="popup-set-premisegroups-body-intro-statements"></span></strong><span id="popup-set-premisegroups-body-intro2">${extras.tag.set_premisegroups_intro2}</span>
                    <br>
                    <br>
    				<div id="insert_statements_page_" style="display: none;">
    					<ul id="insert_statements_options">
    						<li>
    							<label for="insert_more_arguments" class="bs-callout bs-callout-primary">
    								<input type="radio" name="insert_statements" id="insert_more_arguments">
    								<span>${extras.tag.i_actually_have}</span>&#160;<span id="insert_statements_count"></span>&#160;<span>${extras.tag.arguments}:</span>
    							    <ul id="insert_statements_list_more_arguments" style="font-weight: 300;">
    							    </ul>
    							</label>
    						</li>
    						<li>
    							<label for="insert_one_argument" class="bs-callout bs-callout-primary">
    								<input type="radio" name="insert_statements" id="insert_one_argument">${extras.tag.insert_one_argument}
    							    <br>
    							    <span id="insert_statements_one_argument" style="font-weight: 300;"></span>
    							</label>
    						</li>
    						<li>
    							<label for="insert_dont_care" class="bs-callout bs-callout-primary">
    								<input type="radio" name="insert_statements" id="insert_dont_care">${extras.tag.insert_dont_care}
    							</label>
    						</li>
    					</ul>
    					</div>
    	    		<div id="popup-set-premisegroups-body-content">
    	    		</div>
                    <div id="insert_statements_page_error" class="alert alert-danger" role="alert" style="display:none">
    					<span class="glyphicon glyphicon-exclamation-sign" aria-hidden="true"></span>
    					<span>${extras.tag.error}</span>:
    					<span>${extras.tag.forgot_input_radio}</span>
    				</div>
    	    		<div class="modal-footer">
    	    			<ul class="pager" style="margin: 0;">
    	    				<li class="previous"><a href="#" id="popup-set-premisegroups-previous-button" style="float: left;" tal:attributes="title extras.buttons.previous">←</a></li>
    	    				<li class="next"><a href="#" id="popup-set-premisegroups-next-button" style="float: left;" tal:attributes="title extras.buttons.next">→</a></li>
    	    				<li><button type="button" class="btn btn-success" id="popup-set-premisegroups-send-button" style="float: right;" >${extras.buttons.save_my_statement}</button></li>
    	    			</ul>
    	    		</div>
    			</div>
    		</div>
    	</div>
    </div>

    <!-- WRITE NEWS -->
    <div class="modal fade" id="popup-writing-news" tabindex="-1" role="dialog" aria-labelledby="myModalLabel" aria-hidden="true">
    	<div class="modal-dialog">
    		<div class="modal-content">
    			<div class="modal-header">
    				<button type="button" id="popup-write-news-close" class="close" data-dismiss="modal" aria-label="Close"><span aria-hidden="true">&times;</span>
    				</button>
    				<h5 class="modal-title" id="myModalLabel" i18n:translate="writing_message">Writing a new message</h5>
    			</div>
    			<div id="popup-url-sharing-body">

                    <input data-min-length="10" id="popup-writing-news-title" name="newstitle" type="text" class="form-control news-title" tal:attributes="placeholder extras.title.topic" tabindex="1">
                    <textarea data-min-length="10" id="popup-writing-news-text" type="text" class="form-control news-text" name="newstext" tal:attributes="placeholder extras.title.message" tabindex="2"></textarea>

                    <div id="popup-writing-news-failed" class="alert alert-danger" role="alert">
						<span class="glyphicon glyphicon-exclamation-sign" aria-hidden="true"></span>
						<span class="sr-only" i18n:translate="error:">Error:</span> <span id="popup-writing-news-failed-message"></span>
					</div>

					<div id="popup-writing-news-success" class="alert alert-success" role="alert">
						<span class="glyphicon glyphicon-exclamation-sign" aria-hidden="true"></span>
						<span class="sr-only" i18n:translate="success:">Success:</span> <span id="popup-writing-news-success-message"></span>
					</div>

    			</div>
    			<div class="modal-footer">
                    <div id="news-credentials" style="float: left;">
			        	<h6>
                            <span i18n:translate="author">Author</span>:
                            <span tal:replace="extras.nickname"></span>,
                            <span i18n:translate="date">Date</span>:
                            <span tal:replace="extras.date"></span>
                        </h6>
                    </div>

    				<button type="button" class="btn btn-success" id="popup-writing-news-send" i18n:translate="send_news">Send News</button>
    				<button type="button" class="btn btn-default" data-dismiss="modal" i18n:translate="close">Close</button>
    			</div>
    		</div>
    	</div>
    </div>

    <!-- WRITE NOTIFICATION -->
    <div class="modal fade" id="popup-writing-notification" tabindex="-1" role="dialog" aria-labelledby="myModalLabel" aria-hidden="true">
    	<div class="modal-dialog">
    		<div class="modal-content">
    			<div class="modal-header">
    				<button type="button" id="popup-write-news-close" class="close" data-dismiss="modal" aria-label="Close"><span aria-hidden="true">&times;</span>
    				</button>
    				<h5 class="modal-title" id="myModalLabel" i18n:translate="writing_message">Writing a new message</h5>
    			</div>
    			<div id="popup-url-sharing-body">
                    <input id="popup-writing-notification-recipient" name="newstitle" type="text" class="form-control news-title" tal:attributes="placeholder extras.title.recipient" tabindex="1" style="dispaly: none;">

                    <div class="list-group" id="proposal-user-list-group"></div>

                    <input data-min-length="5" id="popup-writing-notification-title" name="newstitle" type="text" class="form-control news-title" tal:attributes="placeholder extras.title.topic" tabindex="2">
                    <textarea data-min-length="5" id="popup-writing-notification-text" type="text" class="form-control news-text" name="newstext" tal:attributes="placeholder extras.title.message" tabindex="3"></textarea>

                    <div id="popup-writing-notification-failed" class="alert alert-danger" role="alert">
						<span class="glyphicon glyphicon-exclamation-sign" aria-hidden="true"></span>
						<span class="sr-only" i18n:translate="error:">Error:</span> <span id="popup-writing-notification-failed-message"></span>
					</div>

					<div id="popup-writing-notification-success" class="alert alert-success" role="alert">
						<span class="glyphicon glyphicon-exclamation-sign" aria-hidden="true"></span>
						<span class="sr-only" i18n:translate="success:">Success:</span> <span id="popup-writing-notification-success-message"></span>
					</div>

    			</div>
    			<div class="modal-footer">
    				<button type="button" class="btn btn-success" id="popup-writing-notification-send" i18n:translate="send_notification">Send Notifcation</button>
    				<button type="button" class="btn btn-default" data-dismiss="modal" i18n:translate="close">Close</button>
    			</div>
    		</div>
    	</div>
    </div>

    <!-- ADD TOPIC -->
    <div class="modal fade in" id="popup-add-topic" tabindex="-1" role="dialog" aria-labelledby="myModalLabel" aria-hidden="true">
    	<div class="modal-dialog">
    		<div class="modal-content">
    			<div class="modal-header">
    				<button type="button" class="close" data-dismiss="modal" aria-label="Close"><span aria-hidden="true">×</span>
    				</button>
    				<h4 class="modal-title">${structure:extras.tag.add_a_topic}</h4>
    			</div>
    			<div class="modal-body">
                    <p>${structure:extras.tag.please_enter_topic}</p>
                    <input class="form-control" type="text" placeholder="..." id="popup-add-topic-info-input">
                    <p style="margin-top: 1em;">${structure:extras.tag.please_enter_shorttext_for_topic}</p>
                    <input class="form-control" type="text" placeholder="..." id="popup-add-topic-title-input">
                    <p style="margin-top: 1em;">${structure:extras.tag.please_select_language_for_topic}</p>
                    <ul id="popup-add-topic-lang-input" style="list-style-type: none; display: inline-flex;">
                        <li style="margin-right: 1em;">
                            <input tal:condition="not:extras.lang_is_de" id="de" type="radio" name="lang_topic">
                            <input tal:condition="extras.lang_is_de" id="de" type="radio" name="lang_topic" checked>
                            <label for="de">
                                <img class="language_selector_img" src="${request.static_url('dbas:static/images/flag-de-24.png')}" alt="flag_ge">
                                Deutsch
                            </label>
                        </li>
                        <li style="margin-right: 1em;">
                            <input tal:condition="not:extras.lang_is_en" id="en" type="radio" name="lang_topic">
                            <input tal:condition="extras.lang_is_en" id="en" type="radio" name="lang_topic" checked>
                            <label for="en">
                                <img class="language_selector_img" src="${request.static_url('dbas:static/images/flag-us-gb-24.png')}" alt="flag_en">
                                English
                            </label>
                        </li>
                        <!--
                        <li style="margin-right: 1em;">
                            <input id="es" type="radio" name="lang_topic">
                            <label for="es">
                                <img class="language_selector_img" src="${request.static_url('dbas:static/images/flag-sp-24.png')}" alt="flag_es">
                                Espa&ntilde;ol
                            </label>
                        </li>
                        <li style="margin-right: 1em;">
                            <input id="sw" type="radio" name="lang_topic">
                            <label for="sw">
                                <img class="language_selector_img" src="${request.static_url('dbas:static/images/flag-sw-24.png')}" alt="flag_sw">
                                Svensk
                            </label>
                        </li>
                        -->
                    </ul>
                    <div class="alert alert-danger hidden" id="popup-add-topic-error" style="margin-top: 1em">
                        <strong id="popup-add-topic-error-text"></strong>
                    </div>
                </div>
    			<div class="modal-footer">
    				<button id="popup-add-topic-accept-btn" type="button" class="btn btn-success btn-default">${structure:extras.tag.sys_save}</button>
    				<button id="popup-add-topic-refuse-btn" type="button" class="btn btn-danger btn-default">${structure:extras.tag.sys_cancel}</button>
    			</div>
    		</div>
    	</div>
    </div>

    <!-- FLAG STATEMENT -->
    <div class="modal fade" id="popup-flag-statement" tabindex="-1" role="dialog" aria-labelledby="myModalLabel" aria-hidden="true">
    	<div class="modal-dialog">
    		<div class="modal-content">
    			<div class="modal-header">
    				<button name="popup-flag-statement-close" type="button" class="close" data-dismiss="modal" aria-label="Close"><span aria-hidden="true">&times;</span>
    				</button>
    				<h4 class="modal-title" id="myModalLabel" i18n:translate="select-reason">Selecting a reason</h4>
    			</div>
    			<div class="modal-body">
                    <p class="statement_text lead"><span i18n:translate="statement_under_consideration_is">The statement under consideration is as follows</span>:</p>
                    <p class="argument_text lead"><span i18n:translate="argument_under_consideration_is">The argument under consideration is as follows</span>:</p>
                    <p><span i18n:translate="why_do_you_want_to_report">Why do you want to report it</span>:</p>
                    <p class="well well-sm" id="popup-flag-statement-text"></p>
                    <form>
                        <fieldset>
                            <input type="radio" id="opt" value="optimization" name="flag-statement">
                            <label for="opt">
                                <span i18n:translate="text_need_to_be_revised">The text needs to be revised.</span><br>
                                <small class="statement_text" i18n:translate="statement_optimization_description">This statement is acceptable but it needs correction for spelling/grammar.</small>
                                <small class="argument_text" i18n:translate="argument_optimization_description">This argument is acceptable but it needs correction for spelling/grammar.</small>
                            </label>
                            <br>
                            <input type="radio" id="off" value="offtopic" name="flag-statement">
                            <label for="off">
                                <span class="statement_text" i18n:translate="statement_offtopic_or_irrelevant">This statement is off topic or irrelevant.</span><br class="statement_text">
                                <small class="statement_text" i18n:translate="statement_offtopic_or_irrelevant_description">This statement does not belong to the topic under discussion.</small>
                                <span class="argument_text" i18n:translate="argument_offtopic_or_irrelevant">This argument is off topic or irrelevant.</span><br class="argument_text">
                                <small class="argument_text" i18n:translate="argument_offtopic_or_irrelevant_description">This argument does not belong to the topic under discussion.</small>
                            </label>
                            <br>
                            <!--<input type="radio" id="sp" value="spam" name="flag-statement">-->
                            <!--<label for="sp">-->
<!--                                <span i18n:translate="statement_spam">It is not relevant at all.</span><br>-->
<!--                                <small class="statement_text" i18n:translate="statement_spam_description">This statement does not belong to any topic under discussion.</small>-->
<!--                                <small class="argument_text" i18n:translate="argument_spam_description">This argument does not belong to any topic under discussion.</small>-->
                            <!--</label>-->
                            <!--<br>-->
                            <input type="radio" id="bad" value="harmful" name="flag-statement">
                            <label for="bad">
                                <span class="statement_text" i18n:translate="statement_harmful">This statement is harmful or abusive.</span>
                                <span class="argument_text" i18n:translate="argument_harmful">This argument is harmful or abusive.</span>
                            </label>
                        </fieldset>
                    </form>
    			</div>
    		</div>
    	</div>
    </div>

    <!-- FLAG ARGUMENTS -->
    <div tal:condition="extras.is_reportable" class="modal fade" id="popup-flag-argument" tabindex="-1" role="dialog" aria-labelledby="myModalLabel" aria-hidden="true">
    	<div class="modal-dialog">
    		<div class="modal-content">
    			<div class="modal-header">
    				<button name="popup-flag-argument-close" type="button" class="close" data-dismiss="modal" aria-label="Close"><span aria-hidden="true">&times;</span>
    				</button>
    				<h4 class="modal-title" id="myModalLabel" i18n:translate="reporting_parts_argument">Reporting (parts of) an argument</h4>
    			</div>
    			<div class="modal-body">
                    <p class="lead"><span i18n:translate="argument_under_consideration_is">The argument under consideration is as follows</span>:</p>
                    <p class="well well-sm" id="popup-flag-argument-text"></p>
                    <p><span i18n:translate="please_choose_part_to_report">Please choose which part of the argument you want to report</span>:</p>
                    <form>
                        <fieldset>
                            <div tal:repeat="statement discussion.extras" tal:omit-tag="">
                                <br>
                                <input type="radio" id="a" tal:attributes="id statement.uid" name="flag-argument" data-special="">
                                <label for="a" tal:attributes="for statement.uid">
                                    <span i18n:translate="report">Report</span>: &quot;<em>${statement.text}</em> &quot;
                                </label>
                            </div>
                            <!--<br>-->
                            <!--<input type="radio" id="flag_interference_wrong" value="interference_wrong" name="flag-argument" data-special="undercut">-->
                            <!--<label for="flag_interference_wrong">-->
                            <!--    <span i18n:translate="argument_wrong">The implication is wrong.</span><br>-->
                            <!--    <small i18n:translate="argument_wrong_description">The text itself is maybe right, but I do not see, that this is well-justified.</small>-->
                            <!--</label>-->
                            <br>
                            <input type="radio" id="flag_interference" value="interference" name="flag-argument" data-special="argument">
                            <label for="flag_interference">
                                <span i18n:translate="report_whole_argument">Report the whole argument.</span><br>
                                <!--<small i18n:translate="statement_harmful_description">Content is inappropriate, harmful or abusive.</small>-->
                            </label>
                        </fieldset>
                    </form>
    			</div>
    		</div>
    	</div>
    </div>

    <!-- DELETE CONTENT-->
    <div class="modal fade" id="popup-delete-content" tabindex="-1" role="dialog" aria-labelledby="myModalLabel" aria-hidden="true">
    	<div class="modal-dialog">
    		<div class="modal-content">
    			<div class="modal-header">
    				<button name="popup-flag-argument-close" type="button" class="close" data-dismiss="modal" aria-label="Close"><span aria-hidden="true">&times;</span>
    				</button>
    				<h4 class="modal-title" id="myModalLabel">
                        <i class="text-danger fa fa-exclamation-triangle" aria-hidden="true"></i> <span i18n:translate="caution">Caution</span>
                    </h4>
    			</div>
    			<div class="modal-body">
                    <p class="lead" i18n:translate="do_you_really_step_irreversible">Do you really want to delete this content? This step is irreversible!</p>
    			</div>
    			<div class="modal-footer">
    				<button type="button" class="btn btn-danger" id="popup-delete-content-submit">${structure:extras.tag.delete}</button>
    				<button type="button" class="btn btn-success" id="popup-delete-content-close">${structure:extras.tag.close}</button>
    			</div>
    		</div>
    	</div>
    </div>

    <!-- SHOW POSITIONS -->
    <div class="modal fade" id="popup-jump-graph" tabindex="-1" role="dialog" aria-labelledby="myModalLabel" aria-hidden="true">
    	<div class="modal-dialog">
    		<div class="modal-content">
    			<div class="modal-header">
    				<button name="popup-jump-graph-close" type="button" class="close" data-dismiss="modal" aria-label="Close"><span aria-hidden="true">&times;</span>
    				</button>
    				<h4 class="modal-title" id="myModalLabel" i18n:translate="choose_a_step_to_jump_in">Please choose a step to jump in</h4>
    			</div>
    			<div class="modal-body">
                    <p class="lead" i18n:translate="below_you_will_find_list_with_jump_arguments">Below you find a list with all arguments, where your selected text is used:</p>
                    <div>

                    </div>
    			</div>
    		</div>
    	</div>
    </div>

    <!-- SET AND GET REFERENCES -->
    <div class="modal fade" id="popup-references" tabindex="-1" role="dialog" aria-labelledby="myModalLabel" aria-hidden="true">
    	<div class="modal-dialog">
    		<div class="modal-content">
    			<div class="modal-header">
    				<button name="popup-references-close" type="button" class="close" data-dismiss="modal" aria-label="Close">
                        <span aria-hidden="true">&times;</span>
    				</button>
    				<h4 class="modal-title" id="myModalLabel" i18n:translate="refereces">References</h4>
    			</div>
    			<div class="modal-body">
                    <div id="popup-references-body">

                    </div>
                    <div id="popup-references-body-add" style="display: none">

                        <p class="text-info" i18n:translate="statement_reference_definition">Statement is a cite from a website like a newspaper article, which underpins the opinion. The source is the website as link.</p>

                        <div class="form-group">
					        <label class="col-md-2 control-label" for="popup-references-add-text">Statement</label>
                            <div class="col-md-10">
						        <input type="text" id="popup-references-add-text" class="col-md-9 form-control" placeholder="Please cite here">
                            </div>
					    </div>
                        <div class="form-group">
					        <label class="col-md-2 control-label" for="popup-references-add-source">Source</label>
                            <div class="col-md-10">
						        <input type="text" id="popup-references-add-source" class="form-control" placeholder="Please enter the source here">
                            </div>
					    </div>
                        <p id="choose_reference_text" class="text-info" i18n:translate="please_choose_a_reference">Please choose a statement for your reference!</p>
                    </div>
                    <p>
                        <span class="icon-badge blue-button" id="popup-reference-add-btn" style="font-size: 25px; height: 32px; width: 32px;">+</span>
                    </p>
    			</div>
    			<div class="modal-footer">

                    <div id="popup-references-cite-dropdown" class="btn-group open" style="display: block;">
                        <a href="#" class="btn btn-info btn-sm dropdown-toggle" data-toggle="dropdown" aria-expanded="true">
                            <span i18n:translate="statement" id="popup-references-cite-dropdown-title">Statement</span><span class="caret"></span>
                        </a>
                        <ul class="dropdown-menu" id="popup-references-cite-dropdown-list">
                        </ul>
                    </div>
    				<button type="button" class="btn btn-sm btn-success" id="popup-reference-send-btn">Add reference</button>
                </div>
    		</div>
    	</div>
    </div>

    <!-- BAROMETER POPUP -->
    <div class="modal fade" id="barometer-popup" tabindex="-1" role="dialog" aria-labelledby="myModalLabel" aria-hidden="true">
    	<div class="modal-dialog modal-lg">
    		<div class="modal-content">
    			<div class="modal-header">
    				<button type="button" class="close" data-dismiss="modal" aria-label="Close"><span aria-hidden="true">&times;</span>
    				</button>
    				<h4 class="modal-title" id="myModalLabel"></h4>
    			</div>
    			<div class="modal-body">
                    <div class="row">
                        <div class="col-md-6"></div>
                        <div class="col-md-offset-1 col-md-5"></div>
                    </div>
    			</div>
    			<div class="modal-footer">
<<<<<<< HEAD
                    <div id="chart-buttons">
                        <button id="show-bar-chart-btn" type="button" class="btn btn-default" i18n:translate="bar_chart">Bar Chart</button>
                        <button id="show-doughnut-chart-btn" type="button" class="btn btn-default" i18n:translate="doughnut_chart">Doughnut Chart</button>
=======
                    <div id="chart-btn-div">
                        <input id="chart-btn" class="fa fa-eye" data-toggle="toggle" data-on="<i class='fa fa-bar-chart fa-pull-left fa-2x'></i>" data-off="<i class='fa fa-pie-chart fa-2x'></i>" checked type="checkbox" data-onstyle="default">
>>>>>>> b7acb87a
                    </div>
    				<button id="barometer-popup-accept-btn" type="button" class="btn btn-success btn-default" i18n:translate="okay">Okay</button>
    				<button id="barometer-popup-refuse-btn" type="button" class="btn btn-danger btn-default" i18n:translate="cancel">Cancel</button>
    			</div>
    		</div>
    	</div>
    </div>
</div><|MERGE_RESOLUTION|>--- conflicted
+++ resolved
@@ -913,14 +913,10 @@
                     </div>
     			</div>
     			<div class="modal-footer">
-<<<<<<< HEAD
-                    <div id="chart-buttons">
-                        <button id="show-bar-chart-btn" type="button" class="btn btn-default" i18n:translate="bar_chart">Bar Chart</button>
-                        <button id="show-doughnut-chart-btn" type="button" class="btn btn-default" i18n:translate="doughnut_chart">Doughnut Chart</button>
-=======
-                    <div id="chart-btn-div">
-                        <input id="chart-btn" class="fa fa-eye" data-toggle="toggle" data-on="<i class='fa fa-bar-chart fa-pull-left fa-2x'></i>" data-off="<i class='fa fa-pie-chart fa-2x'></i>" checked type="checkbox" data-onstyle="default">
->>>>>>> b7acb87a
+                    <div style="float:left;">
+                        <div id="chart-btn-div">
+                            <input id="chart-btn" class="fa fa-eye" data-toggle="toggle" data-on="<i class='fa fa-bar-chart fa-pull-left fa-2x'></i>" data-off="<i class='fa fa-pie-chart fa-2x'></i>" checked type="checkbox" data-onstyle="info" data-offstyle="warning">
+                        </div>
                     </div>
     				<button id="barometer-popup-accept-btn" type="button" class="btn btn-success btn-default" i18n:translate="okay">Okay</button>
     				<button id="barometer-popup-refuse-btn" type="button" class="btn btn-danger btn-default" i18n:translate="cancel">Cancel</button>
