--- conflicted
+++ resolved
@@ -321,16 +321,6 @@
               and will be used for scientific purposes. We will never share your
               password or e-mail address. By registering or logging in, you are accepting these terms.</p>
           </div>
-<<<<<<< HEAD
-=======
-          <div class="alert alert-secondary">
-            <p>
-              Sie können sich momentan nur mit Ihrer Unikennung (z.B. hehei001) einloggen.
-              Nur Studierende der Informatik können sich einloggen. Sollten Sie sich trotzdem nicht einloggen
-              können, melden Sie sich bitte bei uns.
-            </p>
-          </div>
->>>>>>> 74be6a68
           <div class="tab-content">
             <div id="login">
               <form autocomplete="on">
