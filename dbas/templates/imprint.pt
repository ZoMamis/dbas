<!DOCTYPE html>
<html i18n:domain="dbas" metal:define-macro="layout">
<tal:block metal:use-macro="layout">
	<tal:block metal:fill-slot="content_page">

		<head>
		</head>

		<div>
			<div class="col-md-7 first-container colored_container imprint-container">
				<h2><span class="font-semi-bold" i18n:translate="imprint">Impressum</span> ${project}</h2>
				<p i18n:translate="data_tmg">Angaben gemäß § 5 TMG</p>
				<p><a href="http://www.tsn.hhu.de/de/ourgroup/wissenschaftliche-mitarbeiter/tobias-krauthoff.html">Tobias Krauthoff</a>
					<br><span i18n:translate="department">Institut für Informatik</span>
					<br>Universitätstraße 1
					<br>40225 Düsseldorf
					<br>
				</p>
				<p>
					<h5><strong i18n:translate="contact">Kontakt:</strong></h5>
					<br><span i18n:translate="phone">Telefon:</span> 0211-8113461
					<br>E-Mail: <a href='mailto:krauthoff@cs.uni-duesseldorf.de'>krauthoff@cs.uni-duesseldorf.de</a>
				</p>
				<br>
				<br>
				<p>
					<h5><strong i18n:translate="disclaimer">Haftungsausschluss:</strong></h5>
					<br>
					<h5><strong i18n:translate="disclaimer_content">Haftung für Inhalte</strong></h5>
					<span i18n:translate="disclaimer_content_content">Die Inhalte unserer Seiten wurden mit größter Sorgfalt erstellt. Für die Richtigkeit, Vollständigkeit und Aktualität der Inhalte können wir jedoch keine Gewähr übernehmen. Als Diensteanbieter sind wir gemäß § 7 Abs.1 TMG für eigene Inhalte auf diesen Seiten nach den allgemeinen Gesetzen verantwortlich. Nach §§ 8 bis 10 TMG sind wir als Diensteanbieter jedoch nicht verpflichtet, übermittelte oder gespeicherte fremde Informationen zu überwachen oder nach Umständen zu forschen, die auf eine rechtswidrige Tätigkeit hinweisen. Verpflichtungen zur Entfernung oder Sperrung der Nutzung von Informationen nach den allgemeinen Gesetzen bleiben hiervon unberührt. Eine diesbezügliche Haftung ist jedoch erst ab dem Zeitpunkt der Kenntnis einer konkreten Rechtsverletzung möglich. Bei Bekanntwerden von entsprechenden Rechtsverletzungen werden wir diese Inhalte umgehend entfernen.</span>
					<br>
					<br>
					<h5><strong i18n:translate="disclaimer_links">Haftung für Links</strong></h5>
					<span i18n:translate="disclaimer_links_content">Unser Angebot enthält Links zu externen Webseiten Dritter, auf deren Inhalte wir keinen Einfluss haben. Deshalb können wir für diese fremden Inhalte auch keine Gewähr übernehmen. Für die Inhalte der verlinkten Seiten ist stets der jeweilige Anbieter oder Betreiber der Seiten verantwortlich. Die verlinkten Seiten wurden zum Zeitpunkt der Verlinkung auf mögliche Rechtsverstöße überprüft. Rechtswidrige Inhalte waren zum Zeitpunkt der Verlinkung nicht erkennbar. Eine permanente inhaltliche Kontrolle der verlinkten Seiten ist jedoch ohne konkrete Anhaltspunkte einer Rechtsverletzung nicht zumutbar. Bei Bekanntwerden von Rechtsverletzungen werden wir derartige Links umgehend entfernen.</span>
					<br>
					<br>
					<h5><strong i18n:translate="disclaimer_copyright">Urheberrecht</strong></h5>
					<span i18n:translate="disclaimer_copyright_content">Die durch die Seitenbetreiber erstellten Inhalte und Werke auf diesen Seiten unterliegen dem deutschen Urheberrecht. Die Vervielfältigung, Bearbeitung, Verbreitung und jede Art der Verwertung außerhalb der Grenzen des Urheberrechtes bedürfen der schriftlichen Zustimmung des jeweiligen Autors bzw. Erstellers. Downloads und Kopien dieser Seite sind nur für den privaten, nicht kommerziellen Gebrauch gestattet. Soweit die Inhalte auf dieser Seite nicht vom Betreiber erstellt wurden, werden die Urheberrechte Dritter beachtet. Insbesondere werden Inhalte Dritter als solche gekennzeichnet. Sollten Sie trotzdem auf eine Urheberrechtsverletzung aufmerksam werden, bitten wir um einen entsprechenden Hinweis. Bei Bekanntwerden von Rechtsverletzungen werden wir derartige Inhalte umgehend entfernen.</span>
					<br>
					<br>
					<h5><strong i18n:translate="disclaimer_dataprotection">Datenschutz</strong></h5>
					<span i18n:translate="disclaimer_dataprotection_content">Die Nutzung unserer Webseite ist in der Regel ohne Angabe personenbezogener Daten möglich. Soweit auf unseren Seiten personenbezogene Daten (beispielsweise Name, oder eMail-Adressen) erhoben werden, erfolgt dies, soweit möglich, stets auf freiwilliger Basis. Diese Daten werden ohne Ihre ausdrückliche Zustimmung nicht an Dritte weitergegeben.
					<br>Wir weisen darauf hin, dass die Datenübertragung im Internet (z.B. bei der Kommunikation per E-Mail) Sicherheitslücken aufweisen kann. Ein lückenloser Schutz der Daten vor dem Zugriff durch Dritte ist nicht möglich.
					<br>Der Nutzung von im Rahmen der Impressumspflicht veröffentlichten Kontaktdaten durch Dritte zur Übersendung von nicht ausdrücklich angeforderter Werbung und Informationsmaterialien wird hiermit ausdrücklich widersprochen. Die Betreiber der Seiten behalten sich ausdrücklich rechtliche Schritte im Falle der unverlangten Zusendung von Werbeinformationen, etwa durch Spam-Mails, vor.</span>
					<br>
					<br>
					<h5><strong i18n:translate="disclaimer_session_cookie">Session-Cookies</strong></h5>
					<span i18n:translate="disclaimer_session_cookie_content">Diese erlauben Ihnen notwendige Funktionen auf unseren Websites auszuführen, wie das Aufrechterhalten von Log-in Informationen für Ihre Sitzung oder einer Überweisung. Ebenfalls helfen sie dabei die Datenübertragung hindurch des Internets zu minimieren. Sie werden nicht auf Ihrem Computer gespeichert und laufen ab, sobald Sie Ihre Browser-Sitzung beenden.</span>
					<br>
					<br>
					<br>
					<h5><strong i18n:translate="disclaimer_tracking_cookie">Tracking-Cookies</strong></h5>
					<span i18n:translate="disclaimer_tracking_cookie_content">Diese erlauben uns Ihre wiederholten Besuche unserer Website wahrzunehmen. Durch die Übereinstimmung von anononymen, willkürlichen Identifizierungszeichen, sind wir dazu in der Lage spezielle Browsing-Informationen festzuhalten, z.B.  von Ihnen ausgewählte Seiten und Optionen und den Weg, den Sie durch unsere Website gewählt haben. Durch das Überwachen dieser Informationen können wir unsere Websites verbessern. 
					</span>
					<br>
					<br>
					<br>
					<h5><strong i18n:translate="disclaimer_piwik">Piwik</strong></h5>
					<span i18n:translate="disclaimer_piwik_content">Dieses Angebot benutzt Piwik.org, eine Open-Source-Software zur statistischen Auswertung der Nutzerzugriffe. Piwik verwendet sog. “Cookies”, Textdateien, die auf dem Computer der Nutzer gespeichert werden und die eine Analyse der Benutzung der Website durch die Nutzer ermöglichen. Die durch den Cookie erzeugten Informationen über die Benutzung dieses Agebotes werden auf dem Server des Anbieters in Deutschland gespeichert. Die IP-Adresse wird sofort nach der Verarbeitung und vor deren Speicherung anonymisiert. Nutzer können die Installation der Cookies durch eine entsprechende Einstellung Ihrer Browser-Software verhindern; Der Anbieter weisen die Nutzer jedoch darauf hin, dass sie in diesem Fall gegebenenfalls nicht sämtliche Funktionen dieser Website vollumfänglich nutzen können.</span>
					<br>
					<br>
					<br>
					<h5><strong>Piwik Opt-Out</strong></h5>
			<iframe id="piwik-opt-out-iframe" style="border: 0; height: 200px; width: 600px;" src="https://dbas.cs.uni-duesseldorf.de/piwik/index.php?module=CoreAdminHome&action=optOut&idsite=1&language=de"></iframe>

		</div>

		<div class="col-md-4">
			<div class="first-container colored_container imprint-container">
				<h4><span class="font-semi-bold" i18n:translate="copyright_and_used_software">Copyrights and used Software</span></h4>
				<ul>
					<li>
						<a href="https://github.com/wimagguc/jquery-eu-cookie-law-popup">
								EU Cookie Popup
							</a>
					</li>
					<li>
						Some fonts are from <a href="http://www.fontsquirrel.com/">Font Squirrel</a>
					</li>
					<li>
						<a href="http://www.bootstraptoggle.com/">Toogle Button for Bootstrap</a>
					</li>
					<li>
						<span i18n:translate="icons_by">Icons by</span>
						<a href="http://glyphicons.com/">glyphicons</a>,&thinsp;
						<a href="https://www.iconfinder.com/iconsets/ballicons-free">ballicons</a>,&thinsp;
						<a href="https://www.iconfinder.com/iconsets/ballicons-2-free">ballicons-2</a>,&thinsp;
						<a href="https://www.iconfinder.com/iconsets/keynote-and-powerpoint-icons">keynote-and-powerpoint-icons</a>
					</li>
					<li>Tracking with <a href="http://piwik.org/">Piwik</a></li>
				</ul>
			</div>
			<br>
			<br>

			<div class="first-container colored_container imprint-container row links">
				<h4><span class="font-semi-bold">Pylons Pyramid</span></h4>
				<span class="current-version project font-semi-bold">${project}</span> <span i18n:translate="generated_with">is generated with Pyramid Web Framework 1.5.4</span>
				<br>
				<ul>
					<li>
						<a href="http://docs.pylonsproject.org/projects/pyramid/en/1.5-branch/">
							<i class="glyphicon glyphicon-bookmark icon-muted">&thinsp;</i>Docs</a>
					</li>
					<li>
						<a href="https://github.com/Pylons/pyramid">
							<i class="glyphicon glyphicon-cog icon-muted">&thinsp;</i>Github Project</a>
					</li>
					<li>
						<a href="irc://irc.freenode.net#pyramid">
							<i class="glyphicon glyphicon-globe icon-muted">&thinsp;</i>IRC Channel</a>
					</li>
					<li>
						<a href="http://pylonsproject.org">
							<i class="glyphicon glyphicon-home icon-muted">&thinsp;</i>Pylons Project</a>
					</li>
				</ul>
			</div>

			<br>
			<br>
			<div class="first-container colored_container imprint-container">
				<h4><span class="font-semi-bold" i18n:translate="changes">Changes in Version</span></h4>

<<<<<<< HEAD
				<span class="project font-semi-bold">0.4.6 (unreleased)</span>
=======
				<br>
				<br>
				<div class="first-container colored_container imprint-container">
					<h4><span class="font-semi-bold" i18n:translate="changes">Changes in Version</span></h4>
					
					<span class="project font-semi-bold">0.5.0 (unreleased)</span>
				<ul>
					<li>Improved recommendation of the next argument</li>
				</ul>
					
					<span class="project font-semi-bold">0.4.6 (2015-12-02)</span>
>>>>>>> e3de148d
				<ul>
					<li>Collecting weights for arguments</li>
				</ul>

				<span class="project font-semi-bold">0.4.5 (2015-12-01)</span>
				<ul>
					<li>Improved session management</li>
					<li>Improved anti-spam questions</li>
					<li>Fixes in the GUI for registration</li>
					<li>Replaced Googel Analytics with Üiwik</li>
				</ul>

				<span class="project font-semi-bold">0.4.4 (2015-11-30)</span>
				<ul>
					<li>Breadcrumbs hover vs. title</li>
					<li>Supports will redirect to arguments without any justification</li>
				</ul>

				<span class="project font-semi-bold">0.4.3 (2015-11-30)</span>
				<ul>
					<li>Breadcrumbs</li>
				</ul>

				<span class="project font-semi-bold">0.4.2 (2015-11-23)</span>
				<ul>
					<li>Bug fixes</li>
				</ul>

				<span class="project font-semi-bold">0.4.1 (16.11.2015)</span>
				<ul>
					<li>Improving bootstraping: It is now a two-step process!</li>
				</ul>
			</div>
		</div>
		</div>

		<div class="container invisible">

		</div>



	</tal:block>
</tal:block>

</html><|MERGE_RESOLUTION|>--- conflicted
+++ resolved
@@ -122,9 +122,6 @@
 			<div class="first-container colored_container imprint-container">
 				<h4><span class="font-semi-bold" i18n:translate="changes">Changes in Version</span></h4>
 
-<<<<<<< HEAD
-				<span class="project font-semi-bold">0.4.6 (unreleased)</span>
-=======
 				<br>
 				<br>
 				<div class="first-container colored_container imprint-container">
@@ -135,8 +132,7 @@
 					<li>Improved recommendation of the next argument</li>
 				</ul>
 					
-					<span class="project font-semi-bold">0.4.6 (2015-12-02)</span>
->>>>>>> e3de148d
+					<span class="project font-semi-bold">0.4.6 (unreleased)</span>
 				<ul>
 					<li>Collecting weights for arguments</li>
 				</ul>
@@ -146,7 +142,7 @@
 					<li>Improved session management</li>
 					<li>Improved anti-spam questions</li>
 					<li>Fixes in the GUI for registration</li>
-					<li>Replaced Googel Analytics with Üiwik</li>
+					<li>Replaced Googel Analytics with Piwik</li>
 				</ul>
 
 				<span class="project font-semi-bold">0.4.4 (2015-11-30)</span>
