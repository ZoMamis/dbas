from nose.tools import assert_in

import dbas.validators.discussion as discussion
from dbas.tests.utils import TestCaseWithConfig, construct_dummy_request


class TestDiscussionValidators(TestCaseWithConfig):
    def test_valid_issue_by_id(self):
        request = construct_dummy_request()
        response = discussion.valid_issue_by_id(request)
        self.assertFalse(response)
        self.assertIsInstance(response, bool)

        request = construct_dummy_request({'issue': self.issue_cat_or_dog.uid})
        response = discussion.valid_issue_by_id(request)
        self.assertTrue(response)
        self.assertIsInstance(response, bool)

        request = construct_dummy_request()
        request.matchdict = {'issue': self.issue_cat_or_dog.uid}
        response = discussion.valid_issue_by_id(request)
        self.assertTrue(response)
        self.assertIsInstance(response, bool)

        request = construct_dummy_request()
        request.params = {'issue': self.issue_cat_or_dog.uid}
        response = discussion.valid_issue_by_id(request)
        self.assertTrue(response)
        self.assertIsInstance(response, bool)

        request = construct_dummy_request()
        request.session = {'issue': self.issue_cat_or_dog.uid}
        response = discussion.valid_issue_by_id(request)
        self.assertTrue(response)
        self.assertIsInstance(response, bool)

    def test_valid_issue_by_id_disabled_issue(self):
        request = construct_dummy_request()
        request.session = {'issue': self.issue_disabled.uid}
        response = discussion.valid_issue_by_id(request)
        self.assertFalse(response,
                         'The field-experiment-issue is disabled in the development-seed and can\'t be queried')
        self.assertIsInstance(response, bool)

    def test_valid_issue_not_readonly(self):
        request = construct_dummy_request()
<<<<<<< HEAD
        request.session = {'issue': self.issue_cat_or_dog.uid}
        response = discussion.valid_issue_not_readonly(request)
        self.assertTrue(response)
        self.assertIsInstance(response, bool)

        request = construct_dummy_request()
        request.session = {'issue': self.issue_read_only.uid}
        response = discussion.valid_issue_not_readonly(request)
=======
        request.session = {'issue': self.issue_town.uid}
        response = discussion.valid_issue_not_readonly(request)
>>>>>>> 9aa4178f
        self.assertFalse(response)
        self.assertIsInstance(response, bool)

    def test_valid_new_issue(self):
        request = construct_dummy_request()
        response = discussion.valid_new_issue(request)
        self.assertFalse(response)
        self.assertIsInstance(response, bool)

        request = construct_dummy_request({'title': self.issue_cat_or_dog.title,
                                           'info': 'some info',
                                           'long_info': 'some longer info'})
        response = discussion.valid_new_issue(request)
        self.assertFalse(response)
        self.assertIsInstance(response, bool)

        request = construct_dummy_request({'title': 'some title',
                                           'info': self.issue_cat_or_dog.info,
                                           'long_info': 'some longer info'})
        response = discussion.valid_new_issue(request)
        self.assertFalse(response)
        self.assertIsInstance(response, bool)

        request = construct_dummy_request({'title': 'some title',
                                           'info': 'some info',
                                           'long_info': self.issue_cat_or_dog.long_info})
        response = discussion.valid_new_issue(request)
        self.assertFalse(response)
        self.assertIsInstance(response, bool)

        request = construct_dummy_request({'title': 'some title',
                                           'info': 'some info',
                                           'long_info': 'some longer info'})
        response = discussion.valid_new_issue(request)
        self.assertTrue(response)
        self.assertIsInstance(response, bool)

    def test_valid_conclusion(self):
        request = construct_dummy_request()
        response = discussion.valid_conclusion(request)
        self.assertFalse(response)
        self.assertIsInstance(response, bool)

        request = construct_dummy_request({'conclusion_id': '2',
                                           'issue': 2})
        response = discussion.valid_conclusion(request)
        self.assertFalse(response)
        self.assertIsInstance(response, bool)

        request = construct_dummy_request({'conclusion_id': 2,
                                           'issue': 1})
        response = discussion.valid_conclusion(request)
        self.assertFalse(response)
        self.assertIsInstance(response, bool)

        request = construct_dummy_request({'conclusion_id': 2,
                                           'issue': 2})
        response = discussion.valid_conclusion(request)
        self.assertTrue(response)
        self.assertIsInstance(response, bool)

    def test_valid_statement(self):
        request = construct_dummy_request()
        response = discussion.valid_statement(location='json_body')(request)
        self.assertFalse(response)
        self.assertIsInstance(response, bool)

        request = construct_dummy_request({'statement_id': 1})
        response = discussion.valid_statement(location='json_body')(request)
        self.assertFalse(response, 'uid 1 is disabled and should not be returned')
        self.assertIsInstance(response, bool)

        request = construct_dummy_request({'statement_id': 2})
        response = discussion.valid_statement(location='json_body')(request)
        self.assertTrue(response)
        self.assertIsInstance(response, bool)

    def test_valid_argument(self):
        request = construct_dummy_request()
        response = discussion.valid_argument(location='json_body')(request)
        self.assertFalse(response)
        self.assertIsInstance(response, bool)

        request = construct_dummy_request({'argument_id': 1})
        response = discussion.valid_argument(location='json_body')(request)
        self.assertFalse(response, 'uid 1 should be disabled')
        self.assertIsInstance(response, bool)

        request = construct_dummy_request({'argument_id': 2})
        response = discussion.valid_argument(location='json_body')(request)
        self.assertTrue(response)
        self.assertIsInstance(response, bool)

    def test_valid_text_length_of(self):
        request = construct_dummy_request()
        inner = discussion.valid_text_length_of('statement')
        response = inner(request)
        self.assertFalse(response)
        self.assertIsInstance(response, bool)

        request = construct_dummy_request({'statement': 'shrt'})
        inner = discussion.valid_text_length_of('statement')
        response = inner(request)
        self.assertFalse(response)
        self.assertIsInstance(response, bool)

        request = construct_dummy_request({'statement': 'loooooooong'})
        inner = discussion.valid_text_length_of('statement')
        response = inner(request)
        self.assertTrue(response)
        self.assertIsInstance(response, bool)
        assert_in('statement', request.validated)

        request = construct_dummy_request({'blorgh': 'more loooooooong'})
        inner = discussion.valid_text_length_of('blorgh')
        response = inner(request)
        self.assertTrue(response)
        self.assertIsInstance(response, bool)
        assert_in('blorgh', request.validated)

    def test_valid_premisegroup(self):
        request = construct_dummy_request()
        response = discussion.valid_premisegroup(request)
        self.assertFalse(response)
        self.assertIsInstance(response, bool)

        for uid in ['a', 0, 1000]:
            request = construct_dummy_request({'uid': uid})
            response = discussion.valid_premisegroup(request)
            self.assertFalse(response)
            self.assertIsInstance(response, bool)

        request = construct_dummy_request({'uid': 2})
        response = discussion.valid_premisegroup(request)
        self.assertTrue(response)
        self.assertIsInstance(response, bool)

    def test_valid_premisegroups(self):
        request = construct_dummy_request()
        response = discussion.valid_premisegroups(request)
        self.assertFalse(response)
        self.assertIsInstance(response, bool)

        request = construct_dummy_request({'premisegroups': []})
        response = discussion.valid_premisegroups(request)
        self.assertFalse(response)
        self.assertIsInstance(response, bool)

        request = construct_dummy_request({'premisegroups': [{}]})
        response = discussion.valid_premisegroups(request)
        self.assertFalse(response)
        self.assertIsInstance(response, bool)

        request = construct_dummy_request({'premisegroups': [['random text', 'more text here'], ['shrt']]})
        response = discussion.valid_premisegroups(request)
        self.assertFalse(response)
        self.assertIsInstance(response, bool)

        request = construct_dummy_request({'premisegroups': [['random text', 'more text here'], ['not so short here']]})
        response = discussion.valid_premisegroups(request)
        self.assertTrue(response)
        self.assertIsInstance(response, bool)

    def test_valid_statement_or_argument(self):
        request = construct_dummy_request()
        response = discussion.valid_statement_or_argument(request)
        self.assertFalse(response)
        self.assertIsInstance(response, bool)

        request = construct_dummy_request({'is_argument': True})
        response = discussion.valid_statement_or_argument(request)
        self.assertFalse(response)
        self.assertIsInstance(response, bool)

        request = construct_dummy_request({'is_argument': True,
                                           'uid': 1000})
        response = discussion.valid_statement_or_argument(request)
        self.assertFalse(response)
        self.assertIsInstance(response, bool)

        request = construct_dummy_request({'is_argument': True,
                                           'uid': 2})
        response = discussion.valid_statement_or_argument(request)
        self.assertTrue(response)
        self.assertIsInstance(response, bool)

    def test_valid_text_values(self):
        request = construct_dummy_request()
        response = discussion.valid_text_values(request)
        self.assertFalse(response)
        self.assertIsInstance(response, bool)

        request = construct_dummy_request({'text_values': 'just a string'})
        response = discussion.valid_text_values(request)
        self.assertFalse(response)
        self.assertIsInstance(response, bool)

        request = construct_dummy_request({'text_values': ['sm', 'all', 'str']})
        response = discussion.valid_text_values(request)
        self.assertFalse(response)
        self.assertIsInstance(response, bool)

        request = construct_dummy_request({'text_values': ['long string 1', 'another one']})
        response = discussion.valid_text_values(request)
        self.assertTrue(response)
        self.assertIsInstance(response, bool)

    def test_valid_attitude(self):
        request = construct_dummy_request(match_dict={})
        response = discussion.valid_attitude(request)
        self.assertFalse(response)
        self.assertIsInstance(response, bool)

        request = construct_dummy_request(match_dict={'foo': 'bar'})
        response = discussion.valid_attitude(request)
        self.assertFalse(response)
        self.assertIsInstance(response, bool)

        request = construct_dummy_request(match_dict={'attitude': 'bar'})
        response = discussion.valid_attitude(request)
        self.assertFalse(response)
        self.assertIsInstance(response, bool)

        attitudes = ['agree', 'disagree', 'dontknow']
        for attitude in attitudes:
            request = construct_dummy_request(match_dict={'attitude': attitude})
            response = discussion.valid_attitude(request)
            self.assertTrue(response)
            self.assertIsInstance(response, bool)

    def test_valid_relation(self):
        request = construct_dummy_request(match_dict={})
        response = discussion.valid_relation(request)
        self.assertFalse(response, 'Relation is missing')
        self.assertIsInstance(response, bool)

        request = construct_dummy_request(match_dict={'relation': 'foo'})
        response = discussion.valid_relation(request)
        self.assertFalse(response)
        self.assertIsInstance(response, bool)

        relations = ['undermine', 'undercut', 'rebut']
        for relation in relations:
            request = construct_dummy_request(match_dict={'relation': relation})
            response = discussion.valid_relation(request)
            self.assertTrue(response)
            self.assertIsInstance(response, bool)


class TestValidIssueBySlug(TestCaseWithConfig):
    def test_slug_must_be_valid(self):
        request = construct_dummy_request()
        request.matchdict['slug'] = ''
        response = discussion.valid_issue_by_slug(request)
        self.assertFalse(response, 'Slug is missing')
        self.assertIsInstance(response, bool)
        self.assertNotIn('issue', request.validated)

        request = construct_dummy_request()
        request.matchdict['slug'] = 1
        response = discussion.valid_issue_by_slug(request)
        self.assertFalse(response, 'Slug should be a string')
        self.assertIsInstance(response, bool)
        self.assertNotIn('issue', request.validated)

        request = construct_dummy_request()
        request.matchdict['slug'] = None
        response = discussion.valid_issue_by_slug(request)
        self.assertFalse(response, 'Slug should be a string')
        self.assertIsInstance(response, bool)
        self.assertNotIn('issue', request.validated)

    def test_valid_slug_is_true(self):
        request = construct_dummy_request()
        request.matchdict['slug'] = self.issue_cat_or_dog.slug
        response = discussion.valid_issue_by_slug(request)
        self.assertTrue(response)
        self.assertIsInstance(response, bool)
        self.assertIn('issue', request.validated)

    def test_disabled_slug_is_false(self):
        request = construct_dummy_request()
        request.matchdict['slug'] = self.issue_disabled.slug
        response = discussion.valid_issue_by_slug(request)
        self.assertFalse(response,
                         'The field-experiment-issue is disabled in the development-seed and can\'t be queried')
        self.assertIsInstance(response, bool)
        self.assertNotIn('issue', request.validated)


class TestValidPosition(TestCaseWithConfig):
    def test_missing_slug(self):
        request = construct_dummy_request()
        request.matchdict['slug'] = ''
        response = discussion.valid_position(request)
        self.assertFalse(response, 'Slug is missing')
        self.assertIsInstance(response, bool)
        self.assertNotIn('issue', request.validated)

    def test_missing_position(self):
        request = construct_dummy_request()
        request.matchdict['slug'] = self.issue_cat_or_dog.slug
        request.matchdict['position_id'] = None
        response = discussion.valid_position(request)
        self.assertFalse(response, 'position_id is missing')
        self.assertIsInstance(response, bool)
        self.assertIn('issue', request.validated)
        self.assertNotIn('position', request.validated)

    def test_provided_statement_which_is_no_position(self):
        request = construct_dummy_request()
        request.matchdict['slug'] = self.issue_cat_or_dog.slug
        request.matchdict['position_id'] = self.statement_cat_or_dog.uid
        response = discussion.valid_position(request)
        self.assertFalse(response)
        self.assertIsInstance(response, bool)
        self.assertIn('issue', request.validated)
        self.assertNotIn('position', request.validated)

    def test_position_does_not_belong_to_issue(self):
        request = construct_dummy_request()
        request.matchdict['slug'] = self.issue_cat_or_dog.slug
        request.matchdict['position_id'] = self.position_town.uid
        response = discussion.valid_position(request)
        self.assertFalse(response)
        self.assertIsInstance(response, bool)
        self.assertIn('issue', request.validated)
        self.assertNotIn('position', request.validated)

    def test_position_and_issue_are_correct_should_return_true(self):
        request = construct_dummy_request()
        request.matchdict['slug'] = self.issue_cat_or_dog.slug
        request.matchdict['position_id'] = self.position_cat_or_dog.uid
        response = discussion.valid_position(request)
        self.assertTrue(response)
        self.assertIsInstance(response, bool)
        self.assertIn('issue', request.validated)
        self.assertIn('position', request.validated)


class TestValidStatementOrArgId(TestCaseWithConfig):
    def test_missing_slug(self):
        request = construct_dummy_request()
        request.matchdict['slug'] = ''
        response = discussion.valid_statement_or_arg_id(request)
        self.assertFalse(response, 'Slug is missing')
        self.assertIsInstance(response, bool)
        self.assertNotIn('issue', request.validated)

    def test_missing_statement_or_arg_id(self):
        request = construct_dummy_request()
        request.matchdict['slug'] = self.issue_cat_or_dog.slug
        request.matchdict['statement_or_arg_id'] = None
        response = discussion.valid_statement_or_arg_id(request)
        self.assertFalse(response, 'statement_or_arg_id is missing')
        self.assertIsInstance(response, bool)
        self.assertIn('issue', request.validated)
        self.assertNotIn('stmt_or_arg', request.validated)

    def test_statement_or_arg_id_does_not_belong_to_issue(self):
        request = construct_dummy_request()
        request.matchdict['slug'] = self.issue_cat_or_dog.slug
        request.matchdict['statement_or_arg_id'] = self.position_town.uid
        response = discussion.valid_statement_or_arg_id(request)
        self.assertFalse(response)
        self.assertIsInstance(response, bool)
        self.assertIn('issue', request.validated)
        self.assertNotIn('stmt_or_arg', request.validated)

    def test_valid_argument_belongs_to_issue(self):
        request = construct_dummy_request()
        request.matchdict['slug'] = self.issue_cat_or_dog.slug
        request.matchdict['statement_or_arg_id'] = self.statement_cat_or_dog.uid
        response = discussion.valid_statement_or_arg_id(request)
        self.assertTrue(response)
        self.assertIsInstance(response, bool)
        self.assertIn('issue', request.validated)
        self.assertIn('stmt_or_arg', request.validated)<|MERGE_RESOLUTION|>--- conflicted
+++ resolved
@@ -44,7 +44,6 @@
 
     def test_valid_issue_not_readonly(self):
         request = construct_dummy_request()
-<<<<<<< HEAD
         request.session = {'issue': self.issue_cat_or_dog.uid}
         response = discussion.valid_issue_not_readonly(request)
         self.assertTrue(response)
@@ -53,10 +52,6 @@
         request = construct_dummy_request()
         request.session = {'issue': self.issue_read_only.uid}
         response = discussion.valid_issue_not_readonly(request)
-=======
-        request.session = {'issue': self.issue_town.uid}
-        response = discussion.valid_issue_not_readonly(request)
->>>>>>> 9aa4178f
         self.assertFalse(response)
         self.assertIsInstance(response, bool)
 
