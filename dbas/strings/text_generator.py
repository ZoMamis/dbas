--- conflicted
+++ resolved
@@ -44,10 +44,9 @@
 
     # different cases
     if attack_type == 'undermine':
-<<<<<<< HEAD
         return '{} {} ...'.format(_t.get(_.itIsFalseThat), premise)
 
-    if attack_type == 'support':
+    elif attack_type == 'support':
         if is_supportive:
             intro = _t.get(_.itIsTrueThat)
             outro = _t.get(_.hold)
@@ -56,30 +55,17 @@
             outro = _t.get(_.doesNotHold)
         return '{} {} {} ...'.format(intro, conclusion, outro)
 
-    if attack_type == 'undercut':
+    elif attack_type == 'undercut':
         return '{}, {} ...'.format(confrontation, _t.get(_.butIDoNotBelieveCounterFor).format(conclusion))
 
-    if attack_type == 'overbid':
+    elif attack_type == 'overbid':
         return '{}, {} ...'.format(confrontation, _t.get(_.andIDoBelieveCounterFor).format(conclusion))
-=======
-        ret_text = _t.get(_.itIsFalseThat) + ' ' + premise
-    elif attack_type == 'support':
-        ret_text = _t.get(_.itIsTrueThat) if is_supportive else _t.get(_.itIsFalseThat)
-        ret_text += ' ' + conclusion + ' '
-        ret_text += _t.get(_.hold) if is_supportive else _t.get(_.doesNotHold)
-    elif attack_type == 'undercut':
-        ret_text = confrontation + ', ' + _t.get(_.butIDoNotBelieveCounterFor).format(conclusion)
+
     elif attack_type == 'rebut':
-        ret_text = confrontation + ' '
-        ret_text += _t.get(_.iAcceptCounterThat) if is_supportive else _t.get(_.iAcceptArgumentThat)
-        ret_text += ' ' + conclusion
-    else:
-        return ''
->>>>>>> 6072d851
-
-    if attack_type == 'rebut':
         mid = _t.get(_.iAcceptCounterThat) if is_supportive else _t.get(_.iAcceptArgumentThat)
         return '{} {} {} ...'.format(confrontation, mid, conclusion)
+    else:
+        return ''
 
 
 def get_header_for_users_confrontation_response(db_argument, lang, premise, attack_type, conclusion, start_lower_case,
@@ -473,13 +459,9 @@
         confrontation_text, gender = __get_confrontation_text_for_rebut(main_page, lang, nickname, reply_for_argument,
                                                                         user_arg, user_is_attacking, _t, sys_conclusion,
                                                                         confrontation, premise, conclusion,
-<<<<<<< HEAD
                                                                         my_start_argument, sys_arg)
-=======
-                                                                        start_argument, sys_arg)
     else:
         return '', ''
->>>>>>> 6072d851
 
     b = '<{}>'.format(tag_type)
     e = '</{}>'.format(tag_type)
