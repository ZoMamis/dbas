--- conflicted
+++ resolved
@@ -809,14 +809,10 @@
         else:
             return None, '', 'n', False
 
-<<<<<<< HEAD
     if not is_okay:
         text = ''
 
     return user, text, gender, is_okay
-=======
-    return user, text, is_okay if is_okay else '', gender, is_okay
->>>>>>> 7c988a67
 
 
 def get_author_or_first_supporter_of_element(uid, current_user_uid, is_argument):
