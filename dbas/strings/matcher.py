--- conflicted
+++ resolved
@@ -16,31 +16,17 @@
 from dbas.database.discussion_model import Statement, User, TextVersion, Issue
 from dbas.lib import get_public_profile_picture, nick_of_anonymous_user
 from dbas.query_wrapper import get_not_disabled_statement_as_query
-<<<<<<< HEAD
-from dbas.strings.keywords import Keywords as _
-from dbas.url_manager import UrlManager
-from search.requester import get_suggestions, get_edits, get_duplicates_or_reasons, get_statements_with_value
-=======
 from dbas.helper.url import UrlManager
->>>>>>> 045764a3
 
 list_length = 5
 max_count_zeros = 5
 index_zeros = 3
 return_count = 10  # same number as in googles suggest list (16.12.2015)
 mechanism = 'Levensthein'
-elastic = 'ElasticSearch'
-
-
 # mechanism = 'SequenceMatcher'
 
 
-<<<<<<< HEAD
-def get_prediction(_tn, for_api, api_data, request_authenticated_userid, issue_uid, application_url, value, mode, issue,
-                   extra=None):
-=======
 def get_prediction(_tn, db_user, db_issue, application_url, value, mode, statement_uid):
->>>>>>> 045764a3
     """
     Get dictionary with matching words, based on the given mode
 
@@ -55,28 +41,6 @@
     """
 
     return_dict = {}
-<<<<<<< HEAD
-
-    if mode in ['0', '2']:
-        search = get_suggestions(issue_uid, (False, True)[mode == '0'], value)
-        levensthein = get_strings_for_start(value, issue, (False, True)[mode == '0'])
-        return_dict['values'], return_dict['distance_name'] = __get_result_or_fallback(search, levensthein)
-
-    elif mode == '1':  # edit statement popup
-        search = get_edits(issue_uid, extra, value)
-        levensthein = get_strings_for_edits(value, extra)
-        return_dict['values'], return_dict['distance_name'] = __get_result_or_fallback(search, levensthein)
-
-    elif mode == '3' or mode == '4':  # adding reasons / duplicates
-        try:
-            uid = int(extra)
-        except (TypeError, ValueError):
-            uid = None
-
-        search = get_duplicates_or_reasons(issue_uid, uid, value)
-        levensthein = get_strings_for_duplicates_or_reasons(value, issue, uid)
-        return_dict['values'], return_dict['distance_name'] = __get_result_or_fallback(search, levensthein)
-=======
     if mode == 0:  # start statement
         return_dict['values'] = get_strings_for_start(value, db_issue.uid, True)
         return_dict['distance_name'] = mechanism
@@ -92,33 +56,18 @@
     elif mode in [3, 4]:  # adding reasons / duplicates
         return_dict['values'] = get_strings_for_duplicates_or_reasons(value, db_issue.uid, statement_uid)
         return_dict['distance_name'] = mechanism
->>>>>>> 045764a3
 
     elif mode == 5:  # getting public nicknames
         return_dict['values'] = get_strings_for_public_nickname(value, db_user.get_global_nickname())
         return_dict['distance_name'] = mechanism
 
-<<<<<<< HEAD
-    elif mode in ['8', '9']:
-        search = get_statements_with_value(issue_uid, application_url, value)
-        levensthein = get_all_statements_with_value(issue_uid, application_url, value)
-        return_dict['values'], return_dict['distance_name'] = __get_result_or_fallback(search, levensthein)
-
-=======
     elif mode in [8, 9]:  # search everything
         return_dict['values'] = get_all_statements_with_value(db_issue.uid, application_url, value)
         return_dict['distance_name'] = mechanism
->>>>>>> 045764a3
     else:
         return Response({'status_code': 400})
 
     return return_dict
-
-
-def __get_result_or_fallback(elastic_search, levensthein_search):
-    if elastic_search is None or len(elastic_search) == 0:
-        return levensthein_search, mechanism
-    return elastic_search, elastic
 
 
 def get_all_statements_with_value(issue_uid, application_url, value):
@@ -135,8 +84,7 @@
     slug = DBDiscussionSession.query(Issue).get(issue_uid).slug
     _um = UrlManager(slug=slug)
     for stat in db_statements:
-        db_tv = DBDiscussionSession.query(TextVersion).filter_by(statement_uid=stat.uid).order_by(
-            TextVersion.uid.asc()).first()
+        db_tv = DBDiscussionSession.query(TextVersion).filter_by(statement_uid=stat.uid).order_by(TextVersion.uid.asc()).first()
         if value.lower() in db_tv.content.lower():
             rd = __get_fuzzy_string_dict(current_text=value, return_text=db_tv.content, uid=db_tv.statement_uid)
             rd['url'] = _um.get_url_for_statement_attitude(db_tv.statement_uid)
@@ -160,8 +108,7 @@
                                                                  Statement.issue_uid == issue).all()
     return_array = []
     for stat in db_statements:
-        db_tv = DBDiscussionSession.query(TextVersion).filter_by(statement_uid=stat.uid).order_by(
-            TextVersion.uid.asc()).first()
+        db_tv = DBDiscussionSession.query(TextVersion).filter_by(statement_uid=stat.uid).order_by(TextVersion.uid.asc()).first()
         if value.lower() in db_tv.content.lower():
             rd = __get_fuzzy_string_dict(current_text=value, return_text=db_tv.content, uid=db_tv.statement_uid)
             return_array.append(rd)
@@ -186,8 +133,7 @@
     index = 1
     for textversion in db_tvs:
         if value.lower() in textversion.content.lower():
-            rd = __get_fuzzy_string_dict(current_text=value, return_text=textversion.content,
-                                         uid=textversion.statement_uid)  # TODO #432
+            rd = __get_fuzzy_string_dict(current_text=value, return_text=textversion.content, uid=textversion.statement_uid)  # TODO #432
             return_array.append(rd)
             index += 1
 
@@ -202,36 +148,25 @@
 
     :param value: string
     :param issue: Issue.uid
-<<<<<<< HEAD
-    :param oem_value_uid: integer
-=======
     :param statement_uid: integer
->>>>>>> 045764a3
-    :return: dict()
-    """
-
-    db_statements = get_not_disabled_statement_as_query().filter(and_(Statement.issue_uid == issue,
-                                                                      Statement.uid != oem_value_uid)).all()
+    :return: dict()
+    """
+    db_statements = get_not_disabled_statement_as_query().filter_by(issue_uid=issue).all()
     return_array = []
 
     for stat in db_statements:
-<<<<<<< HEAD
-        db_tv = DBDiscussionSession.query(TextVersion).filter_by(statement_uid=stat.uid).order_by(
-            TextVersion.uid.asc()).first()
-        if value.lower() in db_tv.content.lower():
-            rd = __get_fuzzy_string_dict(current_text=value, return_text=db_tv.content,
-                                         uid=db_tv.statement_uid)  # TODO #432
-=======
         if stat.uid is statement_uid:
             continue
 
         db_tv = DBDiscussionSession.query(TextVersion).filter_by(statement_uid=stat.uid).order_by(TextVersion.uid.asc()).first()
         if value.lower() in db_tv.content.lower():  # and db_tv.content.lower() != oem_value.lower():
             rd = __get_fuzzy_string_dict(current_text=value, return_text=db_tv.content, uid=db_tv.statement_uid)  # TODO #432
->>>>>>> 045764a3
             return_array.append(rd)
 
     return_array = __sort_array(return_array)
+
+    # logger('fuzzy_string_matcher', 'get_strings_for_duplicates_or_reasons',
+    # 'string: {}, issue {}, len(dict): '.format(value, issue, len(return_array))
 
     return return_array[:list_length]
 
@@ -263,8 +198,7 @@
     :return: dict() with Statements.uid as key and 'text', 'distance' as well as 'arguments' as values
     """
     tmp_dict = OrderedDict()
-    db_statements = get_not_disabled_statement_as_query().join(TextVersion,
-                                                               Statement.textversion_uid == TextVersion.uid).all()
+    db_statements = get_not_disabled_statement_as_query().join(TextVersion, Statement.textversion_uid == TextVersion.uid).all()
     for stat in db_statements:
         if value.lower() in stat.textversions.content.lower():
             # get distance between input value and saved value
@@ -304,8 +238,7 @@
     :return: dict()
     """
     db_user = DBDiscussionSession.query(User).filter(func.lower(User.public_nickname).contains(func.lower(value)),
-                                                     ~User.public_nickname.in_(
-                                                         [nickname, 'admin', nick_of_anonymous_user])).all()
+                                                     ~User.public_nickname.in_([nickname, 'admin', nick_of_anonymous_user])).all()
     return_array = []
 
     for index, user in enumerate(db_user):
