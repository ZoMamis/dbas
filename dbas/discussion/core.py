from pyramid.httpexceptions import HTTPNotFound

import dbas.handler.issue as issue_helper
from dbas.database import DBDiscussionSession
from dbas.database.discussion_model import Argument
from dbas.handler import user
from dbas.handler.voting import add_click_for_argument
from dbas.helper.dictionary.discussion import DiscussionDictHelper
from dbas.helper.dictionary.items import ItemDictHelper
from dbas.helper.dictionary.main import DictionaryHelper
from dbas.helper.views import handle_justification_step
from dbas.input_validator import is_integer, is_statement_forbidden, check_belonging_of_statement, \
    check_belonging_of_argument, check_belonging_of_premisegroups, related_with_support, check_reaction
from dbas.lib import get_discussion_language
from dbas.logger import logger
from dbas.review.helper.reputation import add_reputation_for, rep_reason_first_argument_click
from dbas.strings.keywords import Keywords as _
from dbas.strings.translator import Translator


def init(request_dict, for_api=False) -> dict:
    """
    Initialize the discussion. Creates helper and returns a dictionary containing the first elements needed for the
    discussion.

    :param request_dict: dict out of pyramid's request object including issue, slug and history and more
    :param for_api: boolean if requests came via the API
    :rtype: dict
    :return: prepared collection with first elements for the discussion
    """
    logger('Core', 'discussion.init', 'main')

    matchdict = request_dict['matchdict']
    application_url = request_dict['app_url']

    count_of_slugs = 1
    if 'slug' in matchdict and isinstance(matchdict['slug'], ()):
        count_of_slugs = len(matchdict['slug'])

    if count_of_slugs > 1:
        logger('Core', 'discussion.init', 'to many slugs', error=True)
        raise None

    nickname = request_dict['nickname']
    issue = request_dict['issue']
    ui_locales = request_dict['ui_locales']

    disc_ui_locales = get_discussion_language(request_dict['matchdict'], request_dict['params'],
                                              request_dict['session'], issue)
    issue_dict = issue_helper.prepare_json_of_issue(issue, application_url, disc_ui_locales, for_api, nickname)
    item_dict = ItemDictHelper(disc_ui_locales, issue, application_url, for_api).get_array_for_start(nickname)

    _ddh = DiscussionDictHelper(disc_ui_locales, nickname=nickname, main_page=application_url, slug=request_dict['slug'])
    _dh = DictionaryHelper(ui_locales, disc_ui_locales)
    discussion_dict = _ddh.get_dict_for_start(position_count=(len(item_dict['elements'])))
    extras_dict = _dh.prepare_extras_dict(request_dict['slug'], False, True, True, request_dict['registry'],
                                          request_dict['app_url'], request_dict['path'],
                                          for_api=for_api, nickname=nickname)

    if len(item_dict['elements']) == 1:
        DictionaryHelper(disc_ui_locales, disc_ui_locales).add_discussion_end_text(discussion_dict, extras_dict,
                                                                                   nickname, at_start=True)

    prepared_discussion = dict()
    prepared_discussion['issues'] = issue_dict
    prepared_discussion['discussion'] = discussion_dict
    prepared_discussion['items'] = item_dict
    prepared_discussion['extras'] = extras_dict
    prepared_discussion['title'] = issue_dict['title']

    return prepared_discussion


def attitude(request_dict, for_api=False) -> dict:
    """
    Initialize the attitude step for a position in a discussion. Creates helper and returns a dictionary containing
    the first elements needed for the discussion.

    :param request_dict: dict out of pyramid's request object including issue, slug and history and more
    :param for_api: boolean if requests came via the API
    :rtype: dict
    :return: prepared collection matchdict for the discussion
    """
    logger('Core', 'discussion.attitude', 'main')

    nickname = request_dict['nickname']
    issue = request_dict['issue']
    ui_locales = request_dict['ui_locales']
    slug = request_dict['slug']
    application_url = request_dict['app_url']
    history = request_dict['history']
    disc_ui_locales = request_dict['disc_ui_locales']
    statement_id = request_dict['matchdict']['statement_id'][0] if 'statement_id' in request_dict['matchdict'] else ''

    if not is_integer(statement_id, True) \
            or not check_belonging_of_statement(issue, statement_id):
        logger('Core', 'discussion.attitude', 'param error', error=True)
        return None

    if is_statement_forbidden(statement_id):
        logger('Core', 'discussion.attitude', 'forbidden statement', error=True)
        return None

    issue_dict = issue_helper.prepare_json_of_issue(issue, application_url, disc_ui_locales, for_api, nickname)

    _ddh = DiscussionDictHelper(disc_ui_locales, nickname, history, main_page=application_url, slug=slug)
    discussion_dict = _ddh.get_dict_for_attitude(statement_id)
    if not discussion_dict:
        logger('Core', 'discussion.attitude', 'no discussion dict', error=True)
        return None

    _idh = ItemDictHelper(disc_ui_locales, issue, application_url, for_api, path=request_dict['path'], history=history)
    _dh = DictionaryHelper(ui_locales, disc_ui_locales)
    item_dict = _idh.prepare_item_dict_for_attitude(statement_id)
    extras_dict = _dh.prepare_extras_dict(issue_dict['slug'], False, True, True, request_dict['registry'],
                                          request_dict['app_url'], request_dict['path'], for_api=for_api,
                                          nickname=nickname)

    prepared_discussion = dict()
    prepared_discussion['issues'] = issue_dict
    prepared_discussion['discussion'] = discussion_dict
    prepared_discussion['items'] = item_dict
    prepared_discussion['extras'] = extras_dict
    prepared_discussion['title'] = issue_dict['title']

    return prepared_discussion


def justify(request_dict, for_api=False) -> dict:
    """
    Initialize the justification step for a statement or an argument in a discussion. Creates helper and
    returns a dictionary containing the necessary elements needed for the discussion.

    :param request_dict: dict out of pyramid's request object including issue, slug and history and more
    :param for_api: boolean if requests came via the API
    :rtype: dict
    :return: prepared collection matchdictfor the discussion
    """
    logger('Core', 'discussion.justify', 'main')

    nickname = request_dict['nickname']
    issue = request_dict['issue']
    application_url = request_dict['app_url']
    disc_ui_locales = request_dict['disc_ui_locales']

    issue_dict = issue_helper.prepare_json_of_issue(issue, application_url, disc_ui_locales, for_api, nickname)

    item_dict, discussion_dict, extras_dict = handle_justification_step(request_dict, for_api)
    if item_dict is None or discussion_dict is None or extras_dict is None:
        return None

    prepared_discussion = dict()
    prepared_discussion['issues'] = issue_dict
    prepared_discussion['discussion'] = discussion_dict
    prepared_discussion['items'] = item_dict
    prepared_discussion['extras'] = extras_dict
    prepared_discussion['title'] = issue_dict['title']

    return prepared_discussion


def reaction(request_dict, for_api=False) -> dict:
    """
    Initialize the reaction step for a position in a discussion. Creates helper and returns a dictionary containing
    different feedback options for the confrontation with an argument in a discussion.

    :param request_dict: dict out of pyramid's request object including issue, slug and history and more
    :param for_api: boolean if requests came via the API
    :param api_data: dict if requests came via the API
    :rtype: dict
    :return: prepared collection matchdictfor the discussion
    """
    logger('Core', 'discussion.reaction', 'main')

    nickname = request_dict['nickname']
    issue = request_dict['issue']
    ui_locales = request_dict['ui_locales']
    slug = request_dict['slug']
    application_url = request_dict['app_url']
    history = request_dict['history']

    # get parameters
    arg_id_user = request_dict['matchdict'].get('arg_id_user')
    attack = request_dict['matchdict'].get('mode')
    arg_id_sys = request_dict['matchdict'].get('arg_id_sys')
    tmp_argument = DBDiscussionSession.query(Argument).get(arg_id_user)

    valid_reaction = check_reaction(arg_id_user, arg_id_sys, attack)
    if not tmp_argument or not valid_reaction \
            or not valid_reaction and not check_belonging_of_argument(issue, arg_id_user) \
            or not valid_reaction and not check_belonging_of_argument(issue, arg_id_sys):
        logger('discussion_reaction', 'def', 'wrong belonging of arguments', error=True)
        raise HTTPNotFound()

    supportive = tmp_argument.is_supportive

    # sanity check
    if not [c for c in ('undermine', 'rebut', 'undercut', 'support', 'overbid', 'end') if c in attack]:
        logger('core', 'discussion.reaction', 'wrong value in attack', error=True)
        return None

    # set votes and reputation
    add_rep, broke_limit = add_reputation_for(nickname, rep_reason_first_argument_click)
    add_click_for_argument(arg_id_user, nickname)

    disc_ui_locales = get_discussion_language(request_dict['matchdict'], request_dict['params'],
                                              request_dict['session'], issue)
    issue_dict = issue_helper.prepare_json_of_issue(issue, application_url, disc_ui_locales, for_api, nickname)

    _dh = DictionaryHelper(ui_locales, disc_ui_locales)
    _ddh = DiscussionDictHelper(disc_ui_locales, nickname, history, main_page=application_url, slug=slug)
    _idh = ItemDictHelper(disc_ui_locales, issue, application_url, for_api, path=request_dict['path'], history=history)
    discussion_dict = _ddh.get_dict_for_argumentation(arg_id_user, supportive, arg_id_sys, attack, history, nickname)
    item_dict = _idh.get_array_for_reaction(arg_id_sys, arg_id_user, supportive, attack, discussion_dict['gender'])
    extras_dict = _dh.prepare_extras_dict(slug, True, True, True, request_dict['registry'], request_dict['app_url'],
                                          request_dict['path'], for_api=for_api, nickname=nickname,
                                          broke_limit=broke_limit)

    prepared_discussion = dict()
    prepared_discussion['issues'] = issue_dict
    prepared_discussion['discussion'] = discussion_dict
    prepared_discussion['items'] = item_dict
    prepared_discussion['extras'] = extras_dict
    prepared_discussion['title'] = issue_dict['title']

    return prepared_discussion


def support(request_dict, for_api=False, api_data=None) -> dict:
    """
    Initialize the support step for the end of a branch in a discussion. Creates helper and returns a dictionary
    containing the first elements needed for the discussion.

    :param request_dict: dict out of pyramid's request object including issue, slug and history and more
    :param api_data: dict if requests came via the API
    :rtype: dict
    :return: prepared collection matchdictfor the discussion
    """
    logger('Core', 'discussion.support', 'main')

    nickname = request_dict['nickname']
    issue = request_dict['issue']
    ui_locales = request_dict['ui_locales']
    history = request_dict['history']
    disc_ui_locales = request_dict['disc_ui_locales']

    if for_api and api_data:
        slug = api_data['slug']
        arg_user_uid = api_data['arg_user_uid']
        arg_system_uid = api_data['arg_system_uid']
    else:
        slug = request_dict.get('slug', '')
        arg_user_uid = request_dict['matchdict'].get('arg_id_user', '')
        arg_system_uid = request_dict['matchdict'].get('arg_id_sys', '')

    application_url = request_dict['app_url']
    issue_dict = issue_helper.prepare_json_of_issue(issue, application_url, disc_ui_locales, for_api, nickname)

    if not check_belonging_of_argument(issue, arg_user_uid) or \
            not check_belonging_of_argument(issue, arg_system_uid) or \
            not related_with_support(arg_user_uid, arg_system_uid):
        logger('Core', 'discussion.support', 'no item dict', error=True)
        return None

    _ddh = DiscussionDictHelper(disc_ui_locales, nickname, history, main_page=application_url, slug=slug)
    _idh = ItemDictHelper(disc_ui_locales, issue, application_url, for_api, path=request_dict['path'], history=history)
    _dh = DictionaryHelper(ui_locales, disc_ui_locales)
    discussion_dict = _ddh.get_dict_for_supporting_each_other(arg_system_uid, arg_user_uid, nickname, application_url)
    item_dict = _idh.get_array_for_support(arg_system_uid, slug, for_api)
    extras_dict = _dh.prepare_extras_dict(slug, False, True, True, request_dict['registry'], request_dict['app_url'],
                                          request_dict['path'], for_api=for_api, nickname=nickname)

    prepared_discussion = dict()
    prepared_discussion['issues'] = issue_dict
    prepared_discussion['discussion'] = discussion_dict
    prepared_discussion['items'] = item_dict
    prepared_discussion['extras'] = extras_dict
    prepared_discussion['title'] = issue_dict['title']

    return prepared_discussion


def choose(request_dict, for_api=False) -> dict:
    """
    Initialize the choose step for more than one premise in a discussion. Creates helper and returns a dictionary
    containing several feedback options regarding this argument.

    :param request_dict: dict out of pyramid's request object including issue, slug and history and more
    :param for_api: boolean if requests came via the API
    :rtype: dict
    :return: prepared collection matchdictfor the discussion
    """
    logger('Core', 'discussion.choose', 'main')

    is_argument = request_dict['matchdict'].get('is_argument', '')
    is_supportive = request_dict['matchdict'].get('supportive', '')
    uid = request_dict['matchdict'].get('id', '')
    pgroup_ids = request_dict['matchdict'].get('pgroup_ids', '')

    nickname = request_dict['nickname']
    issue = request_dict['issue']
    ui_locales = request_dict['ui_locales']
    slug = request_dict['slug']
    application_url = request_dict['app_url']
    history = request_dict['history']
    disc_ui_locales = request_dict['disc_ui_locales']

    is_argument = True if is_argument is 't' else False
    is_supportive = True if is_supportive is 't' else False

    issue_dict = issue_helper.prepare_json_of_issue(issue, application_url, disc_ui_locales, for_api, nickname)

    for pgroup in pgroup_ids:
        if not is_integer(pgroup):
            logger('core', 'discussion.choose', 'integer error', error=True)
            return None

    if not check_belonging_of_premisegroups(issue, pgroup_ids) or not is_integer(uid):
        logger('core', 'discussion.choose', 'wrong belonging of pgroup', error=True)
        return None

    _ddh = DiscussionDictHelper(ui_locales, nickname, history, main_page=application_url, slug=slug)
    _idh = ItemDictHelper(disc_ui_locales, issue, application_url, for_api, path=request_dict['path'], history=history)
    discussion_dict = _ddh.get_dict_for_choosing(uid, is_argument, is_supportive)
    item_dict = _idh.get_array_for_choosing(uid, pgroup_ids, is_argument, is_supportive, nickname)

    if not item_dict:
        logger('discussion_choose', 'def', 'no item dict', error=True)
        return None

    _dh = DictionaryHelper(ui_locales, disc_ui_locales)
    extras_dict = _dh.prepare_extras_dict(slug, False, True, True, request_dict['registry'], request_dict['app_url'],
                                          request_dict['path'], for_api=for_api, nickname=nickname)

    prepared_discussion = dict()
    prepared_discussion['issues'] = issue_dict
    prepared_discussion['discussion'] = discussion_dict
    prepared_discussion['items'] = item_dict
    prepared_discussion['extras'] = extras_dict
    prepared_discussion['title'] = issue_dict['title']

    return prepared_discussion


def jump(request_dict, for_api=False, api_data=None) -> dict:
    """
    Initialize the jump step for an argument in a discussion. Creates helper and returns a dictionary containing
    several feedback options regarding this argument.

    :param request_dict: dict out of pyramid's request object including issue, slug and history and more
    :param for_api: boolean if requests came via the API
    :param api_data: dict if requests came via the API
    :rtype: dict
    :return: prepared collection matchdict for the discussion
    """
    logger('Core', 'discussion.jump', 'main')

    tmp_dict = request_dict
    if for_api and api_data:
        slug = api_data.get('slug')
        arg_uid = api_data.get('arg_uid')
        tmp_dict = api_data
    else:
<<<<<<< HEAD
        slug = request_dict['matchdict'].get('slug', '')
        arg_uid = request_dict['matchdict'].get('arg_id', '')
=======
        slug = request_dict['matchdict'].get('slug')
        arg_uid = request_dict['matchdict'].get('arg_id')
>>>>>>> 8f85e9b8

    nickname = tmp_dict.get('nickname')
    issue = tmp_dict.get('issue')
    ui_locales = tmp_dict.get('ui_locales', 'en')
    history = tmp_dict.get('history')
    application_url = tmp_dict.get('app_url')
    disc_ui_locales = tmp_dict.get('disc_ui_locales', 'en')

    if not check_belonging_of_argument(issue, arg_uid) or not issue and not slug and not arg_uid:
        logger('Core', 'discussion.choose', 'no item dict', error=True)
        return None

    issue_dict = issue_helper.prepare_json_of_issue(issue, application_url, disc_ui_locales, for_api, nickname)

    _ddh = DiscussionDictHelper(disc_ui_locales, nickname, history, main_page=application_url, slug=slug)
    _idh = ItemDictHelper(disc_ui_locales, issue, application_url, for_api, path=request_dict['path'], history=history)
    _dh = DictionaryHelper(ui_locales, disc_ui_locales)
    discussion_dict = _ddh.get_dict_for_jump(arg_uid)
    item_dict = _idh.get_array_for_jump(arg_uid, slug, for_api)
    extras_dict = _dh.prepare_extras_dict(slug, True, True, True, request_dict['registry'], request_dict['app_url'],
                                          request_dict['path'], for_api=for_api, nickname=nickname)

    prepared_discussion = dict()
    prepared_discussion['issues'] = issue_dict
    prepared_discussion['discussion'] = discussion_dict
    prepared_discussion['items'] = item_dict
    prepared_discussion['extras'] = extras_dict
    prepared_discussion['title'] = issue_dict['title']

    return prepared_discussion


def finish(request_dict) -> dict:
    """
    Exit the discussion. Creates helper and returns a dictionary containing the summary of today.

    :param request_dict: dict with registry, appurl, nickname, path and ui_locales of pyramid's request object
    :rtype: dict
    :return: prepared collection with summary of current day's actions of the user
    """
    _t = Translator(request_dict['ui_locales'])

    extras_dict = DictionaryHelper(request_dict['ui_locales']).prepare_extras_dict_for_normal_page(
        request_dict['registry'], request_dict['app_url'], request_dict['path'], request_dict['nickname'])
    summary_dict = user.get_summary_of_today(request_dict['nickname'], request_dict['ui_locales'])

    prepared_discussion = dict()
    prepared_discussion['title'] = _t.get(_.finishTitle)
    prepared_discussion['extras'] = extras_dict
    prepared_discussion['summary'] = summary_dict
    return prepared_discussion<|MERGE_RESOLUTION|>--- conflicted
+++ resolved
@@ -361,13 +361,8 @@
         arg_uid = api_data.get('arg_uid')
         tmp_dict = api_data
     else:
-<<<<<<< HEAD
-        slug = request_dict['matchdict'].get('slug', '')
-        arg_uid = request_dict['matchdict'].get('arg_id', '')
-=======
         slug = request_dict['matchdict'].get('slug')
         arg_uid = request_dict['matchdict'].get('arg_id')
->>>>>>> 8f85e9b8
 
     nickname = tmp_dict.get('nickname')
     issue = tmp_dict.get('issue')
