#
# Englisch translations for PACKAGE package
# This file is distributed under the same license as the PACKAGE package.
# Tobias Krauthoff <krauthoff@cs.uni-Düsseldorf.de>, 2015.
msgid ""
msgstr ""
"Project-Id-Version: PACKAGE 1.0\n"
<<<<<<< HEAD
"POT-Creation-Date: 2018-01-24 10:53+0100\n"
=======
"POT-Creation-Date: 2018-01-26 13:49+0100\n"
>>>>>>> 2bff2414
"PO-Revision-Date: 2015-07-17 09:59+0200\n"
"Last-Translator: Tobias Krauthoff <krauthoff@cs.uni-Düsseldorf.de>\n"
"Language-Team: English\n"
"Language: en\n"
"MIME-Version: 1.0\n"
"Content-Type: text/plain; charset=UTF-8\n"
"Content-Transfer-Encoding: 8bit\n"
"Generated-By: Lingua 3.10\n"
"Plural-Forms: nplurals=2; plural=(n != 1);\n"

#. Default: 404 Error
#: templates/404.pt:6
msgid "404"
msgstr "404 Error"

#. Default: Something went wrong
#: templates/404.pt:7
msgid "something_wrong"
msgstr "Something went wrong"

#. Default: The page
#: templates/404.pt:19
msgid "404_text_part1"
msgstr "The page"

#. Default: could not be found
#: templates/404.pt:21
msgid "404_text_part2"
msgstr "could not be found"

#. Default: , because the input parameter seems to be wrong.
#: templates/404.pt:21
msgid "wrong_input_params"
msgstr ", because the input parameter seems to be wrong."

#. Default: , because the author revoked the content.
#: templates/404.pt:21
msgid "author_revoked_content"
msgstr ", because the author revoked the content."

#. Default: Go home
#: templates/404.pt:24
msgid "go-home"
msgstr "Go home"

#. Default: or
#: templates/404.pt:26
msgid "or"
msgstr "oder"

#. Default: go back to the discussion
#: templates/404.pt:27
msgid "go_back_to_the_discussion"
msgstr "go back to the discussion!"

#. Default: JavaScript is not enabled:
#: templates/basetemplate.pt:29
msgid "js_disabled1"
msgstr "JavaScript is not enabled:"

#. Default: Please enable JavaScript!
#: templates/basetemplate.pt:30
msgid "js_disabled2"
msgstr "Please enable JavaScript!"

#. Default: Your request failed!
#: templates/basetemplate.pt:36
msgid "request_failed"
msgstr "Your request failed!"

<<<<<<< HEAD
#. Default: Please reload the page.
#: templates/basetemplate.pt:37
msgid "please_reload"
msgstr "Please reload the page."
=======
#. Default: News
#: templates/index.pt:52 templates/snippet-footer.pt:29 templates/news.pt:6
msgid "news"
msgstr "News"
>>>>>>> 2bff2414

#. Default: Your request succeded!
#: templates/basetemplate.pt:43 templates/basetemplate.pt:44
msgid "request_success"
msgstr "Your request succeded!"

#. Default: Info
#. Default: Info:
#: templates/content.pt:23 templates/snippet-popups.pt:306
#: templates/snippet-popups.pt:505 templates/snippet-popups.pt:528
msgid "info"
msgstr "Info:"

#. Default: In dieser Diskussion können keine Beiträge mehr hinzugefügt werden!
#: templates/content.pt:23
msgid "discussion_is_read_only"
msgstr "No statements can be set for this discussion!"

#. Default: Success
#. Default: Success:
#: templates/content.pt:36 templates/snippet-popups.pt:491
#: templates/snippet-popups.pt:522
msgid "success"
msgstr "Success:"

#. Default: Start
#: templates/content.pt:158
msgid "start"
msgstr "Start"

#. Default: Now
#: templates/content.pt:160
msgid "now"
msgstr "Now"

#. Default: Complete View
#: templates/content.pt:175
msgid "complete_view"
msgstr "Complete View"

#. Default: Default View
#: templates/content.pt:176
msgid "default_view"
msgstr "Default View"

#. Default: Labels
#: templates/content.pt:177
msgid "labels"
msgstr "Lables"

#. Default: Positions
#: templates/content.pt:178
msgid "positions"
msgstr "Positions"

#. Default: Statements
#: templates/content.pt:179 templates/discussions.pt:31
#: templates/discussions.pt:100
msgid "statements"
msgstr "Statements"

#. Default: My path
#: templates/content.pt:180 templates/content.pt:181
msgid "my_path"
msgstr "My path"

#. Default: My statements
#: templates/content.pt:182
msgid "my_statements"
msgstr "My statements"

#. Default: Supports
#: templates/content.pt:183
msgid "supports_on_my_statements"
msgstr "Supports"

#. Default: Attacks
#: templates/content.pt:184
msgid "attacks_on_my_statements"
msgstr "Attacks"

#. Default: Overview of the Discussions
#: templates/discussions.pt:7
msgid "overview_of_discussion"
msgstr "Overview of the Discussions"

#. Default: This page contains an over of discussions you have created as well
#. as other participants created
#: templates/discussions.pt:8
msgid "page_contains_overview"
msgstr ""
"This page contains an overview of discussions you have created as well as "
"other participants created"

#. Default: My Discussions
#: templates/discussions.pt:18 templates/snippet-header.pt:34
msgid "my_discussions"
msgstr "My Discussions"

#. Default: This is a summary of the discussions you have created:
#: templates/discussions.pt:20
msgid "summary_your_discussions"
msgstr "This is a summary of the discussions you have created:"

#. Default: You had not creaty any discussion yet, but you can use the add
#. button in the bottom left to create your own discussion.
#: templates/discussions.pt:23
msgid "you_created_no_discussion"
msgstr ""
"You have not create any discussions yet, but maybe you can use the add "
"button in the bottom left to create your own discussion."

#. Default: Titel
#: templates/discussions.pt:30 templates/discussions.pt:99
msgid "title"
msgstr "Title"

#. Default: Involved User
#: templates/discussions.pt:32 templates/discussions.pt:101
msgid "involved_users"
msgstr "Involved User"

#. Default: Creation
#: templates/discussions.pt:33 templates/discussions.pt:102
msgid "creation"
msgstr "Creation"

#. Default: Enabled
#: templates/discussions.pt:34 templates/discussions.pt:103
msgid "enabled"
msgstr "Enabled"

#. Default: Public
#: templates/discussions.pt:35
msgid "public"
msgstr "Public"

#. Default: Writable
#: templates/discussions.pt:36
msgid "writable"
msgstr "Writable"

#. Default: Short Link
#: templates/discussions.pt:37 templates/discussions.pt:106
msgid "short_link"
msgstr "Short Link"

#. Default: More Discussions
#: templates/discussions.pt:80
msgid "more_discussions"
msgstr "More Discussions"

#. Default: This is a summary of discussions other participants have created,
#. but you are an admin. So you can en- and disable these discussions too:
#: templates/discussions.pt:83
msgid "summary_discussion_other_users_but_admin"
msgstr ""
"This is a summary of discussions other participants have created, but you "
"are an admin. So you can en- and disable these discussions too:"

#. Default: This is a summary of discussions other participants have created:
#: templates/discussions.pt:89
msgid "summary_discussion_other_users"
msgstr "This is a summary of discussions other participants have created:"

#. Default: Other users have not created any discussion yet.
#: templates/discussions.pt:93
msgid "other_users_not_discussion"
msgstr "Other users have not created any discussion yet."

#. Default: Writable
#. Default: writable
#: templates/discussions.pt:104 templates/discussions.pt:105
msgid "Writable"
msgstr "Writable"

#. Default: Documentation
#: templates/docs.pt:6
msgid "docs"
msgstr "Documentation"

<<<<<<< HEAD
#. Default: Where do I find it?
#: templates/docs.pt:7
msgid "where_do_i_find_it"
msgstr "Where do I find it?"
=======
#. Default: University of Applied Sciences for Public Administration and
#. management of North Rhine-Westphalia
#: templates/index.pt:227
msgid "fhoev"
msgstr ""
"University of Applied Sciences for Public Administration and management of "
"North Rhine-Westphalia"

#. Default: Duesseldorf Institut of Internet and Democracy
#: templates/index.pt:233
msgid "diid"
msgstr "Düsseldorf Institut of Internet and Democracy"

#. Default: Latest News
#: templates/index.pt:244
msgid "latest_news"
msgstr "Latest News"

#. Default: Previous
#: templates/index.pt:273
msgid "previous"
msgstr "Previous"

#. Default: Next
#: templates/index.pt:277
msgid "next"
msgstr "Next"

#. Default: Go to the news
#: templates/index.pt:283
msgid "go_to_news"
msgstr "Go to the News"

#. Default: Statistics
#: templates/index.pt:292
msgid "statistics"
msgstr "Statistics"

#. Default: Arguments
#: templates/index.pt:299
msgid "arguments"
msgstr "Arguments"

#. Default: Discussions
#: templates/index.pt:305
msgid "discussions"
msgstr "Discussions"

#. Default: Users
#: templates/index.pt:312
msgid "users"
msgstr "Users"

#. Default: Reviews
#: templates/index.pt:319
msgid "reviews"
msgstr "Reviews"

#. Default: Let's Get In Touch!
#: templates/index.pt:330
msgid "get_in_touch"
msgstr "Let's Get In Touch!"

#. Default: Ready to start your next discussion with us? That's great! Give us
#. a call or send us an email and we will get back to you as soon as possible!
#: templates/index.pt:332
msgid "ready_to_start_with_us"
msgstr ""
"Ready to start your next discussion with us? That's great! Give us a call or "
"send us an email and we will get back to you as soon as possible!"
>>>>>>> 2bff2414

#. Default: Frequent Questions
#: templates/faq.pt:6
msgid "faq"
msgstr "Frequent Questions"

#. Default: Simple answers to your most common questions
#: templates/faq.pt:7
msgid "simple_answers"
msgstr "Simple answers to your most common questions"

#. Default: How do we handle your login data?
#: templates/faq.pt:17
msgid "faq_question_ldap"
msgstr "How do we handle your login data?"

#. Default: If you are using the LDAP login, we are using the name information
#. service of the University Düsseldorf. Your password is send from your
#. computer, to our server (which is placed at the University) and then towards
#. the service of the ZIM. Each transmission is secured and encrypted.
#. Additionally we will never save, log or display your password anywhere!
#: templates/faq.pt:18
msgid "faq_answer_ldap"
msgstr ""
"We are using the name information service of the University Düsseldorf. Your "
"password is send from your computer, to our server (which is placed at the "
"University) and then towards the service of the ZIM. Each transmission is "
"secured and encrypted. Additionally we will never save, log or display your "
"password anywhere!"

#. Default: What is the difference between interest and opinion?
#: templates/faq.pt:22
msgid "faq_question_interest_opinion"
msgstr "What is the difference between interests and opinions?"

#. Default: If you select any answer in D-BAS, you will be interested in this
#. statement/reaction/... but we will never think, that this is your personal
#. opinion. Only if you mark an statement or argument as your opinion, we will
#. know, that you have the same opinion like the given text.
#: templates/faq.pt:23
msgid "faq_answer_interest_opinion"
msgstr ""
"If you select any answer in D-BAS, you will be interested in this statement/"
"reaction/... but we will never think, that this is your personal opinion. "
"Only if you mark an statement or argument as your opinion, we will know, "
"that you have the same opinion like the given text."

#. Default: Can I mark an statement or argument as my opinion?
#: templates/faq.pt:27
msgid "faq_question_mark_opinion"
msgstr "Can I mark an statement or argument as my opinion?"

#. Default: Yes, you can! Please press the yellow star at the beginning of a
#. green bubble to mark a statement or an argument as your opinon. For this you
#. have to be logged in.
#: templates/faq.pt:28
msgid "faq_answer_mark_opinion"
msgstr ""
"Yes, you can! Please press the yellow star at the beginning of a green "
"bubble to mark a statement or an argument as your opinon. For this you have "
"to be logged in."

#. Default: Is there any overview about all given arguments and statements?
#: templates/faq.pt:32
msgid "faq_question_graph"
msgstr "Is there any overview about all given arguments and statements?"

#. Default: Yes, we have a graphical representation. Simply open the little
#. sidebar in the discussion window and click on 'graph view'
#: templates/faq.pt:33
msgid "faq_answer_graph"
msgstr ""
"Yes, we have a graphical representation. Simply open the little sidebar in "
"the discussion window and click on 'graph view'"

#. Default: What are these little icons next to the statements?
#: templates/faq.pt:37
msgid "faq_question_buttons_next_to_statement"
msgstr "What are these little icons next to the statements?"

#. Default: These little icons will appear on each set of statements in the
#. answer field, if you are logged in.
#: templates/faq.pt:38
msgid "faq_answer_buttons_next_to_statement"
msgstr ""
"These little icons will appear on each set of statements in the answer "
"field, if you are logged in."

#. Default: The pencil allows you to submit proposals for edits.
#: templates/faq.pt:40
msgid "faq_answer_pencil_next_to_statement"
msgstr "The pencil allows you to submit proposals for edits."

#. Default: With the help of the flag you can report statements, if there is
#. something wrong.
#: templates/faq.pt:41
msgid "faq_answer_flag_next_to_statement"
msgstr ""
"With the help of the flag you can report statements, if there is something "
"wrong."

#. Default: You made an statement on your own and not happy with it? Let's
#. unsubscribe yourself as author.
#: templates/faq.pt:42
msgid "faq_answer_trash_next_to_statement"
msgstr ""
"You made an statement on your own and not happy with it? Let's unsubscribe "
"yourself as author."

#. Default: You are reading an statement, which should be supporting your
#. conclusion, but it is nonsense? Let's attack this one!
#: templates/faq.pt:43
msgid "faq_answer_bomb_next_to_statement"
msgstr ""
"You are reading an statement, which should be supporting your conclusion, "
"but it is nonsense? Let's attack this one!"

#. Default: There is this specific website with facts about an statement? With
#. the link-icon you can add references for a statement / argument.
#: templates/faq.pt:44
msgid "faq_answer_link_next_to_statement"
msgstr ""
"There is this specific website with facts about an statement? With the link-"
"icon you can add references for a statement / argument."

#. Default: What do I do if I found a bug or have other questions about D-BAS?
#: templates/faq.pt:49
msgid "faq_question_bug"
msgstr "What do I do if I found a bug or have other questions about D-BAS?"

#. Default: If you think you've found an issue or have any other questions not
#. covered above, please email us via
#: templates/faq.pt:50
msgid "faq_answer_bug1"
msgstr ""
"If you think you've found an issue or have any other questions not covered "
"above, please email us at "

#. Default: Please keep in mind that our current team is quite small and we'll
#. do our very best to get back to you ASAP.
#: templates/faq.pt:51
msgid "faq_answer_bug2"
msgstr ""
"Please keep in mind that our current team is quite small and we'll do our "
"very best to get back to you ASAP."

#. Default: Field Experiment 2017
#: templates/fieldtest.pt:6
msgid "field_experiment_2017"
msgstr "Field Experiment 2017"

#. Default: Most important information about our field experiment in May 2017
#: templates/fieldtest.pt:7
msgid "most_important_information_about_field_experiment"
msgstr "Most important information about our field experiment in May 2017"

#. Default: When/Where?
#: templates/fieldtest.pt:17
msgid "when_where"
msgstr "When/Where?"

#. Default: May 2017 at the University of Düsseldorf, Germany.
#: templates/fieldtest.pt:18
msgid "may_2017_hhu"
msgstr "May 2017 at the University of Düsseldorf, Germany."

#. Default: Setting?
#: templates/fieldtest.pt:21
msgid "setting"
msgstr "Setting?"

#. Default: We invited all computer science students of our university via mail
#. to talk about the question: How can the studies of computer-science be
#. improved and the problems caused by the large number of students be solved?
#: templates/fieldtest.pt:23
msgid "setting_description"
msgstr ""
"We invited all computer science students of our university via mail to talk "
"about the question: How can the studies of computer-science be improved and "
"the problems caused by the large number of students be solved?"

#. Default: Key Facts?
#: templates/fieldtest.pt:26
msgid "key_fact"
msgstr "Key Facts?"

#. Default: Our key facts in short
#: templates/fieldtest.pt:28
msgid "key_facts"
msgstr "Our key facts in short"

#. Default: 318 visitor, 137 returned at least once
#: templates/fieldtest.pt:30
msgid "key_fact1"
msgstr "318 visitor, 137 returned at least once"

#. Default: 47 registrations, 35 contributed at least once
#: templates/fieldtest.pt:31
msgid "key_fact2"
msgstr "47 registrations, 35 contributed at least once"

#. Default: 235 contributed arguments
#: templates/fieldtest.pt:32
msgid "key_fact3"
msgstr "235 contributed arguments"

#. Default: 47 flagged statements
#: templates/fieldtest.pt:33
msgid "key_fact4"
msgstr "47 flagged statements"

#. Default: The discussion can be seen
#: templates/fieldtest.pt:35
msgid "discussion_can_be_seen"
msgstr "The discussion can be seen"

#. Default: here
#: templates/fieldtest.pt:36 templates/fieldtest.pt:38
#: templates/fieldtest.pt:56
msgid "here"
msgstr "here"

#. Default: and a translated, english version is available
#: templates/fieldtest.pt:37
msgid "and_a_translated"
msgstr "and a translated, english version is available"

#. Default: Why?
#: templates/fieldtest.pt:42
msgid "why"
msgstr "Why?"

#. Default: We were primarily focused on two question
#: templates/fieldtest.pt:44
msgid "key_questions"
msgstr "We were primarily focused on two question"

#. Default: Does the dialog-based approach works for untrained users in a real-
#. world setting?
#: templates/fieldtest.pt:46
msgid "key_question1"
msgstr ""
"Does the dialog-based approach works for untrained users in a real-world "
"setting?"

#. Default: Does a decentralized moderation system works for a dialog-based
#. argumentation system?
#: templates/fieldtest.pt:47
msgid "key_question2"
msgstr ""
"Does a decentralized moderation system works for a dialog-based "
"argumentation system?"

#. Default: Findings?
#: templates/fieldtest.pt:52
msgid "findings"
msgstr "Findings?"

#. Default: We had many findings from our field experiment. The main results
#. are summarized in
#: templates/fieldtest.pt:54
msgid "findings1"
msgstr ""
"We had many findings from our field experiment. The main results are "
"summarized in"

#. Default: this paper
#: templates/fieldtest.pt:55
msgid "this_paper"
msgstr "this paper"

#. Default: Next to this, our colleague developed a tool to translate real
#. world argumentation of D-BAS into abstract argumentation frameworks. This
#. paper can be read
#: templates/fieldtest.pt:56
msgid "findings2"
msgstr ""
"Next to this, our colleague developed a tool to translate real world "
"argumentation of D-BAS into abstract argumentation frameworks. This paper "
"can be read"

#. Default: The resulting dump of our PostgreSQL database can be downloaded
#. from our
#: templates/fieldtest.pt:58
msgid "findings3"
msgstr ""
"The resulting dump of our PostgreSQL database can be downloaded from our"

#. Default: server
#: templates/fieldtest.pt:59
msgid "server"
msgstr "server"

#. Default: License CC BY-NC-SA
#: templates/fieldtest.pt:59
msgid "license_cc_by_nc_sa"
msgstr "License CC BY-NC-SA"

#. Default: The archive contains three versions: the originaldataset of the
#. discussion in German, a dataset which includes some corrections and a
#. translated one.
#: templates/fieldtest.pt:60
msgid "the archive contains"
msgstr ""
"The archive contains three versions: the originaldataset of the discussion "
"in German, a dataset which includes some corrections and a translated one."

#. Default: The translation into an abstract AF can be
#: templates/fieldtest.pt:61
msgid "findings4"
msgstr "The translation into an abstract AF can be"

#. Default: fetched to
#: templates/fieldtest.pt:61
msgid "fetched to"
msgstr "fetched, too"

#. Default: Open Source?
#: templates/fieldtest.pt:65
msgid "ope-Source"
msgstr "Open Source?"

#. Default: Of course! Every used tool is published under the MIT licencese and
#. hostes on GitHub
#: templates/fieldtest.pt:67
msgid "of_course_it_is_open_source"
msgstr ""
"Of course! Every used tool is published under the MIT licencese and hosted "
"on GitHub"

#. Default: Thank you
#: templates/finish.pt:6
msgid "thank_you"
msgstr "Thank you"

#. Default: Your participation in this discussion was saved and will be used
#. for evaluation later. If you have any questions, please do not hesitat to
#: templates/finish.pt:8
msgid "finish_text"
msgstr ""
"Your participation in this discussion was saved and will be used for "
"evaluation later. If you have any questions, please do not hesitat to"

#. Default: contact us
#: templates/finish.pt:9
msgid "contact_us"
msgstr "contact us"

#. Default: Todays Summary
#: templates/finish.pt:30
msgid "todays_summary"
msgstr "Todays Summary"

#. Default: Statements posted
#: templates/finish.pt:37 templates/settings.pt:172 templates/user.pt:50
msgid "statements_posted"
msgstr "Statements posted"

#. Default: Edits done
#: templates/finish.pt:41 templates/settings.pt:180 templates/user.pt:54
msgid "edits_done"
msgstr "Edits done"

#. Default: Statements reported
#: templates/finish.pt:45
msgid "statements_reported"
msgstr "Statements reported"

#. Default: Collected reputation
#: templates/finish.pt:50
msgid "reputation_colltected"
msgstr "Collected reputation"

#. Default: Votes for Arguments
#. Default: Votes for Statements
#: templates/finish.pt:58 templates/settings.pt:208 templates/user.pt:66
msgid "discussion_votes_statements"
msgstr "Marked Arguments"

#. Default: Votes for Statements
#. Default: Votes for Arguments
#: templates/finish.pt:62 templates/settings.pt:216 templates/user.pt:62
msgid "discussion_votes_arguments"
msgstr "Marked Statements"

#. Default: Clicks for Arguments
#: templates/finish.pt:66 templates/settings.pt:187
msgid "discussion_clicked_statements"
msgstr "Clicked Arguments"

#. Default: Clicks for Statements
#: templates/finish.pt:70 templates/settings.pt:195
msgid "discussion_clicked_arguments"
msgstr "Clicked Statements"

#. Default: Let's go home!
#: templates/finish.pt:86
msgid "lets_go_home"
msgstr "Let's go home"

#. Default: Back to the discussion!
#: templates/finish.pt:89
msgid "back_to_the_discussion"
msgstr "Back to the discussion"

#. Default: Imprint, Copyrights and Used Software
#: templates/imprint.pt:6
msgid "imprint_copyrights_software_privacy"
msgstr "Imprint, Copyrights, Privacy and Used Software"

#. Default: Our imprint, a list of used software and the latest changelogs
#: templates/imprint.pt:8
msgid "imprint_list_of_software_and_changelog"
msgstr ""
"Our imprint, a list of used software, the latest changelogs and our privacy "
"policy"

#. Default: Impressum
#: templates/imprint.pt:21
msgid "imprint"
msgstr "Imprint"

#. Default: Angaben gemäß § 5 TMG
#: templates/imprint.pt:22
msgid "data_tmg"
msgstr "Information according to § 5 TMG "

#. Default: Kontakt:
#. Default: Contact
#: templates/imprint.pt:23 templates/index.pt:55
#: templates/snippet-footer.pt:11
msgid "contact"
msgstr "Contact"

#. Default: Institut für Informatik
#: templates/imprint.pt:30
msgid "department"
msgstr "Department of Computer Science"

#. Default: Telefon:
#: templates/imprint.pt:34
msgid "phone"
msgstr "Phone Number:"

#. Default: Weiteres im
#: templates/imprint.pt:38
msgid "weiteres im"
msgstr "More on the"

#. Default: Impressum der HHU
#: templates/imprint.pt:39
msgid "imprint_hhu"
msgstr "imprint of the Heinrich-Heine-University Düsseldorf"

#. Default: or checkout the
#: templates/imprint.pt:40
msgid "or_checkout_the"
msgstr "or checkout the"

#. Default: license of D-BAS (MIT)
#: templates/imprint.pt:41
msgid "licence_dbas"
msgstr "license of D-BAS (MIT)"

#. Default: Matomo
#: templates/imprint.pt:44
msgid "disclaimer_analytics"
msgstr "Matomo"

#. Default: Dieses Angebot benutzt Matomo.org, eine Open-Source-Software zur
#. statistischen Auswertung der Nutzerzugriffe. Matomo verwendet sog.
#. “Cookies”, Textdateien, die auf dem Computer der Nutzer gespeichert werden
#. und die eine Analyse der Benutzung der Website durch die Nutzer ermöglichen.
#. Die durch den Cookie erzeugten Informationen über die Benutzung dieses
#. Agebotes werden auf dem Server des Anbieters in Deutschland gespeichert. Die
#. IP-Adresse wird sofort nach der Verarbeitung und vor deren Speicherung
#. anonymisiert. Nutzer können die Installation der Cookies durch eine
#. entsprechende Einstellung Ihrer Browser-Software verhindern; Der Anbieter
#. weisen die Nutzer jedoch darauf hin, dass sie in diesem Fall gegebenenfalls
#. nicht sämtliche Funktionen dieser Website vollumfänglich nutzen können.
#: templates/imprint.pt:45
msgid "disclaimer_analytics_content"
msgstr ""
"Our offer contains links to external websites of third parties on the "
"contents of which we do not have any influence. Therefore, we cannot be held "
"responsible for any foreign contents linked or referred to. It is always the "
"respective author or operator of the pages who is responsible for the "
"contents of the linked pages. At the time of linking the linked pages were "
"checked for possible infringements of law. Unlawful contents could not be "
"recognized at the time of linking. A permanent control as regards content of "
"the linked pages without a definite indication for an infringement of law "
"is, however, not reasonable. If any infringements of law become known, such "
"links will immediately be removed."

#. Default: Copyrights and used Software
#: templates/imprint.pt:66
msgid "copyright_and_used_software"
msgstr "Used Software"

#. Default: Changes
#: templates/imprint.pt:112
msgid "changes"
msgstr "Changelog"

#. Default: About
#: templates/index.pt:40
msgid "about"
msgstr "About"

#. Default: Services
#: templates/index.pt:43
msgid "services"
msgstr "Services"

#. Default: Github
#: templates/index.pt:46
msgid "github"
msgstr "Github"

#. Default: News
#: templates/index.pt:52 templates/news.pt:6 templates/snippet-footer.pt:26
msgid "news"
msgstr "News"

#. Default: The solution for every Large Scale Online-Discussion
#: templates/index.pt:80
msgid "landing-page-heading"
msgstr "The solution for large-scale Online-Discussions"

#. Default: Welcome to D-BAS! This is our Dialog-Based Argumentation System. It
#. offers a clear discussion structure, a modern web interface, a decentralized
#. moderation system and is easy to use for everyone!
#: templates/index.pt:83
msgid "welcome_to_dbas"
msgstr ""
"Welcome to D-BAS - the Dialog-Based Argumentation System. It offers a clear "
"discussion structure, a modern web interface, a decentralized moderation "
"system and is easy to use for everyone!"

#. Default: Find Out More
#: templates/index.pt:85
msgid "find_out_more"
msgstr "Find Out More"

#. Default: or start directly
#: templates/index.pt:86
msgid "start_directly"
msgstr "try it out"

#. Default: We've got what you need!
#: templates/index.pt:96
msgid "we_have_you_need"
msgstr "We've got what you need: Structured Discussions!"

#. Default: With the rise of the Internet, we now have a basic infrastructure,
#. which makes participation easier for everyone and independent of space and
#. time. Online participation offers many possibilities for users as well as
#. operators, has an impact on political and administrative decisions and has
#. the potential to strengthen the acceptance and the quality of them. We offer
#. a novel approach for large scale online-discussion. Feel free to try it out
#. now!
#: templates/index.pt:98
msgid "landing_page_intro"
msgstr ""
"With the rise of the Internet, we now have a basic infrastructure, which "
"makes participation easier for everyone and independent of space and time. "
"Online participation offers many possibilities for users as well as "
"operators, has an impact on political and administrative decisions and has "
"the potential to strengthen the acceptance and the quality of them. We offer "
"a novel approach for large-scale online-discussion. Feel free to try it out "
"now!"

#. Default: Get Started
#: templates/index.pt:105
msgid "get_started"
msgstr "Get Started"

#. Default: At Your Service
#: templates/index.pt:115
msgid "at_your_service"
msgstr "At Your Service"

#. Default: Easy to Use
#: templates/index.pt:125
msgid "easy_to_use"
msgstr "Easy-to-Use"

#. Default: No complicated argumentation! Step-by-step dialogs!
#: templates/index.pt:126
msgid "easy_to_use_text"
msgstr "No complicated argumentation. Step-by-step dialogs."

#. Default: Clear Structure
#: templates/index.pt:132
msgid "clear_structure"
msgstr "Clear Structure"

#. Default: Argument-maps are to messy! Let's use a modern chat-interface!
#: templates/index.pt:133
msgid "clear_structure_text"
msgstr "Argument-maps are to messy. Let's use a modern chat-interface."

#. Default: Decentralized Mods
#: templates/index.pt:139
msgid "dec_mods"
msgstr "Decentralized Mods"

#. Default: Give the power to the crowd! They know how to use it!
#: templates/index.pt:140
msgid "dec_mods_text"
msgstr "Give the power to the crowd. They know how to use it."

#. Default: Proved Scientifically
#: templates/index.pt:149
msgid "developed_at_uni"
msgstr "Proved Scientifically"

#. Default: D-BAS was developed at the university in cooperation with cities.
#: templates/index.pt:150
msgid "developed_at_uni_text"
msgstr "D-BAS was developed at the university in cooperation with cities."

#. Default: Tested by a Crowd
#: templates/index.pt:158
msgid "tested_by_crowd"
msgstr "Tested by a Crowd"

#. Default: D-BAS was test by many students and citizens!
#: templates/index.pt:159
msgid "tested_by_crowd_text"
msgstr "Scientifically evaluated and tested by students and citizens."

#. Default: Ready to Ship
#: templates/index.pt:165
msgid "ready_to_ship"
msgstr "Ready to Ship"

#. Default: Easy to deplay and maintain, because it is shipepd by Docker!
#: templates/index.pt:166
msgid "ready_to_ship_text"
msgstr "Easy to deploy and maintain, because it is shipped with Docker."

#. Default: Up to Date
#: templates/index.pt:172
msgid "up_to_date"
msgstr "Up to Date"

#. Default: We update dependencies to keep things fresh.
#: templates/index.pt:173
msgid "up_to_date_text"
msgstr "We update dependencies to keep things fresh."

#. Default: Made with Love
#: templates/index.pt:179
msgid "made_with_love"
msgstr "Made with Love"

#. Default: You have to make your software with love these days!
#: templates/index.pt:180
msgid "made_with_love_text"
msgstr "Developed by scientists in Düsseldorf."

#. Default: Free Download at Github!
#: templates/index.pt:189
msgid "free_at_github"
msgstr "Free Download at Github!"

#. Default: Download Now
#: templates/index.pt:190
msgid "download_now"
msgstr "Download Now"

#. Default: From the University into Practice
#: templates/index.pt:198
msgid "from_uni_to_pratice"
msgstr "From the University into Practice"

#. Default: This work is part of the graduate school on
#: templates/index.pt:200
msgid "work_based_on"
msgstr "This work is part of the graduate school on"

#. Default: Online-Participation
#: templates/index.pt:201 templates/index.pt:202
msgid "online_participation"
msgstr "Online-Participation"

#. Default: It is funded by the
#: templates/index.pt:203
msgid "funded_by"
msgstr "It is funded by the"

#. Default: Ministry of Innovation, Science and Research in North Rhine-
#. Westphalia
#: templates/index.pt:204
msgid "ministry_of_innovation"
msgstr "Ministry of Innovation, Science and Research in North Rhine-Westphalia"

#. Default: Heinrich-Heine-University Duesseldorf
#: templates/index.pt:215
msgid "hhu"
msgstr "Heinrich-Heine-University Düsseldorf"

#. Default: Graduation School on Online Participation
#: templates/index.pt:221
msgid "graduate_school_online_participation"
msgstr "Graduation School on Online Participation"

#. Default: University of Applied Sciences for Public Administration and
#. management of North Rhine-Westphalia
#: templates/index.pt:227
msgid "fhoev"
msgstr ""
"University of Applied Sciences for Public Administration and management of "
"North Rhine-Westphalia"

#. Default: Duesseldorf Institut of Internet and Democracy
#: templates/index.pt:233
msgid "diid"
msgstr "Düsseldorf Institut of Internet and Democracy"

#. Default: Latest News
#: templates/index.pt:244
msgid "latest_news"
msgstr "Latest News"

#. Default: Previous
#: templates/index.pt:273
msgid "previous"
msgstr "Previous"

#. Default: Next
#: templates/index.pt:277
msgid "next"
msgstr "Next"

#. Default: Go to the news
#: templates/index.pt:283
msgid "go_to_news"
msgstr "Go to the News"

#. Default: Statistics
#: templates/index.pt:292
msgid "statistics"
msgstr "Statistics"

#. Default: Arguments
#: templates/index.pt:299
msgid "arguments"
msgstr "Arguments"

#. Default: Discussions
#: templates/index.pt:305
msgid "discussions"
msgstr "Discussions"

#. Default: Users
#: templates/index.pt:312
msgid "users"
msgstr "Users"

#. Default: Reviews
#: templates/index.pt:319
msgid "reviews"
msgstr "Reviews"

#. Default: Let's Get In Touch!
#: templates/index.pt:330
msgid "get_in_touch"
msgstr "Let's Get In Touch!"

#. Default: Ready to start your next discussion with us? That's great! Give us
#. a call or send us an email and we will get back to you as soon as possible!
#: templates/index.pt:332
msgid "ready_to_start_with_us"
msgstr ""
"Ready to start your next discussion with us? That's great! Give us a call or "
"send us an email and we will get back to you as soon as possible!"

#. Default: Latest news of D-BAS
#: templates/news.pt:7
msgid "latest_news_of_dbas"
msgstr "Latest news of D-BAS"

#. Default: Notification Board
#: templates/notifications.pt:6
msgid "notification_board"
msgstr "Notifications"

#. Default: unread notifications and
#: templates/notifications.pt:9
msgid "unreadNotificationAnd"
msgstr "unread notifications and"

#. Default: total in the inbox.
#: templates/notifications.pt:11
msgid "totalInTheInbox"
msgstr "total in the inbox."

#. Default: There are
#: templates/notifications.pt:12
msgid "thereAre"
msgstr "There are"

#. Default: in the outbox.
#: templates/notifications.pt:14
msgid "inTheOutbox"
msgstr "in the outbox."

#. Default: Inbox
#: templates/notifications.pt:27
msgid "inbox"
msgstr "Inbox"

#. Default: Outbox
#: templates/notifications.pt:28
msgid "outbox"
msgstr "Outbox"

#. Default: NEW
#: templates/notifications.pt:42
msgid "new"
msgstr "NEW"

#. Default: From:
#: templates/notifications.pt:47 templates/notifications.pt:54
msgid "from"
msgstr "From:"

#. Default: answer
#: templates/notifications.pt:59 templates/notifications.pt:91
msgid "answer"
msgstr "answer"

#. Default: Set everything as read
#: templates/notifications.pt:65
msgid "set_as_read"
msgstr "Set everything as read"

#. Default: Delete everything
#: templates/notifications.pt:66 templates/notifications.pt:97
msgid "delete_everything"
msgstr "Delete everything"

#. Default: To:
#. Default: to:
#: templates/notifications.pt:79 templates/notifications.pt:86
msgid "to"
msgstr "To:"

#. Default: Decentralized Moderation System
#: templates/review-content.pt:6 templates/review.pt:6
msgid "decentralized_moderation_system"
msgstr "Decentralized Moderation System"

#. Default: The moderation of D-BAS is decentralized, so that you are able to
#. maintain the content
#: templates/review-content.pt:8 templates/review.pt:8
msgid "moderation_of_dbas_is_decentralized"
msgstr ""
"The moderation of D-BAS is decentralized, so that you are able to maintain "
"the content"

#. Default: No arguments to review in this queue!
#: templates/review-content.pt:21
msgid "no_arguments_to_review"
msgstr "No arguments to review in this queue!"

#. Default: Review
#: templates/review-content.pt:30 templates/snippet-header.pt:80
msgid "review"
msgstr "Review"

#. Default: Deletes
#: templates/review-content.pt:31
msgid "deletes"
msgstr "Deletes"

#. Default: Optimizations
#: templates/review-content.pt:34
msgid "optimizations"
msgstr "Optimizations"

#. Default: Edits
#: templates/review-content.pt:37
msgid "edits"
msgstr "Edits"

#. Default: Duplicates
#: templates/review-content.pt:40
msgid "duplicates"
msgstr "Duplicates"

#. Default: Merge
#: templates/review-content.pt:43
msgid "merge"
msgstr "Merge"

#. Default: Split
#: templates/review-content.pt:46
msgid "split"
msgstr "Split"

#. Default: (more)
#: templates/review-content.pt:56
msgid "wrapped_more"
msgstr "(more)"

#. Default: (less)
#: templates/review-content.pt:57
msgid "wrapped_less"
msgstr "(less)"

#. Default: Delete it
#: templates/review-content.pt:63 templates/review-content.pt:168
msgid "delete_it"
msgstr "Delete it"

#. Default: It's Okay
#. Default: It's okay
#: templates/review-content.pt:66 templates/review-content.pt:89
#: templates/review-content.pt:165 templates/review-content.pt:187
msgid "its_okay"
msgstr "It's Okay"

#. Default: Skip it
#: templates/review-content.pt:69 templates/review-content.pt:82
#: templates/review-content.pt:95 templates/review-content.pt:108
#: templates/review-content.pt:121 templates/review-content.pt:134
#: templates/review-content.pt:171 templates/review-content.pt:182
#: templates/review-content.pt:193 templates/review-content.pt:205
#: templates/review-content.pt:216 templates/review-content.pt:227
msgid "skip_it"
msgstr "Skip it"

#. Default: Let me correct it
#: templates/review-content.pt:76 templates/review-content.pt:176
msgid "correct_it"
msgstr "Let me correct it"

#. Default: It's okay so
#: templates/review-content.pt:79 templates/review-content.pt:179
msgid "its_okay_so"
msgstr "It's okay so"

#. Default: Reject it
#: templates/review-content.pt:92 templates/review-content.pt:118
#: templates/review-content.pt:131 templates/review-content.pt:190
#: templates/review-content.pt:213 templates/review-content.pt:224
msgid "reject_it"
msgstr "Reject it"

#. Default: Duplicate
#: templates/review-content.pt:103
msgid "duplicate"
msgstr "Duplicate"

#. Default: Unique
#: templates/review-content.pt:106
msgid "unique"
msgstr "Unique"

#. Default: Change is okay
#: templates/review-content.pt:115 templates/review-content.pt:128
msgid "change_okay"
msgstr "Change is okay"

#. Default: Information for the different reasons
#: templates/review-content.pt:144
msgid "information_for_the_different_reasons"
msgstr "Information for the different reasons"

#. Default: Off topic or irrelevant
#: templates/review-content.pt:146
msgid "off_topic_or_irrelevant"
msgstr "Off topic or irrelevant"

#. Default: text does not belong to the topic under discussion
#: templates/review-content.pt:147
msgid "off_topic_explanation"
msgstr "text does not belong to the topic under discussion"

#. Default: Inappropriate, harmful or abusive
#: templates/review-content.pt:149
msgid "inappropriate_harmful_abbusive"
msgstr "Inappropriate, harmful or abbusive"

#. Default: are posts, which are inappropriate, harmful or abbusive
#: templates/review-content.pt:151
msgid "inappropriate_harmful_abbusive_explanation"
msgstr "are posts, which are inappropriate, harmful or abbusive"

#. Default: Needs optimization
#: templates/review-content.pt:153
msgid "needs_optimization"
msgstr "Needs optimization"

#. Default: if posts are useful, but need edits in grammar and/or spelling
#: templates/review-content.pt:154
msgid "needs_optimization_explanation"
msgstr "if posts are useful, but need edits in grammar and/or spelling"

#. Default: Information for the different buttons
#: templates/review-content.pt:162
msgid "information_for_the_different_buttons"
msgstr "Information for the different buttons"

#. Default: for arguments, which should not be deleted.
#: templates/review-content.pt:166
msgid "its_okay_explanation"
msgstr "for arguments, which should not be deleted."

#. Default: for arguments, that should be deleted based on the reason above.
#: templates/review-content.pt:169
msgid "delete_it_explanation"
msgstr "for arguments, that should be deleted based on the reason above."

#. Default: if you are not sure and want to go to the next argument.
#. Default: if you are not sure and want to go to the next statement.
#: templates/review-content.pt:172 templates/review-content.pt:183
#: templates/review-content.pt:194 templates/review-content.pt:206
#: templates/review-content.pt:217 templates/review-content.pt:228
msgid "skip_it_explanation"
msgstr "if you are not sure and want to go to the next argument."

#. Default: , if you have an idea for a better formulation with the same
#. content.
#: templates/review-content.pt:177
msgid "correct_it_explanation"
msgstr ", if you have an idea for a better formulation with the same"

#. Default: for arguments, which can be understood as-is.
#: templates/review-content.pt:180
msgid "its_okay_so_explanation"
msgstr "for arguments, which can be understood as-is."

#. Default: , if the correction is acceptable and the argument is not
#. falsified.
#: templates/review-content.pt:188
msgid "correction_is_okay"
msgstr ", if the correction is acceptable and the argument is not"

#. Default: for correction which are inappropriate are wrong.
#: templates/review-content.pt:191
msgid "reject_itexplanation"
msgstr "for correction which are inappropriate are wrong."

#. Default: It's a duplicate
#: templates/review-content.pt:199
msgid "its_duplicate"
msgstr "It's a duplicate"

#. Default: , if the marked statement is a duplicate.
#: templates/review-content.pt:200
msgid "marked_statement_is_duplicate"
msgstr ", if the marked statement is a duplicate."

#. Default: It's unique
#: templates/review-content.pt:202
msgid "its_unique"
msgstr "It's unique"

#. Default: for marked statements, which are unique.
#: templates/review-content.pt:203
msgid "duplicate_is_unique"
msgstr "for marked statements, which are unique."

#. Default: Split it
#: templates/review-content.pt:210
msgid "split_it"
msgstr "Split it"

#. Default: , if the selected statement is a set of than one statement and the
#. given proposals match to the original content.
#: templates/review-content.pt:211
msgid "marked_statement_to_slit"
msgstr ""
", if the selected statement is a set of than one statement and the given "
"proposals match to the original content."

#. Default: for marked statements, which are unique.
#: templates/review-content.pt:214
msgid "statement_not_to_split"
msgstr "for marked statements, which should not be splitted."

#. Default: Merge it
#: templates/review-content.pt:221
msgid "merge_it"
msgstr "Merge it"

#. Default: , if the selected statements should be one, single statements and
#. the given proposal matches to the original contents.
#: templates/review-content.pt:222
msgid "marked_statement_to_merge"
msgstr ""
", if the selected statements should be one, single statements and the given "
"proposal matches to the original contents."

#. Default: for marked statements, which are unique.
#: templates/review-content.pt:225
msgid "statement_not_to_merge"
msgstr "for marked statements, which should not be merged."

#. Default: In the discussion about
#: templates/review-content.pt:242 templates/review-content.pt:266
#: templates/review-content.pt:282
msgid "in_the_discussion_about"
msgstr "In the discussion about"

#. Default: following argument was corrected.
#: templates/review-content.pt:244
msgid "following_argument_was_corrected"
msgstr "following argument was corrected."

#. Default: These are the edits:
#: templates/review-content.pt:255
msgid "these_are_the_edits"
msgstr "These are the edits:"

#. Default: following argument was flagged.
#: templates/review-content.pt:268
msgid "following_argument_was_flagged"
msgstr "following argument was flagged:"

#. Default: following statement was flagged.
#: templates/review-content.pt:269
msgid "following_statement_was_flagged"
msgstr "following statement was flagged:"

#. Default: This is the original version
#: templates/review-content.pt:272
msgid "this_is_original_version"
msgstr "This is the original version"

#. Default: following statements were flagged:
#: templates/review-content.pt:284
msgid "following_statements_were_flagged"
msgstr "following statements were flagged:"

#. Default: Context, where the statement is used:
#: templates/review-content.pt:295
msgid "context_where_statement_is_used"
msgstr "Context, where the statement is used:"

#. Default: This is the original statement:
#: templates/review-content.pt:305
msgid "this_is_original_statements"
msgstr "This is the original statement:"

#. Default: This statement should be splitted into:
#: templates/review-content.pt:315
msgid "this_statement_should_be_splitted"
msgstr "This statement should be splitted into:"

#. Default: This statement should be merged to:
#: templates/review-content.pt:331
msgid "this_statement_should_be_merged"
msgstr "This statement should be merged to:"

#. Default: Reported
#: templates/review-content.pt:347
msgid "reported"
msgstr "Reported"

#. Default: Reported by
#: templates/review-content.pt:351
msgid "reported_by"
msgstr "Reported by"

#. Default: Viewed
#: templates/review-content.pt:361
msgid "viewed"
msgstr "Viewed"

#. Default: Attacks
#: templates/review-content.pt:365
msgid "attacks"
msgstr "Attacks"

#. Default: Supports
#: templates/review-content.pt:369
msgid "supports"
msgstr "Supports"

#. Default: Request lock
#: templates/review-content.pt:395
msgid "request_lock"
msgstr "Request lock"

#. Default: This argument is locked for your edit. You have
#: templates/review-content.pt:400
msgid "argument_is_locked"
msgstr "This argument is locked for your edit. You have"

#. Default: minutes
#: templates/review-content.pt:402
msgid "minutes"
msgstr "minutes"

#. Default: Please make your edits in grammar and/or spelling here:
#: templates/review-content.pt:403
msgid "please_make_your_edits"
msgstr "Please make your edits in grammar and/or spelling here:"

#. Default: Original
#: templates/review-content.pt:409 templates/review-history.pt:45
#: templates/review-history.pt:46
msgid "original"
msgstr "Original"

#. Default: Your correcture
#: templates/review-content.pt:410
msgid "your correcture"
msgstr "Your correcture"

#. Default: Send
#: templates/review-content.pt:427
msgid "send"
msgstr "Send"

#. Default: The history of votes
#: templates/review-history.pt:8
msgid "history_of_votes"
msgstr "The history of votes"

#. Default: Current decisions
#: templates/review-history.pt:12
msgid "current_decisions"
msgstr "Current decisions"

#. Default: This page contains lists with an over of past votes for each queue
#: templates/review-history.pt:14
msgid "page_contains_list_past_votes"
msgstr "This page contains lists with an overview of past votes for each queue"

#. Default: This page contains lists with an over of ongoing votes for each
#. queue
#: templates/review-history.pt:15
msgid "page_contains_list_ongoing_votes"
msgstr "This page contains lists with an overview of ongoing votes for each"

#. Default: You have to earn more reputation for this queue
#: templates/review-history.pt:24
msgid "earn_more_reputation_for_queue"
msgstr "You have to earn more reputation for this queue"
<<<<<<< HEAD
=======

#. Default: You have no access to this site
#: templates/review-history.pt:25
msgid "you_have_no_access"
msgstr "You have no access to this site"

#. Default: No decisions for this queue.
#: templates/review-history.pt:37
msgid "no_decision_for_this_queue"
msgstr "No decisions for this queue."

#. Default: Statement
#: templates/review-history.pt:42 templates/snippet-popups.pt:1127
#: templates/snippet-popups.pt:1148
msgid "statement"
msgstr "Statement"

#. Default: Edit
#: templates/review-history.pt:43
msgid "edit"
msgstr "Edit"

#. Default: Reason
#: templates/review-history.pt:44
msgid "reason"
msgstr "Reason"

#. Default: Votes
#: templates/review-history.pt:47
msgid "votes"
msgstr "Votes"

#. Default: Accepted
#: templates/review-history.pt:48
msgid "accepted"
msgstr "Accepted"

#. Default: Voters Pro
#: templates/review-history.pt:49
msgid "voters_pro"
msgstr "Voters Pro"

#. Default: Voters Con
#: templates/review-history.pt:50
msgid "voters_con"
msgstr "Voters Con"

#. Default: Timestamp
#: templates/review-history.pt:51
msgid "timestamp"
msgstr "Timestamp"

#. Default: Reporter
#: templates/review-history.pt:52
msgid "reporter"
msgstr "Reporter"

#. Default: Action
#: templates/review-history.pt:53
msgid "actions"
msgstr "Action"

#. Default: Undo
#: templates/review-history.pt:95
msgid "undo"
msgstr "Undo"

#. Default: Cancel
#: templates/review-history.pt:98 templates/snippet-popups.pt:127
#: templates/snippet-popups.pt:150 templates/snippet-popups.pt:175
#: templates/snippet-popups.pt:991 templates/snippet-popups.pt:1038
#: templates/snippet-popups.pt:1191
msgid "cancel"
msgstr "Cancel"

#. Default: Imprint, Copyrights and Privacy
#: templates/snippet-footer.pt:8
msgid "imprint_copyright_privacy"
msgstr "Imprint, Copyrights and Privacy"

#. Default: RSS
#: templates/snippet-footer.pt:19
msgid "rss"
msgstr "RSS"

#. Default: Help
#: templates/snippet-footer.pt:22
msgid "Help"
msgstr "Help"

#. Default: Docs
#: templates/snippet-footer.pt:25
msgid "Documentation"
msgstr "Documentation"

#. Default: Github
#: templates/snippet-footer.pt:33
msgid "Github"
msgstr "Github"

#. Default: Field Experiment
#: templates/snippet-footer.pt:36
msgid "field_experiment"
msgstr "Field Experiment"

#. Default: About me
#: templates/snippet-popups.pt:10
msgid "about_me"
msgstr "About me"

#. Default: Name
#: templates/snippet-popups.pt:19
msgid "name"
msgstr "Name"

#. Default: Role
#: templates/snippet-popups.pt:25
msgid "role"
msgstr "Role"

#. Default: Doctoral Student
#: templates/snippet-popups.pt:28
msgid "role_value_1"
msgstr "Research Assistant and PhD Student"

#. Default: Lab for Technology of Social Networks
#: templates/snippet-popups.pt:30 templates/snippet-popups.pt:31
msgid "lab_tsn"
msgstr "Lab for Technology of Social Networks"

#. Default: Member of the graduation school
#: templates/snippet-popups.pt:32
msgid "role_value_2"
msgstr "Member of the graduation school"

#. Default: Online Participation
#: templates/snippet-popups.pt:32
msgid "role_value_3"
msgstr "Online Participation"

#. Default: Vorstandsmitglied des DIID - Düsseldorfer Institut für Internet und
#. Demokratie
#: templates/snippet-popups.pt:33
msgid "role_value_4"
msgstr ""
"Board member of the DIID - Düsseldorf Institut of Internet and Democracy"
>>>>>>> 2bff2414

#. Default: You have no access to this site
#: templates/review-history.pt:25
msgid "you_have_no_access"
msgstr "You have no access to this site"

#. Default: No decisions for this queue.
#: templates/review-history.pt:37
msgid "no_decision_for_this_queue"
msgstr "No decisions for this queue."

#. Default: Statement
#: templates/review-history.pt:42 templates/snippet-popups.pt:1127
#: templates/snippet-popups.pt:1148
msgid "statement"
msgstr "Statement"

#. Default: Edit
#: templates/review-history.pt:43
msgid "edit"
msgstr "Edit"

#. Default: Reason
#: templates/review-history.pt:44
msgid "reason"
msgstr "Reason"

#. Default: Votes
#: templates/review-history.pt:47
msgid "votes"
msgstr "Votes"

#. Default: Accepted
#: templates/review-history.pt:48
msgid "accepted"
msgstr "Accepted"

#. Default: Voters Pro
#: templates/review-history.pt:49
msgid "voters_pro"
msgstr "Voters Pro"

#. Default: Voters Con
#: templates/review-history.pt:50
msgid "voters_con"
msgstr "Voters Con"

#. Default: Timestamp
#: templates/review-history.pt:51
msgid "timestamp"
msgstr "Timestamp"

#. Default: Reporter
#: templates/review-history.pt:52
msgid "reporter"
msgstr "Reporter"

#. Default: Action
#: templates/review-history.pt:53
msgid "actions"
msgstr "Action"

#. Default: Undo
#: templates/review-history.pt:95
msgid "undo"
msgstr "Undo"

#. Default: Cancel
#: templates/review-history.pt:98 templates/snippet-popups.pt:127
#: templates/snippet-popups.pt:150 templates/snippet-popups.pt:175
#: templates/snippet-popups.pt:991 templates/snippet-popups.pt:1038
#: templates/snippet-popups.pt:1191
msgid "cancel"
msgstr "Cancel"

#. Default: Your Reputation
#: templates/review-reputation.pt:6
msgid "your_reputation"
msgstr "Your Reputation"

#. Default: Based on your user group, you have all rights!
#: templates/review-reputation.pt:8 templates/review.pt:45
msgid "unlimited_right_based_on_group"
msgstr "Based on your user group, you have all rights!"

#. Default: Reputation count
#: templates/review-reputation.pt:9
msgid "reputation_count"
msgstr "Reputation count"

#. Default: Date
#: templates/review-reputation.pt:22 templates/snippet-popups.pt:641
msgid "date"
msgstr "Date"

#. Default: Action
#: templates/review-reputation.pt:23
msgid "action"
msgstr "Action"

#. Default: Reputation
#: templates/review-reputation.pt:24 templates/settings.pt:224
#: templates/user.pt:70
msgid "reputation"
msgstr "Reputation"

#. Default: Queues
#: templates/review.pt:18
msgid "queues"
msgstr "Queues"

#. Default: How To
#: templates/review.pt:19
msgid "howto"
msgstr "How To"

#. Default: Help improve the dialog
#: templates/review.pt:26
msgid "help_to_improve"
msgstr "Help improve the dialog"

#. Default: D-BAS is moderated by you. Help your discussion members learn to
#. argue and raise the quality of argumenty by:
#: templates/review.pt:27
msgid "dbas_is_moderated_by"
msgstr ""
"D-BAS is moderated by you. Help your discussion members learn to argue and "
"raise the quality of arguments by:"

#. Default: Evaluate new statements
#: templates/review.pt:29
msgid "evaluate_new_statements"
msgstr "evaluating new statements"

#. Default: Reviewing suspicious statements
#: templates/review.pt:31
msgid "reviewing_suspicious_statements"
msgstr "reviewing suspicious statements"

#. Default: Voting to close or reopen statements
#: templates/review.pt:34
msgid "voting_to_close"
msgstr "vote to close or reopen statements"

#. Default: Choose a task to get started.
#: templates/review.pt:37
msgid "choose_task"
msgstr "Choose a task to get started!"

#. Default: Your current reputation count is
#: templates/review.pt:48
msgid "current_reputation_os"
msgstr "Your current reputation count is"

#. Default: Open Tasks
#: templates/review.pt:59
msgid "open_tasks"
msgstr "Open Tasks"

#. Default: Topic
#: templates/review.pt:60
msgid "topic"
msgstr "Topic"

#. Default: Recent Reviews
#: templates/review.pt:61
msgid "recent_reviews"
msgstr "Recent Reviews"

#. Default: None
#: templates/review.pt:92
msgid "None"
msgstr "None"

#. Default: What is reputation? How do I earn (and lose) it?
#: templates/review.pt:104
msgid "what_is_reputation"
msgstr "What is reputation? How do I earn (and lose) it?"

#. Default: Reputation is a rough measurement of how work you are doing for the
#. discussion and the community.
#: templates/review.pt:106
msgid "what_is_reputation_def"
msgstr ""
"Reputation is a rough measurement of how work you are doing for the "
"discussion and the community."

#. Default: you can earn it by using D-BAS and all of its great functions.
#: templates/review.pt:107
msgid "what_is_reputation_earn"
msgstr "You can earn it by using D-BAS and all of its great functions."

#. Default: Basic use of D-BAS, does not require any reputation at all.
#: templates/review.pt:108
msgid "what_is_reputation_use"
msgstr "Basic use of D-BAS does not require any reputation at all."

#. Default: You gain reputation when:
#: templates/review.pt:111
msgid "gain_rep_when"
msgstr "You gain reputation when:"

#. Default: You lose reputation when:
#: templates/review.pt:120
msgid "lose_rep_when"
msgstr "You lose reputation when:"

#. Default: Privileges
#: templates/review.pt:132
msgid "privileges"
msgstr "Privileges"

#. Default: Privileges control what you can see in the review queues of D-BAS.
#. Gain more privileges by increasing your reputation.
#: templates/review.pt:133
msgid "privileges_explanation"
msgstr ""
"Privileges control what you can see in the review queues of D-BAS. Gain more "
"privileges by increasing your reputation."

#. Default: Stay tuned and fetch the latest news and discussion contributions
#. via RSS-feeds
#: templates/rss.pt:7
msgid "stay_tuned_rss"
msgstr ""
"Stay tuned and fetch the latest news and discussion contributions via RSS-"
"Feeds"

#. Default: Settings
#: templates/settings.pt:6
msgid "Settings"
msgstr "Settings"

#. Default: List of several information mapped with your account
#: templates/settings.pt:7
msgid "list_of_information"
msgstr "List of several information mapped with your account"

#. Default: Personal Information
#: templates/settings.pt:16
msgid "personal_information"
msgstr "Personal Information"

#. Default: Firstname
#: templates/settings.pt:21
msgid "firstname"
msgstr "Firstname"

#. Default: Surname
#: templates/settings.pt:25
msgid "surname"
msgstr "Surname"

#. Default: Nickname
#. Default: Your Nickname
#: templates/settings.pt:29 templates/snippet-popups.pt:247
#: templates/snippet-popups.pt:426
msgid "nickname"
msgstr "Nickname"

#. Default: Public Nickname
#: templates/settings.pt:33
msgid "public_nickname"
msgstr "Public Nickname"

#. Default: Click here for your public page
#: templates/settings.pt:37
msgid "click_here_for_public_page"
msgstr "Click here for your public page"

#. Default: Group
#: templates/settings.pt:46
msgid "group"
msgstr "Group"

#. Default: Settings
#: templates/settings.pt:53 templates/snippet-header.pt:95
msgid "settings"
msgstr "Settings"

#. Default: Receive Notifications
#: templates/settings.pt:58
msgid "receive_notifications"
msgstr "Receive Notifications"

#. Default: Receive E-Mails
#: templates/settings.pt:71
msgid "receive_mails"
msgstr "Receive E-Mails"

#. Default: Nickname is public
#: templates/settings.pt:82
msgid "nickname_is_public"
msgstr "Nickname is public"

#. Default: Prefered message language
#: templates/settings.pt:95
msgid "message_language"
msgstr "Prefered message language"

#. Default: Guided tour on startup
#: templates/settings.pt:133
msgid "guided_tour_on_start_up"
msgstr "Guided tour on startup"

#. Default: Settings could not be set. Please try again later.
#: templates/settings.pt:148
msgid "settings_not_set"
msgstr "Settings could not be set. Please try again later."

#. Default: Settings were set successfully.
#: templates/settings.pt:153
msgid "settings_set"
msgstr "Settings were set successfully."

#. Default: Discussion Statistics
#: templates/settings.pt:164 templates/user.pt:47
msgid "discussion_stat"
msgstr "Discussion Statistics"

#. Default: Profile Picture
#: templates/settings.pt:245
msgid "profile_picture"
msgstr "Profile Picture"

#. Default: Change your profile picture on the
#: templates/settings.pt:247
msgid "change_gravatar"
msgstr "Change your profile picture on the"

#. Default: A Gravatar is a globally recognized avatar. You upload it and
#. create your profile just once, and then when you participate in any
#. Gravatar-enabled site, your Gravatar image will automatically follow you
#. there, except your nickname is not public!
#: templates/settings.pt:249
msgid "what_is_gravatar"
msgstr ""
"A Gravatar is a Globally Recognized Avatar. You upload it and create your "
"profile just once, and then when you participate in any Gravatar-enabled "
"site, your Gravatar image will automatically follow you there."

#. Default: Statistics could not be deleted.
#: templates/settings.pt:257 templates/settings.pt:346
msgid "statistics_not_deleted"
msgstr "Statistics could not be deleted."

#. Default: Statistics were set successfully deleted.
#: templates/settings.pt:263 templates/settings.pt:352
msgid "statistics_deletet"
msgstr "Statistics were set successfully deleted."

#. Default: Change your password in D-BAS
#: templates/settings.pt:274
msgid "change_dbas_password"
msgstr "Change your password in D-BAS"

#. Default: This does not affect other services next to D-BAS.
#: templates/settings.pt:276
msgid "this_does_not_affect_other_services"
msgstr "This does not affect other services next to D-BAS."

#. Default: Old password
#: templates/settings.pt:283
msgid "old_password"
msgstr "Old password"

#. Default: New Password
#: templates/settings.pt:296
msgid "new_password"
msgstr "New Password"

#. Default: New Password (confirm)
#: templates/settings.pt:307
msgid "new_password_confirm"
msgstr "New Password (confirm)"

#. Default: Your password was changed
#: templates/settings.pt:331
msgid "password_changed"
msgstr "Your password was changed"

#. Default: Imprint, Copyrights and Privacy
#: templates/snippet-footer.pt:8
msgid "imprint_copyright_privacy"
msgstr "Imprint, Copyrights and Privacy"

#. Default: Help
#: templates/snippet-footer.pt:19
msgid "Help"
msgstr "Help"

#. Default: Docs
#: templates/snippet-footer.pt:22
msgid "Documentation"
msgstr "Documentation"

#. Default: Github
#: templates/snippet-footer.pt:30
msgid "Github"
msgstr "Github"

#. Default: Field Experiment
#: templates/snippet-footer.pt:33
msgid "field_experiment"
msgstr "Field Experiment"

#. Default: Toggle navigation
#: templates/snippet-header.pt:9
msgid "Toggle Navigation"
msgstr "Toggle navigation"

#. Default: Let's go
#: templates/snippet-header.pt:22
msgid "lets_go"
msgstr "Let's go"

#. Default: Restart
#: templates/snippet-header.pt:28
msgid "restart"
msgstr "Restart"

#. Default: Switch Topic
#: templates/snippet-header.pt:40
msgid "switch_topic"
msgstr "Switch Topic"

#. Default: Add a Topic
#. Default: Add Topic
#: templates/snippet-header.pt:58 templates/snippet-header.pt:63
#: templates/snippet-popups.pt:714
msgid "add_topic"
msgstr "Add a Topic"

#. Default: Login
#. Default: Log In
#: templates/snippet-header.pt:74 templates/snippet-popups.pt:327
#: templates/snippet-popups.pt:372
msgid "login"
msgstr "Log In"

#. Default: Notifications
#: templates/snippet-header.pt:102
msgid "notifications"
msgstr "Notifications"

#. Default: Admin
#: templates/snippet-header.pt:107
msgid "Admin"
msgstr "Admin"

#. Default: Logout
#: templates/snippet-header.pt:112
msgid "logout"
msgstr "Logout"

#. Default: About me
#: templates/snippet-popups.pt:10
msgid "about_me"
msgstr "About me"

#. Default: Name
#: templates/snippet-popups.pt:19
msgid "name"
msgstr "Name"

#. Default: Role
#: templates/snippet-popups.pt:25
msgid "role"
msgstr "Role"

#. Default: Doctoral Student
#: templates/snippet-popups.pt:28
msgid "role_value_1"
msgstr "Research Assistant and PhD Student"

#. Default: Lab for Technology of Social Networks
#: templates/snippet-popups.pt:30 templates/snippet-popups.pt:31
msgid "lab_tsn"
msgstr "Lab for Technology of Social Networks"

#. Default: Member of the graduation school
#: templates/snippet-popups.pt:32
msgid "role_value_2"
msgstr "Member of the graduation school"

#. Default: Online Participation
#: templates/snippet-popups.pt:32
msgid "role_value_3"
msgstr "Online Participation"

#. Default: Vorstandsmitglied des DIID - Düsseldorfer Institut für Internet und
#. Demokratie
#: templates/snippet-popups.pt:33
msgid "role_value_4"
msgstr ""
"Board member of the DIID - Düsseldorf Institut of Internet and Democracy"

#. Default: Office
#: templates/snippet-popups.pt:46
msgid "office"
msgstr "Office"

#. Default: Heinrich-Heine University Duesseldorf
#: templates/snippet-popups.pt:48
msgid "office_value_1"
msgstr "Heinrich-Heine University Düsseldorf"

#. Default: Universitätsstraße 1
#: templates/snippet-popups.pt:49
msgid "office_value_2"
msgstr "Universitätsstraße 1"

#. Default: 40225 Duesseldorf
#: templates/snippet-popups.pt:50
msgid "office_value_3"
msgstr "40225 Düsseldorf"

#. Default: Department of Computer Science
#: templates/snippet-popups.pt:51
msgid "office_value_4"
msgstr "Department of Computer Science"

#. Default: Building 25.12, Room 02.45
#: templates/snippet-popups.pt:52
msgid "office_value_5"
msgstr "Building 25.12, Room 02.45"

#. Default: Telephone
#: templates/snippet-popups.pt:57
msgid "telephone"
msgstr "Telephone"

#. Default: Fax
#: templates/snippet-popups.pt:63
msgid "fax"
msgstr "Fax"

#. Default: Close
#: templates/snippet-popups.pt:77 templates/snippet-popups.pt:312
#: templates/snippet-popups.pt:373 templates/snippet-popups.pt:535
#: templates/snippet-popups.pt:647 templates/snippet-popups.pt:701
msgid "close"
msgstr "Close"

#. Default: Okay
#: templates/snippet-popups.pt:126 templates/snippet-popups.pt:149
#: templates/snippet-popups.pt:174 templates/snippet-popups.pt:1190
msgid "okay"
msgstr "Okay"

#. Default: Do not remind me again
#: templates/snippet-popups.pt:169
msgid "do_not_remind_me_again"
msgstr "Do not remind me again"

#. Default: Information are missing
#: templates/snippet-popups.pt:227
msgid "information_missing"
msgstr "Information are missing"

#. Default: During the authentication we could not fetch all of the necessary
#. information. Please add the missing information, so we can add a new account
#. in D-BAS (Login via other providers won't work).
#: templates/snippet-popups.pt:230
msgid "plase_add_missing_infos_we_add_account"
msgstr ""
"During the authentication we could not fetch all of the necessary "
"information. Please add the missing information, so we can add a new account "
"in D-BAS (Login via other providers won't work)."

#. Default: Your First Name
#: templates/snippet-popups.pt:233 templates/snippet-popups.pt:412
msgid "first_name"
msgstr "Your First Name"

#. Default: Your Last Name
#: templates/snippet-popups.pt:240 templates/snippet-popups.pt:419
msgid "last_name"
msgstr "Your Last Name"

#. Default: Your Gender
#: templates/snippet-popups.pt:254 templates/snippet-popups.pt:433
msgid "your_gender"
msgstr "Your Gender"

#. Default: Your Email Address
#: templates/snippet-popups.pt:274 templates/snippet-popups.pt:453
msgid "your_email"
msgstr "Your Email Address"

#. Default: Your Password
#: templates/snippet-popups.pt:281 templates/snippet-popups.pt:460
msgid "password"
msgstr "Your Password"

#. Default: Password (confirm)
#: templates/snippet-popups.pt:288 templates/snippet-popups.pt:467
msgid "password-confirm"
msgstr "Password (confirm)"

#. Default: Error:
#: templates/snippet-popups.pt:299 templates/snippet-popups.pt:498
#: templates/snippet-popups.pt:516
msgid "error"
msgstr "Error:"

#. Default: Register
#: templates/snippet-popups.pt:311 templates/snippet-popups.pt:534
msgid "register"
msgstr "Register"

#. Default: Sign Up
#: templates/snippet-popups.pt:328
msgid "sign_up"
msgstr "Sign Up"

#. Default: Your Nickname
#: templates/snippet-popups.pt:337
msgid "your_nickname"
msgstr "Your Nickname"

#. Default: Your Password
#: templates/snippet-popups.pt:346
msgid "your_password"
msgstr "Your Password"

#. Default: Keep me logged in
#: templates/snippet-popups.pt:357
msgid "keep_me_logged_in"
msgstr "Keep me logged in"

#. Default: Forgot your password?
#: templates/snippet-popups.pt:359
msgid "forgot_password"
msgstr "Forgot your password?"

#. Default: Please fill in your e-mail below. A new password will be send this
#. address. This does not affect other services of the HHU:
#: templates/snippet-popups.pt:362
msgid "fill_in_mail_for_password"
msgstr ""
"Please fill in your e-mail below. A new password will be send this address. "
"This does not affect other services of the HHU:"

#. Default: Or login via
#: templates/snippet-popups.pt:377
msgid "or_login_via"
msgstr "Or login via"

#. Default: We will never display your real name to other users!
#: templates/snippet-popups.pt:408
msgid "never_display_real_name"
msgstr "We will never display your real name to other users!"

#. Default: If you have a valid account at the HHU, you can directly use the
#. login!
#: templates/snippet-popups.pt:410
msgid "have_account_hhu"
msgstr "If you have a valid account at the HHU, you can directly use the login"

#. Default: Password Strength
#: templates/snippet-popups.pt:474
msgid "password-strength"
msgstr "Password Strength"

#. Default: very weak
#: templates/snippet-popups.pt:477
msgid "password_strength"
msgstr "very weak"

#. Default: Writing a new message
#: templates/snippet-popups.pt:607 templates/snippet-popups.pt:660
msgid "writing_message"
msgstr "Writing a new message"

#. Default: Error:
#: templates/snippet-popups.pt:627 templates/snippet-popups.pt:690
msgid "error:"
msgstr "Error:"

#. Default: Success:
#: templates/snippet-popups.pt:632 templates/snippet-popups.pt:695
msgid "success:"
msgstr "Success:"

#. Default: Author
#: templates/snippet-popups.pt:639
msgid "author"
msgstr "Author"

#. Default: Send News
#: templates/snippet-popups.pt:646
msgid "send_news"
msgstr "Send News"

#. Default: Send Notifcation
#: templates/snippet-popups.pt:700
msgid "send_notification"
msgstr "Send Notifcation"

#. Default: Please enter your title here:
#: templates/snippet-popups.pt:719
msgid "please_enter_title"
msgstr "Your title here:"

#. Default: Please enter a short-description or question here:
#: templates/snippet-popups.pt:724
msgid "please_enter_info"
msgstr "Question for the topic:"

#. Default: Please enter the full description here:
#: templates/snippet-popups.pt:729
msgid "please_enter_long_info"
msgstr "Full description:"

#. Default: Language of the discussion:
#: templates/snippet-popups.pt:736
msgid "please_select_language_for_topic"
msgstr "Language of the discussion:"

#. Default: Is the topic available for the public?
#: templates/snippet-popups.pt:760
msgid "is_topic_available_for_public"
msgstr "Is the topic available for the public?"

#. Default: Is the topic read only?
#: templates/snippet-popups.pt:775
msgid "is_topic_read_only"
msgstr "Is the topic read only?"

#. Default: Selecting a reason
#: templates/snippet-popups.pt:810
msgid "select-reason"
msgstr "Selecting a reason"

#. Default: The statement under consideration is as follows
#: templates/snippet-popups.pt:813
msgid "statement_under_consideration_is"
msgstr "The statement under consideration is as follows"

#. Default: The argument under consideration is as follows
#: templates/snippet-popups.pt:814 templates/snippet-popups.pt:892
msgid "argument_under_consideration_is"
msgstr "The argument under consideration is as follows"

#. Default: The text needs to be revised.
#: templates/snippet-popups.pt:821
msgid "text_need_to_be_revised"
msgstr "The text needs to be revised."

#. Default: This statement is off topic or irrelevant.
#: templates/snippet-popups.pt:831
msgid "statement_offtopic_or_irrelevant"
msgstr "This statement is off topic or irrelevant."

#. Default: This argument is off topic or irrelevant.
#: templates/snippet-popups.pt:835
msgid "argument_offtopic_or_irrelevant"
msgstr "This argument is off topic or irrelevant."

#. Default: This statement is harmful or abusive.
#: templates/snippet-popups.pt:843
msgid "statement_harmful"
msgstr "This statement is harmful or abusive."

#. Default: This argument is harmful or abusive.
#: templates/snippet-popups.pt:845
msgid "argument_harmful"
msgstr "This argument is harmful or abusive."

#. Default: This statement is a duplicate.
#: templates/snippet-popups.pt:854
msgid "statement_duplicate"
msgstr "Statement is a duplicate."

#. Default: This statement should be merged.
#: templates/snippet-popups.pt:862
msgid "statement_merge"
msgstr "This statement should be merged into several messages."

#. Default: This statement has more than one message.
#: templates/snippet-popups.pt:870
msgid "statement_split"
msgstr "This statement has more than one message."

#. Default: Reporting (parts of) an argument
#: templates/snippet-popups.pt:889
msgid "reporting_parts_argument"
msgstr "Reporting (parts of) an argument"

#. Default: Please choose which part of the argument you want to report
#: templates/snippet-popups.pt:894
msgid "please_choose_part_to_report"
msgstr "Please choose which part of the argument you want to report"

#. Default: Report
#: templates/snippet-popups.pt:901
msgid "report"
msgstr "Report"

#. Default: Report the whole argument.
#: templates/snippet-popups.pt:913
msgid "report_whole_argument"
msgstr "Report the whole argument."

#. Default: Split Statements
#: templates/snippet-popups.pt:979 templates/snippet-popups.pt:1004
msgid "split_statement"
msgstr "Split Statements"

#. Default: Please enter the splitted version of the statement; one per input
#. field.
#: templates/snippet-popups.pt:982
msgid "split_multiple_statements"
msgstr ""
"Please enter the splitted version of the statement; one per input field."

#. Default: Submit
#: templates/snippet-popups.pt:990 templates/snippet-popups.pt:1037
msgid "submit"
msgstr "Submit"

#. Default: The selected statement is already splitted in several parts, like
#. the list illustrates below. Do you want to continue with a new split?
#: templates/snippet-popups.pt:1007
msgid "split_multiple_statements_of_pgroup"
msgstr ""
"The selected statement is already splitted in several parts, like the list "
"illustrates below. Do you want to split the statements totally?"

#. Default: The statement
#: templates/snippet-popups.pt:1008 templates/snippet-popups.pt:1055
msgid "the_statement"
msgstr "The statement"

#. Default: consist out of
#: templates/snippet-popups.pt:1008 templates/snippet-popups.pt:1055
msgid "consist_out_of"
msgstr "consist out of"

#. Default: Yes
#: templates/snippet-popups.pt:1012 templates/snippet-popups.pt:1059
msgid "yes"
msgstr "Yes"

#. Default: No
#: templates/snippet-popups.pt:1013 templates/snippet-popups.pt:1060
msgid "no"
msgstr "No"

#. Default: Merge Statement
#: templates/snippet-popups.pt:1026 templates/snippet-popups.pt:1051
msgid "merge_statement"
msgstr "Merge Statement"

#. Default: Please select the statements, that should be concatenated.
#: templates/snippet-popups.pt:1029
msgid "merge_multiple_statements"
msgstr ""
"Please select the statements, that should be concatenated with the given "
"statement via 'and':"

#. Default: The selected statement already consists out of multiple statement.
#. Further on the several statements are listed. Do you want to continue with
#. the merge?
#: templates/snippet-popups.pt:1054
msgid "merge_multiple_statements_of_pgroup"
msgstr ""
"The selected statement already consists out of multiple statement. Further "
"on the several statements are listed. Do you want to merge these statement "
"to one single statement?"

#. Default: Caution
#: templates/snippet-popups.pt:1074
msgid "caution"
msgstr "Caution"

#. Default: Do you really want to disassociate yourself from your content? This
#. step is irreversible! Subsequently you will not be the author of this
#. statement anymore!
#: templates/snippet-popups.pt:1079
msgid "do_you_really_disassociate_step_irreversible"
msgstr ""
"Do you really want to disassociate yourself from your content? This step is "
"irreversible! Subsequently you will not be the author of this"

#. Default: Please choose a step to jump in
#: templates/snippet-popups.pt:1096
msgid "choose_a_step_to_jump_in"
msgstr "Please choose a step to jump in"

#. Default: Below you find a list with all arguments, where your selected text
#. is used:
#: templates/snippet-popups.pt:1099
msgid "below_you_will_find_list_with_jump_arguments"
msgstr ""
"Below you find a list with all arguments, where your selected text is used:"

#. Default: References
#: templates/snippet-popups.pt:1116
msgid "refereces"
msgstr "References"

#. Default: Statement is a cite from a website like a newspaper article, which
#. underpins the opinion. The source is the website as link.
#: templates/snippet-popups.pt:1124
msgid "statement_reference_definition"
msgstr ""
"Statement is a cite from a website like a newspaper article, which underpins "
"the opinion. The source is the website as link."

#. Default: Source
#: templates/snippet-popups.pt:1133
msgid "source"
msgstr "Source"

#. Default: Please choose a statement for your reference!
#: templates/snippet-popups.pt:1138
msgid "please_choose_a_reference"
msgstr "Please choose a statement for your reference!"

#. Default: Add reference
#: templates/snippet-popups.pt:1153
msgid "add_reference"
msgstr "Add reference"

#. Default: Personal User Page
#: templates/user.pt:6
msgid "personal_user_page"
msgstr "Personal User Page"

#. Default: This are the details of
#: templates/user.pt:7
msgid "this_are_the_details_of"
msgstr "This are the details of"

#. Default: Public Information of
#: templates/user.pt:18
msgid "public_information_of"
msgstr "Public Information of"

#. Default: Last Action
#: templates/user.pt:22
msgid "last_action"
msgstr "Last Action"

#. Default: Last Login
#: templates/user.pt:26
msgid "last_login"
msgstr "Last Login"

#. Default: Registered
#: templates/user.pt:30
msgid "registered"
msgstr "Registered"

#. Default: Profile Picture of
#: templates/user.pt:42
msgid "profile_picture_of"
msgstr "Profile Picture of"

#. Default: Reviews proposed
#: templates/user.pt:58
msgid "reviews_proposed"
msgstr "Reviews proposed"

<<<<<<< HEAD
#~ msgid "rss"
#~ msgstr "RSS"
=======
#. Default: In dieser Diskussion können keine Beiträge mehr hinzugefügt werden!
#: templates/content.pt:23
msgid "discussion_is_read_only"
msgstr "No statements can be set for this discussion!"

#. Default: Start
#: templates/content.pt:158
msgid "start"
msgstr "Start"

#. Default: Now
#: templates/content.pt:160
msgid "now"
msgstr "Now"

#. Default: Complete View
#: templates/content.pt:175
msgid "complete_view"
msgstr "Complete View"

#. Default: Default View
#: templates/content.pt:176
msgid "default_view"
msgstr "Default View"

#. Default: Labels
#: templates/content.pt:177
msgid "labels"
msgstr "Lables"

#. Default: Positions
#: templates/content.pt:178
msgid "positions"
msgstr "Positions"

#. Default: My path
#: templates/content.pt:180 templates/content.pt:181
msgid "my_path"
msgstr "My path"

#. Default: My statements
#: templates/content.pt:182
msgid "my_statements"
msgstr "My statements"

#. Default: Supports
#: templates/content.pt:183
msgid "supports_on_my_statements"
msgstr "Supports"

#. Default: Attacks
#: templates/content.pt:184
msgid "attacks_on_my_statements"
msgstr "Attacks"

#~ msgid "disclaimer_piwik"
#~ msgstr "Piwik"

#~ msgid "disclaimer_piwik_content"
#~ msgstr ""
#~ "Like most website operators, Piwik.org collects non-personally-"
#~ "identifying information of the sort that web browsers and servers "
#~ "typically make available, such as the browser type, language preference, "
#~ "referring site, and the date and time of each visitor request. Piwik."
#~ "org’s purpose in collecting non-personally identifying information is to "
#~ "better understand how Piwik.org’s visitors use its website. From time to "
#~ "time, Piwik.org may release non-personally-identifying information in the "
#~ "aggregate, e.g., by publishing a report on trends in the usage of its "
#~ "website. Piwik.org also collects potentially personally-identifying "
#~ "information like Internet Protocol (IP) addresses. Piwik.org does not use "
#~ "such information to identify its visitors, however, and does not disclose "
#~ "such information, other than under the same circumstances that it uses "
#~ "and discloses personally-identifying information, as described below."
>>>>>>> 2bff2414

#~ msgid "open"
#~ msgstr "Open"

#~ msgid "count_of_statements"
#~ msgstr "Count of Statements"

#~ msgid "date_of_creation"
#~ msgstr "Date of Creation"

#~ msgid "sign_in_with"
#~ msgstr "Sign in with"

#~ msgid "none"
#~ msgstr "none"

#~ msgid "female"
#~ msgstr "female"

#~ msgid "male"
#~ msgstr "male"

#~ msgid "generate_password"
#~ msgstr "Generate secure password"

#~ msgid "link"
#~ msgstr "Link"

#~ msgid "less_redund"
#~ msgstr "Less Redundancy"

#~ msgid "less_redund_text"
#~ msgstr "Tired of duplicated post? We use modern machine learning processes."

#~ msgid "welcong"
#~ msgstr ""
#~ "Welcome to D-BAS! This is our dialog-based argumentation system. If you "
#~ "have any questions, please feel free to contact us or provide feedback."

#~ msgid "contact_page"
#~ msgstr "contact page"

#~ msgid "session_expired"
#~ msgstr "Your session has expired!"

#~ msgid "welcome_text2"
#~ msgstr "contact"

#~ msgid "welcome_text3"
#~ msgstr "us to report bugs or provide feedback."

#~ msgid "choose_fieldtest_reviewer_text"
#~ msgstr ""
#~ "We are currently hosting both a demo version (English only) and a real-"
#~ "world deployment of D-BAS (German only, manually translated into "
#~ "Englisch). Based on your browser, we assume that you are interested in "
#~ "the demo version. However, you can switch to the real-world deployment if "
#~ "you like:"

#~ msgid "fieldtest"
#~ msgstr "Real-World"

#~ msgid "reviewer"
#~ msgstr "Demo"

#~ msgid "history"
#~ msgstr "History"

#~ msgid "youHaveGot"
#~ msgstr "You have got"

#~ msgid "more_infos"
#~ msgstr "more infos"

#~ msgid "report_issue"
#~ msgstr "Report Issue"

#~ msgid "details_license"
#~ msgstr "Details concerning the license"

#~ msgid "generated_with"
#~ msgstr "is generated with Pyramid Web Framework"

#~ msgid "mit_license"
#~ msgstr "MIT License (MIT)"

#~ msgid "mit_license_part1"
#~ msgstr ""
#~ "Permission is hereby granted, free of charge, to any person obtaining a "
#~ "copy of this software and associated documentation files (the \"Software"
#~ "\"), to deal in the Software without restriction, including without "
#~ "limitation the rights to use, copy, modify, merge,  publish, distribute, "
#~ "sublicense, and/or sell copies of the Software, and to permit persons to "
#~ "whom the Software is furnished to do so,  subject to the following "
#~ "conditions:"

#~ msgid "mit_license_part2"
#~ msgstr ""
#~ "The above copyright notice and this permission notice shall be included "
#~ "in all copies or substantial portions of the Software."

#~ msgid "mit_license_part3"
#~ msgstr ""
#~ "THE SOFTWARE IS PROVIDED \"AS IS\", WITHOUT WARRANTY OF ANY KIND, EXPRESS "
#~ "OR IMPLIED, INCLUDING BUT NOT LIMITED TO THE WARRANTIES OF "
#~ "MERCHANTABILITY, FITNESS FOR A PARTICULAR PURPOSE AND NONINFRINGEMENT. IN "
#~ "NO EVENT SHALL THE AUTHORS OR COPYRIGHT HOLDERS BE LIABLE FOR ANY CLAIM, "
#~ "DAMAGES OR OTHER LIABILITY, WHETHER IN AN ACTION OF CONTRACT, TORT OR "
#~ "OTHERWISE, ARISING FROM, OUT OF OR IN CONNECTION WITH THE SOFTWARE OR THE "
#~ "USE OR OTHER DEALINGS IN THE SOFTWARE."

#~ msgid "feel_free_to_drop_line"
#~ msgstr ""
#~ "Feel free to drop us a line and we’ll try to get back to you in 48 hours "
#~ "max!"

#~ msgid "you_found_bug"
#~ msgstr "You have found a bug?"

#~ msgid "otherwise_drop_a_line"
#~ msgstr "Otherwise feel free to drop us a line"

#~ msgid "name_req"
#~ msgstr "Your Name (required)"

#~ msgid "mail_req"
#~ msgstr "Your E-Mail (required)"

#~ msgid "message_req"
#~ msgstr "Your Notification (required)"

#~ msgid "warning"
#~ msgstr "Warning!"

#~ msgid "great"
#~ msgstr "Great:"

#~ msgid "message_sent"
#~ msgstr "Your message was sent."

#~ msgid "select_password"
#~ msgstr "How to select a strong password"

#~ msgid "select_password_intro"
#~ msgstr "A Password is strong when it contains at least:"

#~ msgid "select_password_rule1"
#~ msgstr "eight characters"

#~ msgid "select_password_rule2"
#~ msgstr "one uppercase letter"

#~ msgid "select_password_rule3"
#~ msgstr "one lowercase letter"

#~ msgid "select_password_rule4"
#~ msgstr "one special sign"

#~ msgid "popup_password_text"
#~ msgstr "For example 'M2015_fiO' is a strong password. A couple of hints:"

#~ msgid "select_password_avoid1"
#~ msgstr "Avoid using the same password on several pages."

#~ msgid "select_password_avoid2"
#~ msgstr "Avoid using patterns which can be found in a dictionary."

#~ msgid "select_password_avoid3"
#~ msgstr ""
#~ "Avoid using information that is or might become publicly associated with "
#~ "the user, such as your employer's name."

#~ msgid "select_password_avoid4"
#~ msgstr ""
#~ "Avoid using information that the user's colleagues and/or acquaintances "
#~ "might know about you, such as your pet's name."

#~ msgid "select_password_help"
#~ msgstr "If you need some help with our password, you can get one here:"

#~ msgid "strength"
#~ msgstr "Strength"

#~ msgid "your_ldap_nickname"
#~ msgstr "Your University-ID (HHU)"

#~ msgid "dbas_login_data_disclaimer"
#~ msgstr ""
#~ "If you log in, you agree that your action will be evaluated anonymously "
#~ "and you will receive an questionnaire via mail on experiments ends."

#~ msgid "change_password"
#~ msgstr "Change your password"

#~ msgid "statement_optimization_description"
#~ msgstr "This statement is right, but needs correction for spelling/grammar."

#~ msgid "argument_optimization_description"
#~ msgstr ""
#~ "This argument is acceptable but it needs correction for spelling/grammar."

#~ msgid "statement_offtopic_or_irrelevant_description"
#~ msgstr "This statement does not belong to the topic under discussion."

#~ msgid "argument_offtopic_or_irrelevant_description"
#~ msgstr "This argument does not belong to the topic under discussion."

#~ msgid "argument_statement_harmful_description"
#~ msgstr ""
#~ "A reasonable person would find this content inappropriate for respectful "
#~ "discourse."

#~ msgid "this_statement_duplicate"
#~ msgstr "This statement is a duplicate."

#~ msgid "this_statement_duplicate_description"
#~ msgstr ""
#~ "This statement has been done before in a slightly different wording."

#~ msgid "statement_merge_description"
#~ msgstr ""
#~ "This statement belongs to another statement, so they should be merged."

#~ msgid "statement_split_description"
#~ msgstr ""
#~ "This statement contains more than one message and has to be splitted."

#~ msgid "because"
#~ msgstr "because"

#~ msgid "contact_header_1"
#~ msgstr "Get In Touch With Us"

#~ msgid "contact_header_2"
#~ msgstr ""
#~ "Feel free to drop us a line and we’ll try to get back to you in 48 hours "
#~ "max!"

#~ msgid "phone_no"
#~ msgstr "Your Phone Number"

#~ msgid "lets_start_now"
#~ msgstr "Click here to start now!"

#~ msgid "disclaimer"
#~ msgstr "Disclaimer:"

#~ msgid "disclaimer_content"
#~ msgstr "Liability for content"

#~ msgid "disclaimer_content_content"
#~ msgstr ""
#~ "Although the contents of our pages were created with utmost care, we "
#~ "reserve the right not to be responsible for the correctness, completeness "
#~ "and topicality of the contents. According to $ 6 par.1 MDStV and $ 8 "
#~ "par.1 TDG we, as a service provider, according to general law are "
#~ "responsible for own contributions contained in the contents of these "
#~ "pages. Service providers are, however, not obliged, to check foreign "
#~ "information transmitted or stored by them or to search for circumstances "
#~ "pointing to any illegal activity. Obligations to remove or block "
#~ "information according to general law remain unaffected hereof. Liability "
#~ "claims in this respect will only be possible from the point a definite "
#~ "infringement of law becomes known. If corresponding infringements of law "
#~ "become known, these contents will immediately be deleted."

#~ msgid "disclaimer_links"
#~ msgstr "Liability for links"

#~ msgid "disclaimer_copyright"
#~ msgstr "Copyright"

#~ msgid "disclaimer_copyright_content"
#~ msgstr ""
#~ "The operator of the pages always endeavours to observe copyrights of "
#~ "others and to use materials created by him or license-free material. The "
#~ "contents and materials on these pages created by the operator of the page "
#~ "are subject to German copyright. Contributions of third parties are "
#~ "marked as such. Duplication, processing, distribution and any kind of "
#~ "utilization outside the boundaries of the copyright require the written "
#~ "agreement of the respective author or creator. Downloads and copies of "
#~ "this page are exclusively allowed for private, but not commercial use."

#~ msgid "disclaimer_dataprotection"
#~ msgstr "Data protection"

#~ msgid "disclaimer_dataprotection_content"
#~ msgstr ""
#~ "To the extent that personal data (e.g. name, address or email-addresses) "
#~ "are published in our pages, these have been indicated voluntarily, as far "
#~ "as this is under our control. The utilization of offers and services, as "
#~ "far as possible, always takes place without having to indicate personal "
#~ "data. The utilization by third parties of contact data published within "
#~ "the scope of the imprint obligation for transmission of not expressly "
#~ "solicited advertising and information materials are herewith expressly "
#~ "objected. The author of these pages expressly reserves the right to take "
#~ "legal action, in case the transmission of advertising information, e.g. "
#~ "through Spam-mails, takes place without request."

#~ msgid "disclaimer_session_cookie"
#~ msgstr "Session-Cookies"

#~ msgid "disclaimer_session_cookie_content"
#~ msgstr ""
#~ "These cookies allow you to use necessary functions of our websites, such "
#~ "as the maintenance of log in information. They also help to minimize the "
#~ "data transmission through the world wide web."

#~ msgid "disclaimer_tracking_cookie"
#~ msgstr "Tracking-Cookies"

#~ msgid "disclaimer_tracking_cookie_content"
#~ msgstr ""
#~ "These allow us to identify you while doing repeated visits of our "
#~ "website . By agreement of an anonymous, arbitrary identifier, we are "
#~ "ableto hold specific browsing information, e.g. your selected pages or "
#~ "the path that you  have chosen on our website. While monitoring this "
#~ "information, we are capable to improve our site."

#~ msgid "for"
#~ msgstr "for"

#~ msgid "icons_by"
#~ msgstr "Icons by"

#~ msgid "tracking_by"
#~ msgstr "Tracking by"

#~ msgid "avatare_by"
#~ msgstr "Avatare by"

#~ msgid "chart_and_graphs_by"
#~ msgstr "Charts and Graphs by"

#~ msgid "by"
#~ msgstr "by"

#~ msgid "cookie_manager_by"
#~ msgstr "Cookie Manager by"

#~ msgid "and"
#~ msgstr "and"

#~ msgid "designed_by"
#~ msgstr "designed by"

#~ msgid "discussion_clicks_arguments"
#~ msgstr "Clicked Statements"

#~ msgid "why_do_you_want_to_report"
#~ msgstr "Why do you want to report it"

#~ msgid "you_have_selected_statement"
#~ msgstr "You have selected the statement"

#~ msgid "search"
#~ msgstr "Search"

#~ msgid "duplicate_of"
#~ msgstr "Duplicate of"

#~ msgid "no_data_selected"
#~ msgstr "no data selected"

#~ msgid "last_history"
#~ msgstr "Your last History"

#~ msgid "hide_my_path"
#~ msgstr "Hide path"

#~ msgid "user_group"
#~ msgstr "User group"

#~ msgid "anti-spam"
#~ msgstr "Anti-Spam (required)"

#~ msgid "spam_req"
#~ msgstr "Anti-Spam (required)"

#~ msgid "bar_chart"
#~ msgstr "Bar chart"

#~ msgid "doughnut_chart"
#~ msgstr "Doughnut chart"

#~ msgid "island_view"
#~ msgstr "Island View"

#~ msgid "statement_spam_description"
#~ msgstr "This statement is not important for any discussion on D-BAS."

#~ msgid "off_topic"
#~ msgstr "Off topic"

#~ msgid "spam"
#~ msgstr "Anti-Spam"

#~ msgid "spam_explanation"
#~ msgstr "is neither useful nor mapped to a discussions topic"

#~ msgid "statement_optimization"
#~ msgstr "The text needs and correcture."

#~ msgid "argument_under_consideration_is_as_follows"
#~ msgstr "The argument under consideration is as follows"

#~ msgid "mark-reason"
#~ msgstr "Please mark a reason"

#~ msgid "flag_element"
#~ msgstr "Report whole argument, because it is harmful or abusive."

#~ msgid "keep_in_mind_that_you_can_argue"
#~ msgstr ""
#~ "Please keep in mind that you can argue against the argument or the "
#~ "justification too. This mask is for reporting arguments!"

#~ msgid "reputation_borders"
#~ msgstr "Reputation"

#~ msgid "language"
#~ msgstr "Language"

#~ msgid "how-to-write-text-header"
#~ msgstr "How to write text"

#~ msgid "how-to-write-text-header-body"
#~ msgstr ""
#~ "Writing good is a necessary skill for using D-BAS, unless you do not want "
#~ "to persuade other participants. Hereafter a few rules are listed, what "
#~ "should be noted."

#~ msgid "dos"
#~ msgstr "Do's:"

#~ msgid "how-to-write-text-short"
#~ msgstr "Write short!"

#~ msgid "how-to-write-text-one-point"
#~ msgstr "Only one statement/argument/point per field!"

#~ msgid "Okay"
#~ msgstr "Okay"

#~ msgid "dashboard"
#~ msgstr "Dashboard"

#~ msgid "issues"
#~ msgstr "Issues"

#~ msgid "premisegroups"
#~ msgstr "Premisegroups"

#~ msgid "users!"
#~ msgstr "Users!"

#~ msgid "view_details"
#~ msgstr "View Details"

#~ msgid "issues!"
#~ msgstr "Issues!"

#~ msgid "premisegroups!"
#~ msgstr "Premisegroups!"

#~ msgid "email"
#~ msgstr "Email Address"

#~ msgid "gender"
#~ msgstr "Gender"

#~ msgid "group_uid"
#~ msgstr "Group"

#~ msgid "public_avatar"
#~ msgstr "Public Avatar"

#~ msgid "admin_only"
#~ msgstr "Some additional options for the administrator."

#~ msgid "new-issue"
#~ msgstr "Issues"

#~ msgid "go_back"
#~ msgstr "go back"

#~ msgid "go-home_by"
#~ msgstr "Go home by"

#~ msgid "clicking_here"
#~ msgstr "clicking here"

#~ msgid "need-help-to-understand-statement"
#~ msgstr "We need your help to understand your statement!"

#~ msgid "set_premisegroups_intro1"
#~ msgstr "You have used 'and' in your statement: "

#~ msgid "set_premisegroups_intro2"
#~ msgstr ""
#~ "As a result there are two ways it could be interpreted. Please help us by "
#~ "selecting the right interpretation:"

#~ msgid "i_actually_have"
#~ msgstr "I actually have"

#~ msgid "forgot_input_radio"
#~ msgstr "You forgot to choose the right interpretation"

#~ msgid "keep_setting"
#~ msgstr "Settings"

#~ msgid "island_view_for"
#~ msgstr "Island View for"

#~ msgid "let_me_enter_my_reason"
#~ msgstr "Let me enter my reason!"

#~ msgid "edit_statement_view_changelog"
#~ msgstr "Edit Statements / View Changelog"

#~ msgid "url-sharing"
#~ msgstr "Share your URL"

#~ msgid "url-sharing-description"
#~ msgstr "Please feel free to share this url:"

#~ msgid "fetchurl"
#~ msgstr "Fetch long url!"

#~ msgid "forward"
#~ msgstr "forward"

#~ msgid "registered_since"
#~ msgstr "Registered Since"

#~ msgid "decision_index_7"
#~ msgstr "Decision Index - Last 7 Days"

#~ msgid "decision_index_30"
#~ msgstr "Decision Index - Last 30 Days"

#~ msgid "total"
#~ msgstr "total."

#~ msgid "Because..."
#~ msgstr "Because..."

#~ msgid "password_request"
#~ msgstr "Password-Request"

#~ msgid "adblock_enabled2"
#~ msgstr "Please disable your AdBlocker!"

#~ msgid "participant_list"
#~ msgstr "List of participants"

#~ msgid "novel_software"
#~ msgstr ""
#~ "Welcome, this novel discussions system will help you to discuss a problem "
#~ "in a structured manner."

#~ msgid "description"
#~ msgstr "Description"

#~ msgid "of_dbas"
#~ msgstr "of D-BAS"

#~ msgid "description_intro"
#~ msgstr "In the following a short description of D-BAS will be:"

#~ msgid "Fast"
#~ msgstr "Fast"

#~ msgid "fast_content"
#~ msgstr ""
#~ "Participant do not have to read much text. Every unique step in our novel "
#~ "system regards to one point of view in the discussion. Less text, less"

#~ msgid "dialog_based"
#~ msgstr "Dialog-based"

#~ msgid "matching_ideas_content"
#~ msgstr ""
#~ "Do you have a matching idea? Good, because your idea will not become "
#~ "boggy in a flood of text, it will matched at the right position into the "
#~ "discussion."

#~ msgid "based_on_science"
#~ msgstr "Based on Science"

#~ msgid "based_on_science_content"
#~ msgstr ""
#~ "Our novel system is based on the work of multiple doctoral thesis' as "
#~ "well as final papers of students."

#~ msgid "features"
#~ msgstr "Features"

#~ msgid "release_future_version"
#~ msgstr ""
#~ "Some of these features will be released in a future version of D-BAS."

#~ msgid "argu_maps"
#~ msgstr "Argumentation Maps"

#~ msgid "argu_maps_content"
#~ msgstr ""
#~ "A argumentation map is like a mind map, but the relations between the "
#~ "nodes are highly important and can have several meanings. Additionally "
#~ "the bubbles of the map can have play a important role. Therefore using "
#~ "this data structure for logically presentations of some graphs makes "
#~ "sense."

#~ msgid "simple_ui_content"
#~ msgstr ""
#~ "The user interface of D-BAS is simple, clear and easy. At any point "
#~ "during the discussion the choices for the participant are bounded, but "
#~ "not isolating him/her."

#~ msgid "guided_view"
#~ msgstr "Guided View"

#~ msgid "guided_view_content"
#~ msgstr ""
#~ "You will never see something like an argumentation map, because the "
#~ "systems is your dialog partner"

#~ msgid "island_view_content"
#~ msgstr ""
#~ "Okay, you want to see more as, but not everything. Therefore the island "
#~ "view will present you a list of every connected statement for an specific "
#~ "statement."

#~ msgid "expert_view_content"
#~ msgstr ""
#~ "So, you think you are an expert? Okay, you can have a view of the "
#~ "complete argumentation map."

#~ msgid "about_description"
#~ msgstr ""
#~ "D-BAS is a discussions software in the field of online participation and "
#~ "developed by"

#~ msgid "liquid_democracy_description"
#~ msgstr ""
#~ "A partner of practice of Tobias Krauthoff is Daniel Reichert of Liquid "
#~ "Democracy e.V., which is a non-party, non-profit association. The key "
#~ "element of their work is the development of Adhocracy, a free software "
#~ "which serves as a digital participation tool. It offers various functions "
#~ "for the different needs of our users. In addition, we are developing "
#~ "Thentos, an identity management system which ensures privacy during "
#~ "complex participation processes."

#~ msgid "fk_op"
#~ msgstr "Online-Participation"

#~ msgid "fk_op_description"
#~ msgstr ""
#~ "The NRW Graduation School Online-Participation is subsidised "
#~ "governmentally by Ministry of Innovation, Science and Research in North "
#~ "Rhine-Westphalia. The Graduation School is a network of business "
#~ "economics, computer scientiests, communication scientists, political "
#~ "scientists, jurists and sociologist, which are wokring together with "
#~ "partners from practice. The objective is the examination of opportunities "
#~ "of the internet, where affected persons are able to participate in "
#~ "decisions, where they are affected."

#~ msgid "kit"
#~ msgstr "Karlsruhe Institut of Technology"

#~ msgid "already_has"
#~ msgstr "and already has"

#~ msgid "opinion_barometer"
#~ msgstr "Opinion Barometer"

#~ msgid "cooperation_with"
#~ msgstr "Cooperation with"

#~ msgid "to_the_dbas"
#~ msgstr "to the"

#~ msgid "ialog"
#~ msgstr "ialog"

#~ msgid "ased"
#~ msgstr "ased"

#~ msgid "oftware"
#~ msgstr "oftware"

#~ msgid "or_short"
#~ msgstr "or short"

#~ msgid "dbas_intro_advantages_intro"
#~ msgstr "D-BAS offers a lot of advantages, here are a few of them:"

#~ msgid "dbas_intro_advantages_1"
#~ msgstr "Easy to use and very powerful"

#~ msgid "dbas_intro_advantages_2"
#~ msgstr ""
#~ "Avoid redundancy due to multiple statements because an argumentation map "
#~ "is used as background structure"

#~ msgid "dbas_intro_advantages_3"
#~ msgstr ""
#~ "Every argument and position will be connected logically to each other"

#~ msgid "great:"
#~ msgstr "Great:"

#~ msgid "description_list_1"
#~ msgstr "Participants are able to add and modify positions and arguments in"

#~ msgid "description_list_2"
#~ msgstr "Positions and arguments are connected logically by participants"

#~ msgid "guided_view_description"
#~ msgstr "Guided View: The participants will be lead through the discussion."

#~ msgid "island_view_description"
#~ msgstr ""
#~ "Island View: A position with all connected arguments is presented as "
#~ "island. This supports the insight of a discussion about a specific "
#~ "position."

#~ msgid "expert_view_description"
#~ msgstr "Expert View: Participants are able to see and do everything."

#~ msgid "description_list_5"
#~ msgstr "Contributions can be rated by the participants."

#~ msgid "description_list_6"
#~ msgstr "You have the huge power of the crowd!"

#~ msgid "dont_forget"
#~ msgstr "And don't forget to check reguarly the"

#~ msgid "news_page"
#~ msgstr "news-page"

#~ msgid "data_structure_description"
#~ msgstr ""
#~ "We are using a modified argumentation map as data structure, whereby we "
#~ "differentiate between arguments, statements, (groups of) premises and "
#~ "conclusions. An <b>argument</b> consists of one or more <b>statements</b> "
#~ "that form the <b>premis(es)</b> and one statement or another argument or "
#~ "the negation of any of those two that form the <b>conclusion</b>. For "
#~ "example: '<i>Shutting down university park will save 100.000$ a year, "
#~ "therefore we should shut down university park.</i>' would be an argument "
#~ "where '<i>Shutting down university park will save 100.000$ a year.</i>' "
#~ "is the premise and '<i>we should shut down university park.</i>' is the "
#~ "conclusion. An example where the conclusion is an argument itself, would "
#~ "be: '<i>Yes, drug dealers are using the park to sell drugs but this is "
#~ "not a good reason for shutting down university park since we should not "
#~ "give in to criminals.</i>'. In this example the premise is '<i>we should "
#~ "not give in to criminals.</i>' while the conclusion is the negative form "
#~ "of the argument '<i>We should shut down university park because criminals "
#~ "use university park to sell drugs</i>'. More information can be afforded "
#~ "via the"

#~ msgid "formular"
#~ msgstr "formular"

#~ msgid "additional_studies"
#~ msgstr "In addition, we have studied several tools:"

#~ msgid "forum"
#~ msgstr "Forum"

#~ msgid "forum_description"
#~ msgstr ""
#~ "Forum-based approaches are well known to all kind of users, but are only "
#~ "scale with the number of users, not with the number of arguments. "
#~ "Therefore messages can be highly redundant. Additionally the messages are "
#~ "not connected logically to each other."

#~ msgid "pro-contra_lists"
#~ msgstr "Pro-Contra Lists"

#~ msgid "pro-contra_lists_description"
#~ msgstr ""
#~ "These lists are more arranged than the forum-based approaches, but even "
#~ "there are no connections between the arguments. Therefore these "
#~ "approaches are just lists and not more."

#~ msgid "argu_approaches"
#~ msgstr "Argumentation-based Approaches"

#~ msgid "I"
#~ msgstr "I"

#~ msgid "agree"
#~ msgstr "agree"

#~ msgid "with"
#~ msgstr "with"

#~ msgid "disagree"
#~ msgstr "disagree"

#~ msgid "how-to-write-text-header-body-title"
#~ msgstr "There are a few simple rules for writing good arguments:"

#~ msgid "how-to-set-premissegroups-header"
#~ msgstr "How to set premisse groups"

#~ msgid "how-to-set-premissegroups-header-body-title"
#~ msgstr "There are a few simple rules for writing good arguments:"

#~ msgid "how-to-set-premissegroups-header-body"
#~ msgstr ""
#~ "Sometimes you want to state more than one statement, but they are "
#~ "connected...in some way. These statements can be connected in one premisse"

#~ msgid "set-premissegroups3"
#~ msgstr "Sometimes you have dependent statemens, like:"

#~ msgid "set-premissegroups4"
#~ msgstr ""
#~ "Let's say, you argument, that you want to have a cat, but if and only iff "
#~ "she is small and fluffy. Then you have two statements for your position:"

#~ msgid "set-premissegroups5"
#~ msgstr "I want a cat, because:"

#~ msgid "set-premissegroups6"
#~ msgstr "She is fluffy."

#~ msgid "set-premissegroups7"
#~ msgstr "She is small."

#~ msgid "set-premissegroups8"
#~ msgstr "Then you have to check the box!"

#~ msgid "set-premissegroups9"
#~ msgstr "Otherwise you do not need this checkbox."

#~ msgid "abort"
#~ msgstr "Abort"

#~ msgid "donts"
#~ msgstr "Don'ts:"

#~ msgid "how-to-write-text-complicated"
#~ msgstr "Complicated and nested sentences!"

#~ msgid "how-to-write-text-multiple-points"
#~ msgstr "More than one statement/argument/point per field!"

#~ msgid "how-to-write-text-negations"
#~ msgstr ""
#~ "Do never ever use negations! Every negation will be set extra! This is "
#~ "highly important!"

#~ msgid "pro"
#~ msgstr "Pro"

#~ msgid "add_textfield"
#~ msgstr "Add a textfield"

#~ msgid "contra"
#~ msgstr "Contra"

#~ msgid "want_to_state_own_reason"
#~ msgstr "You want to state your own reason?"

#~ msgid "istland_view"
#~ msgstr "Island View"

#~ msgid "google_analytics"
#~ msgstr ""
#~ "Furthermore, this website uses Google Analytics, a tool for analysing "
#~ "webpages at Google Inc. (“Google”). Google Analytics uses what is known "
#~ "as “Cookies”, text files which are saved on your computer and allow the "
#~ "analysis of your usage of the website. The information about your usage "
#~ "of the website (including your IP-address) generated by the Cookie will "
#~ "be sent to and saved on a server of Google in the USA. Google will use "
#~ "this information to evaluate your usage of the website to prepare reports "
#~ "about the website’s activities for its provider and to offer other "
#~ "services related to the usage of websites and the internet. Google will "
#~ "also pass this information on to third parties if regulated by law or if "
#~ "third parties process it on behalf of Google. Google shall in no case "
#~ "mingle your IP-address with other data of Google. You can avoid the "
#~ "installation of Cookies with the help of the appropriate calibration of "
#~ "your browser software; but we have to point out that it is possible that "
#~ "you cannot use all functions of the webpage in this case. By using this "
#~ "webpage, you agree to the processing of the collected data about you in "
#~ "the way described above and for the aforementioned purpose only."

#~ msgid "minimap"
#~ msgstr "Minimap:"

#~ msgid "dbas_long"
#~ msgstr "Dialog-Based Argumentation System"

#~ msgid "argueAgainstPositionToggleButton"
#~ msgstr ""
#~ "Or do you want to argue against a position? Please toggle this button:"

#~ msgid "signup_free"
#~ msgstr "Sign Up for Free"

#~ msgid "news_intro"
#~ msgstr ""
#~ "This will be the news page and currently I think...this will be some kind "
#~ "of blog"

#~ msgid "special_rights"
#~ msgstr "Special rights"

#~ msgid "impressum_intro"
#~ msgstr "Information required according to § 5 TMG"

#~ msgid "impressum_done_with"
#~ msgstr "Information required according to § 5 TMG"<|MERGE_RESOLUTION|>--- conflicted
+++ resolved
@@ -5,11 +5,7 @@
 msgid ""
 msgstr ""
 "Project-Id-Version: PACKAGE 1.0\n"
-<<<<<<< HEAD
-"POT-Creation-Date: 2018-01-24 10:53+0100\n"
-=======
 "POT-Creation-Date: 2018-01-26 13:49+0100\n"
->>>>>>> 2bff2414
 "PO-Revision-Date: 2015-07-17 09:59+0200\n"
 "Last-Translator: Tobias Krauthoff <krauthoff@cs.uni-Düsseldorf.de>\n"
 "Language-Team: English\n"
@@ -80,17 +76,11 @@
 msgid "request_failed"
 msgstr "Your request failed!"
 
-<<<<<<< HEAD
-#. Default: Please reload the page.
-#: templates/basetemplate.pt:37
-msgid "please_reload"
-msgstr "Please reload the page."
-=======
+
 #. Default: News
 #: templates/index.pt:52 templates/snippet-footer.pt:29 templates/news.pt:6
 msgid "news"
 msgstr "News"
->>>>>>> 2bff2414
 
 #. Default: Your request succeded!
 #: templates/basetemplate.pt:43 templates/basetemplate.pt:44
@@ -272,12 +262,7 @@
 msgid "docs"
 msgstr "Documentation"
 
-<<<<<<< HEAD
-#. Default: Where do I find it?
-#: templates/docs.pt:7
-msgid "where_do_i_find_it"
-msgstr "Where do I find it?"
-=======
+
 #. Default: University of Applied Sciences for Public Administration and
 #. management of North Rhine-Westphalia
 #: templates/index.pt:227
@@ -348,7 +333,6 @@
 msgstr ""
 "Ready to start your next discussion with us? That's great! Give us a call or "
 "send us an email and we will get back to you as soon as possible!"
->>>>>>> 2bff2414
 
 #. Default: Frequent Questions
 #: templates/faq.pt:6
@@ -1594,8 +1578,6 @@
 #: templates/review-history.pt:24
 msgid "earn_more_reputation_for_queue"
 msgstr "You have to earn more reputation for this queue"
-<<<<<<< HEAD
-=======
 
 #. Default: You have no access to this site
 #: templates/review-history.pt:25
@@ -1742,7 +1724,6 @@
 msgid "role_value_4"
 msgstr ""
 "Board member of the DIID - Düsseldorf Institut of Internet and Democracy"
->>>>>>> 2bff2414
 
 #. Default: You have no access to this site
 #: templates/review-history.pt:25
@@ -2709,10 +2690,6 @@
 msgid "reviews_proposed"
 msgstr "Reviews proposed"
 
-<<<<<<< HEAD
-#~ msgid "rss"
-#~ msgstr "RSS"
-=======
 #. Default: In dieser Diskussion können keine Beiträge mehr hinzugefügt werden!
 #: templates/content.pt:23
 msgid "discussion_is_read_only"
@@ -2786,7 +2763,6 @@
 #~ "such information to identify its visitors, however, and does not disclose "
 #~ "such information, other than under the same circumstances that it uses "
 #~ "and discloses personally-identifying information, as described below."
->>>>>>> 2bff2414
 
 #~ msgid "open"
 #~ msgstr "Open"
