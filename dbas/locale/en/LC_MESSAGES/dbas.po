--- conflicted
+++ resolved
@@ -2540,19 +2540,12 @@
 msgid "exit_discussion"
 msgstr "Leave the Discussion"
 
-<<<<<<< HEAD
-#. Default: Hullabaloo
-#: ././templates/discussion/start.pt:19
-msgid "featured_issue"
-msgstr "Hullabaloo"
-=======
 #~ msgid "never_display_real_name"
 #~ msgstr "We will never display your real name to other users!"
 
 #~ msgid "have_account_hhu"
 #~ msgstr ""
 #~ "If you have a valid account at the HHU, you can directly use the login"
->>>>>>> 2bb9fce4
 
 #~ msgid "stay_tuned_rss"
 #~ msgstr ""
