#
# German translations for PACKAGE package
# This file is distributed under the same license as the PACKAGE package.
# Tobias Krauthoff <krauthoff@cs.uni-duesseldorf.de>, 2015.
msgid ""
msgstr ""
"Project-Id-Version: PACKAGE 1.0\n"
<<<<<<< HEAD
"POT-Creation-Date: 2017-02-03 15:02+0100\n"
=======
"POT-Creation-Date: 2017-02-06 11:09+0100\n"
>>>>>>> 1a876c1d
"PO-Revision-Date: 2015-07-17 09:59+0200\n"
"Last-Translator: Tobias Krauthoff <krauthoff@cs.uni-duesseldorf.de>\n"
"Language-Team: Deutsch\n"
"Language: de\n"
"MIME-Version: 1.0\n"
"Content-Type: text/plain; charset=UTF-8\n"
"Content-Transfer-Encoding: 8bit\n"
"Generated-By: Lingua 3.10\n"
"Plural-Forms: nplurals=2; plural=(n != 1);\n"

#. Default: 404 Error
#: templates/404.pt:8
msgid "404"
msgstr "404 Fehler"

#. Default: The page
#: templates/404.pt:10
msgid "404_text_part1"
msgstr "Die Seite"

#. Default: could not be found
#: templates/404.pt:12
msgid "404_text_part2"
msgstr "konnte nicht gefunden werden"

#. Default: , because the input parameter seems to be wrong.
#: templates/404.pt:12
msgid "wrong_input_params"
msgstr ", weil die Paramter wahrscheinlich falsch sind"

#. Default: , because the author revoked the content.
#: templates/404.pt:12
msgid "author_revoked_content"
msgstr ", da der Autor den Inhalt zurückgenommen hat."

#. Default: Go home
#: templates/404.pt:15
msgid "go-home"
msgstr "Zur Startseite"

#. Default: or
#: templates/404.pt:17 templates/imprint.pt:68
msgid "or"
msgstr "oder"

#. Default: go back to the discussion
#: templates/404.pt:18
msgid "go_back_to_the_discussion"
msgstr "Zurück zur Diskussion!"

#. Default: Get In Touch With Us
#: templates/contact.pt:8
msgid "contact_header_1"
msgstr "Treten Sie mit uns in den Kontakt"

#. Default: Feel free to drop us a line and we’ll try to get back to you in 48
#. hours max!
#: templates/contact.pt:9
msgid "contact_header_2"
msgstr ""
"Wenn Sie uns eine Nachricht hinterlassen, werden wir uns zeitnah bei Ihnen "
"melden"

#. Default: Your Name (required)
#: templates/contact.pt:15
msgid "name_req"
msgstr "Ihr Name (notwendig)"

#. Default: Your E-Mail (required)
#: templates/contact.pt:23
msgid "mail_req"
msgstr "Ihre E-Mail (notwendig)"

#. Default: Your Phone Number
#: templates/contact.pt:31
msgid "phone_no"
msgstr "Ihre Telefon-Nr."

#. Default: Your Notification (required)
#: templates/contact.pt:39
msgid "message_req"
msgstr "Ihre Nachricht (notwendig)"

#. Default: Warning!
#: templates/contact.pt:61
msgid "warning"
msgstr "Warnung!"

#. Default: Great:
#: templates/contact.pt:68
msgid "great"
msgstr "Großartig:"

#. Default: Your message was sent.
#: templates/contact.pt:68
msgid "message_sent"
msgstr "Ihre Nachricht wurde gesendet"

#. Default: Queues
#: templates/review.pt:7
msgid "queues"
msgstr "Listen"

#. Default: How To
#: templates/review.pt:8
msgid "howto"
msgstr "Anleitung"

#. Default: Help improve the dialog
#: templates/review.pt:15
msgid "help_to_improve"
msgstr "Helfen Sie, den Dialog zu verbessern"

#. Default: D-BAS is moderated by you. Help your discussion members learn to
#. argue and raise the quality of argumenty by:
#: templates/review.pt:16
msgid "dbas_is_moderated_by"
msgstr ""
"D-BAS wird durch Sie moderiert. Helfen Sie weiteren Teilnehmern, besser zu "
"argumenten und heben Sie Diskussionsqualität, indem Sie"

#. Default: Evaluate new statements
#: templates/review.pt:18
msgid "evaluate_new_statements"
msgstr "Bewertung neuer Aussagen"

#. Default: Reviewing suspicious statements
#: templates/review.pt:19
msgid "reviewing_suspicious_statements"
msgstr "Verdächtige Aussagen werten"

#. Default: Voting to close or reopen statements
#: templates/review.pt:20
msgid "voting_to_close"
msgstr "Abstimmen, ob Aussagen gelöscht werden sollen"

#. Default: Choose a task to get started.
#: templates/review.pt:22
msgid "choose_task"
msgstr "Wählen Sie eine Aufgaben und los geht's"

#. Default: Based on your user group, you have all rights!
#: templates/review.pt:30 templates/review_reputation.pt:14
msgid "unlimited_right_based_on_group"
msgstr "Basierend auf Ihrer Nutzergruppe haben Sie volle Rechte!"

#. Default: Your current reputation count is
#: templates/review.pt:33
msgid "current_reputation_os"
msgstr "Ihre aktuelle Reputations-Punktzahl beträgt"

#. Default: Open Tasks
#: templates/review.pt:43
msgid "open_tasks"
msgstr "Offene Entscheidungen"

#. Default: Topic
#: templates/review.pt:44
msgid "topic"
msgstr "Thema"

#. Default: Recent Reviews
#: templates/review.pt:45
msgid "recent_reviews"
msgstr "Letzte Gutachter"

#. Default: None
#: templates/review.pt:68
msgid "None"
msgstr "Keine"

#. Default: What is reputation? How do I earn (and lose) it?
#: templates/review.pt:80
msgid "what_is_reputation"
msgstr "Was ist Reputation? Wie bekomme (verliere) ich diese?"

#. Default: Reputation is a rough measurement of how work you are doing for the
#. discussion and the community;
#: templates/review.pt:81
msgid "what_is_reputation_def"
msgstr ""
"Reputation ist eine grobe Messung, wieviel Arbeit Sie in die Diskussion und "
"die Communty stecken;"

#. Default: you can earn it by using D-BAS and all of its great functions.
#: templates/review.pt:82
msgid "what_is_reputation_earn"
msgstr "Sie können mehr Reputation durch die Nutzung von D-BAS verdienen"

#. Default: Basic use of D-BAS, does not require any reputation at all.
#: templates/review.pt:83
msgid "what_is_reputation_use"
msgstr "Normale Nutzung von D-BAS bedarf keiner Reputation."

#. Default: You gain reputation when:
#: templates/review.pt:86
msgid "gain_rep_when"
msgstr "Reputation bekommen"

#. Default: You lose reputation when:
#: templates/review.pt:95
msgid "lose_rep_when"
msgstr "Reputation verlieren"

#. Default: Privileges
#: templates/review.pt:107
msgid "privileges"
msgstr "Privilegien"

#. Default: Privileges control what you can see in the review queues of D-BAS.
#. Gain more privileges by increasing your reputation.
#: templates/review.pt:108
msgid "privileges_explanation"
msgstr ""
"Durch Privilegien erhalten Sie Zugriff auf die Schlangen von D-BAS. Erhalten "
"Sie mehr Privilegien durch mehr Reputation."

#. Default: About me
#: templates/snippet-popups.pt:10
msgid "about_me"
msgstr "Über"

#. Default: Name
#: templates/snippet-popups.pt:19
msgid "name"
msgstr "Name"

#. Default: Role
#: templates/snippet-popups.pt:25
msgid "role"
msgstr "Rolle"

#. Default: Doctoral Student
#: templates/snippet-popups.pt:28
msgid "role_value_1"
msgstr "Wissenschaftlicher Mitarbeiter und Promotionsstudent"

#. Default: Lab for Technology of Social Networks
#: templates/snippet-popups.pt:30 templates/snippet-popups.pt:31
msgid "lab_tsn"
msgstr "Arbeitsgruppe für Technik sozialer Netzwerke"

#. Default: Member of the graduation school
#: templates/snippet-popups.pt:32
msgid "role_value_2"
msgstr "Fortschrittskolleg"

#. Default: Online Participation
#: templates/snippet-popups.pt:32
msgid "role_value_3"
msgstr "Online-Partizipation"

#. Default: Vorstandsmitglied des DIID - Düsseldorfer Institut für Internet und
#. Demokratie
#: templates/snippet-popups.pt:33
msgid "role_value_4"
msgstr ""
"Vorstandsmitglied des DIID - Düsseldorfer Institut für Internet und "
"Demokratie"

#. Default: Office
#: templates/snippet-popups.pt:46
msgid "office"
msgstr "Büro"

#. Default: Heinrich-Heine University Duesseldorf
#: templates/snippet-popups.pt:48
msgid "office_value_1"
msgstr "Heinrich-Heine-Universität Düsseldorf"

#. Default: Universitätsstraße 1
#: templates/snippet-popups.pt:49
msgid "office_value_2"
msgstr "Universitätsstraße 1"

#. Default: 40225 Duesseldorf
#: templates/snippet-popups.pt:50
msgid "office_value_3"
msgstr "40225 Düsseldorf"

#. Default: Department of Computer Science
#: templates/snippet-popups.pt:51
msgid "office_value_4"
msgstr "Institut für Informatik"

#. Default: Building 25.12, Room 02.45
#: templates/snippet-popups.pt:52
msgid "office_value_5"
msgstr "Gebäude 25.12, Raum 02.45"

#. Default: Telephone
#: templates/snippet-popups.pt:57
msgid "telephone"
msgstr "Telefon"

#. Default: Fax
#: templates/snippet-popups.pt:63
msgid "fax"
msgstr "Fax"

#. Default: Close
#: templates/snippet-popups.pt:77 templates/snippet-popups.pt:122
#: templates/snippet-popups.pt:327 templates/snippet-popups.pt:539
#: templates/snippet-popups.pt:578 templates/snippet-popups.pt:689
#: templates/snippet-popups.pt:743
msgid "close"
msgstr "Schließen"

#. Default: MIT License (MIT)
#: templates/snippet-popups.pt:90
msgid "mit_license"
msgstr "MIT Lizenz"

#. Default: Permission is hereby granted, free of charge, to any person
#. obtaining a copy of this software and associated documentation files (the
#. "Software"), to deal in the Software without restriction, including without
#. limitation the rights to use, copy, modify, merge, publish, distribute,
#. sublicense, and/or sell copies of the Software, and to permit persons to
#. whom the Software is furnished to do so, subject to the following
#. conditions:
#: templates/snippet-popups.pt:99
msgid "mit_license_part1"
msgstr ""
"Hiermit wird unentgeltlich jeder Person, die eine Kopie der Software und der "
"zugehörigen Dokumentationen (die \"Software\")erhält, die Erlaubnis erteilt, "
"sie uneingeschränkt zu benutzen, inklusive und ohne Ausnahme dem Recht, sie "
"zu verwenden, kopieren, ändern, fusionieren, verlegen, verbreiten, "
"unterlizenzieren und/oder zu verkaufen, und Personen, die diese Software "
"erhalten, diese Rechte zu geben, unter den folgenden Bedingungen:"

#. Default: The above copyright notice and this permission notice shall be
#. included in all copies or substantial portions of the Software.
#: templates/snippet-popups.pt:108
msgid "mit_license_part2"
msgstr ""
"Der obige Urheberrechtsvermerk und dieser Erlaubnisvermerk sind in allen "
"Kopien oder Teilkopien der Software beizulegen."

#. Default: THE SOFTWARE IS PROVIDED "AS IS", WITHOUT WARRANTY OF ANY KIND,
#. EXPRESS OR IMPLIED, INCLUDING BUT NOT LIMITED TO THE WARRANTIES OF
#. MERCHANTABILITY, FITNESS FOR A PARTICULAR PURPOSE AND NONINFRINGEMENT. IN NO
#. EVENT SHALL THE AUTHORS OR COPYRIGHT HOLDERS BE LIABLE FOR ANY CLAIM,
#. DAMAGES OR OTHER LIABILITY, WHETHER IN AN ACTION OF CONTRACT, TORT OR
#. OTHERWISE, ARISING FROM, OUT OF OR IN CONNECTION WITH THE SOFTWARE OR THE
#. USE OR OTHER DEALINGS IN THE SOFTWARE.
#: templates/snippet-popups.pt:113
msgid "mit_license_part3"
msgstr ""
"DIE SOFTWARE WIRD OHNE JEDE AUSDRÜCKLICHE ODER IMPLIZIERTE GARANTIE "
"BEREITGESTELLT, EINSCHLIESSLICH DER GARANTIE ZUR BENUTZUNG FÜR DEN "
"VORGESEHENEN ODER EINEM BESTIMMTEN ZWECK SOWIE JEGLICHER RECHTSVERLETZUNG, "
"JEDOCH NICHT DARAUF BESCHRÄNKT. IN KEINEM FALL SIND DIE AUTOREN ODER "
"COPYRIGHTINHABER FÜR JEGLICHEN SCHADEN ODER SONSTIGE ANSPRÜCHE HAFTBAR ZU "
"MACHEN, OB INFOLGE DER ERFÜLLUNG EINES VERTRAGES, EINES DELIKTES ODER ANDERS "
"IM ZUSAMMENHANG MIT DER SOFTWARE ODER SONSTIGER VERWENDUNG DER SOFTWARE "
"ENTSTANDEN."

#. Default: Okay
#: templates/snippet-popups.pt:171 templates/snippet-popups.pt:194
#: templates/snippet-popups.pt:219 templates/snippet-popups.pt:1020
msgid "okay"
msgstr "Okay"

#. Default: Cancel
#: templates/snippet-popups.pt:172 templates/snippet-popups.pt:195
#: templates/snippet-popups.pt:220 templates/snippet-popups.pt:1021
#: templates/review_history.pt:94
msgid "cancel"
msgstr "Abbrechen"

#. Default: Do not remind me again
#: templates/snippet-popups.pt:214
msgid "do_not_remind_me_again"
msgstr "Nicht erneut erinnern"

#. Default: Log In
#. Default: Login
#: templates/snippet-popups.pt:270 templates/snippet-popups.pt:326
#: templates/snippet-popups.pt:342 templates/snippet-popups.pt:537
#: templates/snippet-header.pt:55
msgid "login"
msgstr "Login"

#. Default: Your University-ID
#: templates/snippet-popups.pt:275
msgid "your_ldap_nickname"
msgstr "Ihre Uni-Kennung (HHU)"

#. Default: Your Password
#: templates/snippet-popups.pt:282 templates/snippet-popups.pt:360
msgid "your_password"
msgstr "Ihr Passwort"

#. Default: Keep me logged in
#: templates/snippet-popups.pt:292 templates/snippet-popups.pt:370
msgid "keep_me_logged_in"
msgstr "Angemeldet bleiben"

#. Default: Error:
#: templates/snippet-popups.pt:309 templates/snippet-popups.pt:387
#: templates/snippet-popups.pt:493
msgid "error"
msgstr "Fehler:"

#. Default: Success:
#. Default: Success
#: templates/snippet-popups.pt:315 templates/snippet-popups.pt:393
#: templates/snippet-popups.pt:486 templates/content.pt:66
#: templates/settings.pt:328
msgid "success"
msgstr "Erfolg:"

#. Default: Info:
#: templates/snippet-popups.pt:321 templates/snippet-popups.pt:399
#: templates/snippet-popups.pt:500
msgid "info"
msgstr "Info:"

#. Default: Sign Up
#: templates/snippet-popups.pt:344
msgid "sign_up"
msgstr "Registrieren"

#. Default: Your Nickname
#: templates/snippet-popups.pt:353
msgid "your_nickname"
msgstr "Ihr Nickname"

#. Default: Forgot your password?
#: templates/snippet-popups.pt:372
msgid "forgot_password"
msgstr "Passwort vergessen?"

#. Default: Please fill in your e-mail below. A new password will be send this
#. address. This does not affect other services of the HHU:
#: templates/snippet-popups.pt:375
msgid "fill_in_mail_for_password"
msgstr ""
"Bitte trage Sie unten Ihre E-Mail-Adresse ein. Ein neues Passwort wird an "
"diese Adresse gesendet. Dies betrifft nicht weitere Dienste der HHU."

#. Default: We will never display your real name to other users!
#: templates/snippet-popups.pt:404
msgid "never_display_real_name"
msgstr "Wir werden niemals Ihren echten Namen weiteren Benutzern anzeigen!"

#. Default: Your First Name
#: templates/snippet-popups.pt:406
msgid "first_name"
msgstr "Vorname"

#. Default: Your Last Name
#: templates/snippet-popups.pt:413
msgid "last_name"
msgstr "Nachname"

#. Default: Your Nickname
#. Default: Nickname
#: templates/snippet-popups.pt:420 templates/settings.pt:18
msgid "nickname"
msgstr "Nickname"

#. Default: Your Gender
#: templates/snippet-popups.pt:427
msgid "your_gender"
msgstr "Ihr Geschlecht"

#. Default: none
#: templates/snippet-popups.pt:432
msgid "none"
msgstr "keine Angabe"

#. Default: female
#: templates/snippet-popups.pt:437
msgid "female"
msgstr "weiblich"

#. Default: male
#: templates/snippet-popups.pt:442
msgid "male"
msgstr "männlich"

#. Default: Your Email Address
#: templates/snippet-popups.pt:447
msgid "your_email"
msgstr "Ihre E-Mail"

#. Default: Your Password
#: templates/snippet-popups.pt:454
msgid "password"
msgstr "Passwort"

#. Default: Password (confirm)
#: templates/snippet-popups.pt:461
msgid "password-confirm"
msgstr "Passwort (Bestätigung)"

#. Default: Password Strength
#: templates/snippet-popups.pt:468
msgid "password-strength"
msgstr "Stärke"

#. Default: very weak
#: templates/snippet-popups.pt:471
msgid "password_strength"
msgstr "sehr schwach"

#. Default: Generate secure password
#: templates/snippet-popups.pt:474 templates/snippet-popups.pt:531
msgid "generate_password"
msgstr "Password generieren"

#. Default: How to select a strong password
#: templates/snippet-popups.pt:505 templates/snippet-popups.pt:552
msgid "select_password"
msgstr "Wie wählt man ein sicheres Password"

#. Default: A Password is strong, when it contains at least:
#: templates/snippet-popups.pt:506 templates/snippet-popups.pt:555
msgid "select_password_intro"
msgstr "Ein Passwort ist stark, wenn es mindestens folgende Sachen enthält:"

#. Default: eight characters
#: templates/snippet-popups.pt:511 templates/snippet-popups.pt:557
msgid "select_password_rule1"
msgstr "acht Zeichen"

#. Default: one uppercase letter
#: templates/snippet-popups.pt:512 templates/snippet-popups.pt:558
msgid "select_password_rule2"
msgstr "ein Großbuchstaben"

#. Default: one lowercase letter
#: templates/snippet-popups.pt:516 templates/snippet-popups.pt:559
msgid "select_password_rule3"
msgstr "ein Kleinbuchstaben"

#. Default: one special sign
#: templates/snippet-popups.pt:517 templates/snippet-popups.pt:560
msgid "select_password_rule4"
msgstr "ein Sonderzeichen"

#. Default: For example 'M2015_fiO' is a strong password. And it would take 275
#. days to crack this password with a desktop pc in 2015. Removing one sign,
#. reduces the time to 3 days, and adding a sign increases the time to 57
#. years. It should be noted:
#: templates/snippet-popups.pt:521 templates/snippet-popups.pt:562
msgid "popup_password_text"
msgstr ""
"Als Beispiel ist 'M2015_fiO' ein starkes Passwort. Hier noch ein paar Tipps:"

#. Default: Avoid using a password on several pages
#: templates/snippet-popups.pt:523 templates/snippet-popups.pt:564
msgid "select_password_avoid1"
msgstr "Niemals das gleiche Passwort für verschiedene Seiten nutzen."

#. Default: Avoid using patterns, which can be found in a dictionary
#: templates/snippet-popups.pt:524 templates/snippet-popups.pt:565
msgid "select_password_avoid2"
msgstr "Phrasen vermeiden, die in Büchern gefunden werden können"

#. Default: Avoid using information that is or might become publicly associated
#. with the user or the account
#: templates/snippet-popups.pt:525 templates/snippet-popups.pt:566
msgid "select_password_avoid3"
msgstr ""
"Verwendung von Informationen, die eventuell in Verbindung zur Person stehen"

#. Default: Avoid using information that the user's colleagues and/or
#. acquaintances might know to be associated with the user
#: templates/snippet-popups.pt:526 templates/snippet-popups.pt:567
msgid "select_password_avoid4"
msgstr ""
"Verwendung von Informationen, die eventuell Freunde/Bekannte der Person  "
"kennen"

#. Default: If you need some help with our password, you can get one here:
#: templates/snippet-popups.pt:528 templates/snippet-popups.pt:569
msgid "select_password_help"
msgstr ""
"Wenn Sie Hilfe bei der Erstellung brauchen, können Sie sich hier eins "
"generieren lassen:"

#. Default: Register
#: templates/snippet-popups.pt:538
msgid "register"
msgstr "Registierung"

#. Default: Writing a new message
#: templates/snippet-popups.pt:649 templates/snippet-popups.pt:702
msgid "writing_message"
msgstr "Neue Nachricht schreiben"

#. Default: Error:
#: templates/snippet-popups.pt:669 templates/snippet-popups.pt:732
msgid "error:"
msgstr "Fehler:"

#. Default: Success:
#: templates/snippet-popups.pt:674 templates/snippet-popups.pt:737
msgid "success:"
msgstr "Erfolg:"

#. Default: Author
#: templates/snippet-popups.pt:681 templates/snippet-footer.pt:17
msgid "author"
msgstr "Autor"

#. Default: Date
#: templates/snippet-popups.pt:683 templates/review_reputation.pt:25
msgid "date"
msgstr "Datum"

#. Default: Send News
#: templates/snippet-popups.pt:688
msgid "send_news"
msgstr "News abschicken"

#. Default: Send Notifcation
#: templates/snippet-popups.pt:742
msgid "send_notification"
msgstr "Nachricht senden"

#. Default: Please enter your title here:
#: templates/snippet-popups.pt:759
msgid "please_enter_title"
msgstr "Bitte geben Sie Ihr Thema an:"

#. Default: Please enter a short-description or question here:
#: templates/snippet-popups.pt:762
msgid "please_enter_info"
msgstr "Bitte geben Sie eine Kurzform oder Frage zu Ihrem Themas an:"

#. Default: Please enter the full description here:
#: templates/snippet-popups.pt:765
msgid "please_enter_long_info"
msgstr "Bitte geben Sie alle notwendigen Informationen zu Ihrem Themas an:"

#. Default: Please select the language of the new discussion here:
#: templates/snippet-popups.pt:768
msgid "please_select_language_for_topic"
msgstr "Bitte geben Sie die Sprache Ihres Themas an:"

#. Default: Selecting a reason
#: templates/snippet-popups.pt:822
msgid "select-reason"
msgstr "Grund auswählen"

#. Default: The statement under consideration is as follows
#: templates/snippet-popups.pt:825
msgid "statement_under_consideration_is"
msgstr "Die aktuelle Aussage ist"

#. Default: The argument under consideration is as follows
#: templates/snippet-popups.pt:826 templates/snippet-popups.pt:875
msgid "argument_under_consideration_is"
msgstr "Das aktuelle Argument ist"

#. Default: Why do you want to report it
#: templates/snippet-popups.pt:827
msgid "why_do_you_want_to_report"
msgstr "Wieso möchten Sie es melden"

#. Default: The text needs to be revised.
#: templates/snippet-popups.pt:833
msgid "text_need_to_be_revised"
msgstr "Der Text sollte überarbeitet werden."

#. Default: This statement is acceptable but it needs correction for
#. spelling/grammar.
#: templates/snippet-popups.pt:834
msgid "statement_optimization_description"
msgstr ""
"Die Aussage ist richtig, sollte aber sprachlich/grammatikalisch verbessert "
"werden."

#. Default: This argument is acceptable but it needs correction for
#. spelling/grammar.
#: templates/snippet-popups.pt:835
msgid "argument_optimization_description"
msgstr ""
"Das Argument ist richtig, sollte aber sprachlich/grammatikalisch verbessert "
"werden."

#. Default: This statement is off topic or irrelevant.
#: templates/snippet-popups.pt:840
msgid "statement_offtopic_or_irrelevant"
msgstr "Die Aussage ist nicht themenbezogen/Spam."

#. Default: This statement does not belong to the topic under discussion.
#: templates/snippet-popups.pt:841
msgid "statement_offtopic_or_irrelevant_description"
msgstr "Die Beudeutung der Aussage ist nicht themenbezogen oder Spam."

#. Default: This argument is off topic or irrelevant.
#: templates/snippet-popups.pt:842
msgid "argument_offtopic_or_irrelevant"
msgstr "Das Argument ist nicht themenbezogen/Spam."

#. Default: This argument does not belong to the topic under discussion.
#: templates/snippet-popups.pt:843
msgid "argument_offtopic_or_irrelevant_description"
msgstr "Die Beudeutung des Arguments ist nicht themenbezogen oder Spam."

#. Default: This statement is harmful or abusive.
#: templates/snippet-popups.pt:855
msgid "statement_harmful"
msgstr "Die Aussage ist verletzend, schädigend oder missbräuchlich."

#. Default: This argument is harmful or abusive.
#: templates/snippet-popups.pt:856
msgid "argument_harmful"
msgstr "Die Argument ist verletzend, schädigend oder missbräuchlich."

#. Default: Reporting (parts of) an argument
#: templates/snippet-popups.pt:872
msgid "reporting_parts_argument"
msgstr "Melden eines Arguments (oder Teile davon)"

#. Default: Please choose which part of the argument you want to report
#: templates/snippet-popups.pt:877
msgid "please_choose_part_to_report"
msgstr "Bitte wählen Sie einen Teil des Arguments, der gemeldet werden soll"

#. Default: Report
#: templates/snippet-popups.pt:884
msgid "report"
msgstr "Melden"

#. Default: Report the whole argument.
#: templates/snippet-popups.pt:896
msgid "report_whole_argument"
msgstr "Komplettes Argument melden."

#. Default: Caution
#: templates/snippet-popups.pt:914
msgid "caution"
msgstr "Achtung"

#. Default: Do you really want to disassociate yourself from your content? This
#. step is irreversible! Subsequently you will not be the author of this
#. statement anymore!
#: templates/snippet-popups.pt:919
msgid "do_you_really_disassociate_step_irreversible"
msgstr ""
"Möchten Sie wirklich von diesem Inhalt distanzieren löschen? Dieser Schritt "
"kann nicht zurückgenommen werden! Anschließend sind sie nicht mehr Autor "
"dieses Statements."

#. Default: Please choose a step to jump in
#: templates/snippet-popups.pt:936
msgid "choose_a_step_to_jump_in"
msgstr "Bitte wählen Sie eine Stelle für den Sprung"

#. Default: Below you find a list with all arguments, where your selected text
#. is used:
#: templates/snippet-popups.pt:939
msgid "below_you_will_find_list_with_jump_arguments"
msgstr "Hier finden Sie alle Stellen, in denen die Aussage verwendet wird:"

#. Default: References
#: templates/snippet-popups.pt:956
msgid "refereces"
msgstr "Referenzen"

#. Default: Statement is a cite from a website like a newspaper article, which
#. underpins the opinion. The source is the website as link.
#: templates/snippet-popups.pt:964
msgid "statement_reference_definition"
msgstr ""
"Die Aussage ist ein Zitat von einer Nachrichtenseite o.Ä., welche Ihre "
"Meinung untersützt. Die Quelle ist die Website."

#. Default: Statement
#: templates/snippet-popups.pt:967 templates/snippet-popups.pt:988
msgid "statement"
msgstr "Aussage"

#. Default: Source
#: templates/snippet-popups.pt:973
msgid "source"
msgstr "Quelle"

#. Default: Please choose a statement for your reference!
#: templates/snippet-popups.pt:978
msgid "please_choose_a_reference"
msgstr "Bitte wählen Sie eine Aussage für Ihre Referenz!"

#. Default: Add reference
#: templates/snippet-popups.pt:993
msgid "add_reference"
msgstr "Referenzen hinzufügen"

#. Default: Review
#: templates/review_reputation.pt:8 templates/review_history.pt:14
#: templates/snippet-header.pt:98 templates/review_content.pt:19
msgid "review"
msgstr "Prüfen"

#. Default: Reputation
#: templates/review_reputation.pt:9 templates/review_reputation.pt:27
#: templates/user.pt:57 templates/settings.pt:151 templates/settings.pt:284
msgid "reputation"
msgstr "Reputation"

#. Default: Reputation count
#: templates/review_reputation.pt:15
msgid "reputation_count"
msgstr "Reputations-Punktzahl"

#. Default: Action
#: templates/review_reputation.pt:26
msgid "action"
msgstr "Aktion"

#. Default: You have to earn more reputation for this queue
#: templates/review_history.pt:6
msgid "earn_more_reputation_for_queue"
msgstr "Für diese Queue ist mehr Reputation erforderlich"

#. Default: You have no access to this site
#: templates/review_history.pt:7
msgid "you_have_no_access"
msgstr "Auf diese Seite haben Sie keinen Zugriff"

#. Default: History
#: templates/review_history.pt:15
msgid "history"
msgstr "Ihre letzte URL-History"

#. Default: Current Decisions
#. Default: Current decisions
#: templates/review_history.pt:16 templates/review_history.pt:23
msgid "current_decisions"
msgstr "Aktuelle Entscheidungen"

#. Default: The history of votes
#: templates/review_history.pt:22
msgid "history_of_votes"
msgstr "Die Geschichte der Abstimmungen"

#. Default: No decisions for this queue.
#: templates/review_history.pt:35
msgid "no_decision_for_this_queue"
msgstr "Keine Abstimmungen in dieser Schlange."

#. Default: Argument
#: templates/review_history.pt:40
msgid "argument"
msgstr "Argument"

#. Default: Edit
#: templates/review_history.pt:41
msgid "edit"
msgstr "Ändern"

#. Default: Reason
#: templates/review_history.pt:42
msgid "reason"
msgstr "Grund"

#. Default: Original
#: templates/review_history.pt:43 templates/review_content.pt:193
msgid "original"
msgstr "Original"

#. Default: Votes
#: templates/review_history.pt:44
msgid "votes"
msgstr "Stimmen"

#. Default: Accepted
#: templates/review_history.pt:45
msgid "accepted"
msgstr "Akzeptiert"

#. Default: Voters Pro
#: templates/review_history.pt:46
msgid "voters_pro"
msgstr "Stimmen dafür"

#. Default: Voters Con
#: templates/review_history.pt:47
msgid "voters_con"
msgstr "Stimmen dagegen"

#. Default: Timestamp
#: templates/review_history.pt:48
msgid "timestamp"
msgstr "Zeitstempel"

#. Default: Reporter
#: templates/review_history.pt:49
msgid "reporter"
msgstr "Reporter"

#. Default: Action
#: templates/review_history.pt:50
msgid "actions"
msgstr "Aktion"

#. Default: Undo
#: templates/review_history.pt:91
msgid "undo"
msgstr "Rückgängig machen"

#. Default: You have got
#: templates/notifications.pt:8
msgid "youHaveGot"
msgstr "Sie haben"

#. Default: unread notifications and
#: templates/notifications.pt:10
msgid "unreadNotificationAnd"
msgstr "ungelesene Benachrichtigungen und"

#. Default: total in the inbox.
#: templates/notifications.pt:12
msgid "totalInTheInbox"
msgstr "insgesamt im Eingang."

#. Default: There are
#: templates/notifications.pt:13
msgid "thereAre"
msgstr "Es sind"

#. Default: in the outbox.
#: templates/notifications.pt:15
msgid "inTheOutbox"
msgstr "im Ausgang."

#. Default: Inbox
#: templates/notifications.pt:20
msgid "inbox"
msgstr "Eingang"

#. Default: Outbox
#: templates/notifications.pt:21
msgid "outbox"
msgstr "Ausgang"

#. Default: NEW
#: templates/notifications.pt:37
msgid "new"
msgstr "NEU"

#. Default: From:
#: templates/notifications.pt:42 templates/notifications.pt:49
msgid "from"
msgstr "Von:"

#. Default: answer
#: templates/notifications.pt:54 templates/notifications.pt:83
msgid "answer"
msgstr "antworten"

#. Default: To:
#. Default: to:
#: templates/notifications.pt:71 templates/notifications.pt:78
msgid "to"
msgstr "An:"

#. Default: Toggle navigation
#: templates/snippet-header.pt:8
msgid "Toggle Navigation"
msgstr "Navigation umstellen"

#. Default: Let's go
#: templates/snippet-header.pt:43
msgid "lets_go"
msgstr "Los geht's"

#. Default: News
#: templates/snippet-header.pt:49
msgid "news"
msgstr "Neuigkeiten"

#. Default: Settings
#: templates/snippet-header.pt:74 templates/settings.pt:41
msgid "settings"
msgstr "Einstellungen"

#. Default: Notifications
#: templates/snippet-header.pt:81
msgid "notifications"
msgstr "Benachrichtigungen"

#. Default: Admin
#: templates/snippet-header.pt:86
msgid "Admin"
msgstr "Admin"

#. Default: Logout
#: templates/snippet-header.pt:91
msgid "logout"
msgstr "Abmelden"

#. Default: Public Information of
#: templates/user.pt:9
msgid "public_information_of"
msgstr "Öffentliche Informationen von"

#. Default: Last Action
#: templates/user.pt:13
msgid "last_action"
msgstr "Letze Aktion"

#. Default: Last Login
#: templates/user.pt:17
msgid "last_login"
msgstr "Letze Anmeldung"

#. Default: Registered
#: templates/user.pt:21
msgid "registered"
msgstr "Registierung"

#. Default: Profile Picture of
#: templates/user.pt:33
msgid "profile_picture_of"
msgstr "Profilbild von"

#. Default: Discussion Statistics
#: templates/user.pt:38 templates/settings.pt:119 templates/settings.pt:252
msgid "discussion_stat"
msgstr "Diskussionsstatistik"

#. Default: Statements posted
#: templates/user.pt:41 templates/settings.pt:123 templates/settings.pt:256
#: templates/finish.pt:26
msgid "statements_posted"
msgstr "Aussagen hinzugefügt"

#. Default: Edits done
#: templates/user.pt:45 templates/settings.pt:130 templates/settings.pt:263
#: templates/finish.pt:30
msgid "edits_done"
msgstr "Änderungen"

#. Default: Votes for Arguments
#: templates/user.pt:49 templates/settings.pt:137 templates/settings.pt:270
#: templates/finish.pt:38
msgid "discussion_votes_statements"
msgstr "Stimmen für Aussagen"

#. Default: Votes for Statements
#: templates/user.pt:53 templates/settings.pt:144 templates/settings.pt:277
#: templates/finish.pt:42
msgid "discussion_votes_arguments"
msgstr "Stimmen für Argumente"

#. Default: JavaScript is not enabled:
#: templates/basetemplate.pt:35
msgid "js_disabled1"
msgstr "JavaScript ist nicht aktiviert:"

#. Default: Please enable JavaScript!
#: templates/basetemplate.pt:36
msgid "js_disabled2"
msgstr "Bitte JavaScript aktivieren!"

#. Default: Your request failed!
#: templates/basetemplate.pt:56
msgid "request_failed"
msgstr "Ihre Anfrage ist fehlgeschlagen!"

#. Default: Please reload the page.
#: templates/basetemplate.pt:57
msgid "please_reload"
msgstr "Bitte laden Sie die Seite erneut."

#. Default: Your request succeded!
#: templates/basetemplate.pt:63 templates/basetemplate.pt:64
msgid "request_success"
msgstr "Anfrage wurde erfolgreich verarbeitet."

#. Default: more infos
#: templates/content.pt:11 templates/content.pt:18
msgid "more_infos"
msgstr "mehr Informationen"

#. Default: Switch Topic
#: templates/content.pt:23
msgid "switch_topc"
msgstr "Thema wechseln"

#. Default: Add a Topic
#: templates/content.pt:39
msgid "add_topic"
msgstr "Thema hinzufügen"

#. Default: Restart
#: templates/content.pt:46
msgid "restart_discussion"
msgstr "Neustart"

#. Default: Show all statements
#: templates/content.pt:137
msgid "show_all_statements"
msgstr "Alle Aussagen anzeigen"

#. Default: Hide statements
#: templates/content.pt:138
msgid "hide_statements"
msgstr "Aussage ausblenden"

#. Default: Default View
#: templates/content.pt:281
msgid "default_view"
msgstr "Standardansicht"

#. Default: Labels
#: templates/content.pt:282 templates/content.pt:283
msgid "labels"
msgstr "Beschriftungen"

#. Default: Positions
#: templates/content.pt:284 templates/content.pt:285
msgid "positions"
msgstr "Positionen"

#. Default: My path
#: templates/content.pt:286 templates/content.pt:287
msgid "my_path"
msgstr "Mein Pfad"

#. Default: My statements
#: templates/content.pt:288 templates/content.pt:289
msgid "my_statements"
msgstr "Meine Aussagen"

#. Default: Supports
#: templates/content.pt:290 templates/content.pt:291
msgid "supports_on_my_statements"
msgstr "Unterstützungen"

#. Default: Attacks
#: templates/content.pt:292 templates/content.pt:293
msgid "attacks_on_my_statements"
msgstr "Angriffe"

#. Default: Personal Information
#: templates/settings.pt:7
msgid "personal_information"
msgstr "Persönliche Informationen"

#. Default: Firstname
#: templates/settings.pt:10
msgid "firstname"
msgstr "Vorname"

#. Default: Surname
#: templates/settings.pt:14
msgid "surname"
msgstr "Nachname"

#. Default: Public Nickname
#: templates/settings.pt:22
msgid "public_nickname"
msgstr "Öffentlicher Nickname"

#. Default: Click here for your public page
#: templates/settings.pt:26
msgid "click_here_for_public_page"
msgstr "Öffentliche Seite ansehen"

#. Default: Group
#: templates/settings.pt:35
msgid "group"
msgstr "Gruppe"

#. Default: Receive Notifications
#: templates/settings.pt:44
msgid "receive_notifications"
msgstr "Benachrichtigungen erhalten"

#. Default: Receive E-Mails
#: templates/settings.pt:50
msgid "receive_mails"
msgstr "E-Mails erhalten"

#. Default: Nickname is public
#: templates/settings.pt:56
msgid "nickname_is_public"
msgstr "Nickname ist öffentlich"

#. Default: Prefered message language
#: templates/settings.pt:62
msgid "message_language"
msgstr "Sprache der Nachrichten"

#. Default: Guided tour on startup
#: templates/settings.pt:81
msgid "guided_tour_on_start_up"
msgstr "Einführung auf der Startseite"

#. Default: Profile Picture
#: templates/settings.pt:91 templates/settings.pt:166
msgid "profile_picture"
msgstr "Profilbild"

#. Default: Change your profile picture on the
#: templates/settings.pt:93 templates/settings.pt:168
msgid "change_gravatar"
msgstr "Änderen Sie Ihren Ihren Gravatar auf der"

#. Default: A Gravatar is a globally recognized avatar. You upload it and
#. create your profile just once, and then when you participate in any
#. Gravatar-enabled site, your Gravatar image will automatically follow you
#. there.
#: templates/settings.pt:95 templates/settings.pt:170
msgid "what_is_gravatar"
msgstr ""
"Ein Gravatar ist ein Globally Recognized Avatar (Global wiedererkennbarer "
"Avatar). Sie können es einmalig erstellen und hochladen. Dadurch wird dieses "
"Bild auf jeder Website angezeigt, die Gravat unterstützt. Ihr Bild wird "
"Ihnen folgen."

#. Default: Settings could not be set. Please try again later.
#: templates/settings.pt:104
msgid "settings_not_set"
msgstr ""
"Einstellungen konnten nicht gesichert werden. Bitte versuchen Sie es später "
"erneut."

#. Default: Settings were set successfully.
#: templates/settings.pt:109
msgid "settings_set"
msgstr "Einstellungen wurden gesichert."

#. Default: Statistics could not be deleted.
#: templates/settings.pt:178 templates/settings.pt:300
msgid "statistics_not_deleted"
msgstr "Statistiken konnten nicht gelöscht werden."

#. Default: Statistics were set successfully deleted.
#: templates/settings.pt:184 templates/settings.pt:306
msgid "statistics_deletet"
msgstr "Statistiken wurden gelöscht."

#. Default: Change your password
#: templates/settings.pt:195
msgid "change_password"
msgstr "Passwort ändern"

#. Default: Change your password in D-BAS
#: templates/settings.pt:196
msgid "change_dbas_password"
msgstr "Passwort von D-BAS ändern"

#. Default: This does not affect other services next to D-BAS.
#: templates/settings.pt:198
msgid "this_does_not_affect_other_services"
msgstr ""
"Die Änderung betrifft nur die Anmeldung in D-BAS und nicht weitere Dienste "
"der HHU."

#. Default: Old password
#: templates/settings.pt:203
msgid "old_password"
msgstr "Altes Passwort"

#. Default: New Password
#: templates/settings.pt:211
msgid "new_password"
msgstr "Neues Passwort"

#. Default: New Password (confirm)
#: templates/settings.pt:219
msgid "new_password_confirm"
msgstr "Neues Passwort (Bestätigung)"

#. Default: Strength
#: templates/settings.pt:227
msgid "strength"
msgstr "Stärke"

#. Default: Your password was changed
#: templates/settings.pt:244
msgid "password_changed"
msgstr "Ihr Passwort wurde geändert"

#. Default: Your last history
#: templates/settings.pt:316
msgid "last_history"
msgstr "Ihre letzte URL-History"

#. Default: Thank you!
#: templates/finish.pt:7
msgid "thank_you"
msgstr "Vielen Dank!"

#. Default: Your participation in this discussion was saved and will be used
#. for evaluation later. If you have any questions, please do not hesitat to
#: templates/finish.pt:8
msgid "finish_text"
msgstr ""
"Ihre Beteiligung in dieser Diskussion wurde gespeichert und später für "
"Auswertungen benutzt. Sollten Sie diesbezüglich Fragen haben, so "

#. Default: contact us (click here)
#: templates/finish.pt:9
msgid "contact_us"
msgstr "kontaktieren Sie uns bitte"

#. Default: Todays Summary
#: templates/finish.pt:22
msgid "todays_summary"
msgstr "Heutige Zusammenfassung"

#. Default: Statements reported
#: templates/finish.pt:34
msgid "statements_reported"
msgstr "Aussagen gemeldet"

#. Default: Let's go home!
#: templates/finish.pt:56
msgid "lets_go_home"
msgstr "Zur Startseite!"

#. Default: Back to the discussion!
#: templates/finish.pt:59
msgid "back_to_the_discussion"
msgstr "Zurück zur Diskussion!"

#. Default: Impressum
#: templates/imprint.pt:6
msgid "imprint"
msgstr "Impressum"

#. Default: Angaben gemäß § 5 TMG
#: templates/imprint.pt:8
msgid "data_tmg"
msgstr "Angaben gemäß § 5 TMG"

#. Default: Kontakt:
#. Default: Contact
#: templates/imprint.pt:11 templates/snippet-footer.pt:24
msgid "contact"
msgstr "Kontakt"

#. Default: Institut für Informatik
#: templates/imprint.pt:13
msgid "department"
msgstr "Institut für Informatik"

#. Default: Telefon:
#: templates/imprint.pt:17
msgid "phone"
msgstr "Telefonnr.:"

#. Default: Haftungsausschluss:
#: templates/imprint.pt:20
msgid "disclaimer"
msgstr "Haftungsausschluss:"

#. Default: Haftung für Inhalte
#: templates/imprint.pt:21
msgid "disclaimer_content"
msgstr "Haftung für Inhalte"

#. Default: Die Inhalte unserer Seiten wurden mit größter Sorgfalt erstellt.
#. Für die Richtigkeit, Vollständigkeit und Aktualität der Inhalte können wir
#. jedoch keine Gewähr übernehmen. Als Diensteanbieter sind wir gemäß § 7 Abs.1
#. TMG für eigene Inhalte auf diesen Seiten nach den allgemeinen Gesetzen
#. verantwortlich. Nach § 8 bis 10 TMG sind wir als Diensteanbieter jedoch
#. nicht verpflichtet, übermittelte oder gespeicherte fremde Informationen zu
#. überwachen oder nach Umständen zu forschen, die auf eine rechtswidrige
#. Tätigkeit hinweisen. Verpflichtungen zur Entfernung oder Sperrung der
#. Nutzung von Informationen nach den allgemeinen Gesetzen bleiben hiervon
#. unberührt. Eine diesbezügliche Haftung ist jedoch erst ab dem Zeitpunkt der
#. Kenntnis einer konkreten Rechtsverletzung möglich. Bei Bekanntwerden von
#. entsprechenden Rechtsverletzungen werden wir diese Inhalte umgehend
#. entfernen.
#: templates/imprint.pt:22
msgid "disclaimer_content_content"
msgstr ""
"Die Inhalte unserer Seiten wurden mit größter Sorgfalt erstellt. Für die "
"Richtigkeit, Vollständigkeit und Aktualität der Inhalte können wir jedoch "
"keine Gewähr übernehmen. Als Diensteanbieter sind wir gemäß § 7 Abs.1 TMG "
"für eigene Inhalte auf diesen Seiten nach den allgemeinen Gesetzen "
"verantwortlich. Nach § 8 bis 10 TMG sind wir als Diensteanbieter jedoch "
"nicht verpflichtet, übermittelte oder gespeicherte fremde Informationen zu "
"überwachen oder nach Umständen zu forschen, die auf eine rechtswidrige "
"Tätigkeit hinweisen. Verpflichtungen zur Entfernung oder Sperrung der "
"Nutzung von Informationen nach den allgemeinen Gesetzen bleiben hiervon "
"unberührt. Eine diesbezügliche Haftung ist jedoch erst ab dem Zeitpunkt der "
"Kenntnis einer konkreten Rechtsverletzung möglich. Bei Bekanntwerden von "
"entsprechenden Rechtsverletzungen werden wir diese Inhalte umgehend "
"entfernen."

#. Default: Haftung für Links
#: templates/imprint.pt:25
msgid "disclaimer_links"
msgstr "Haftung für Links"

#. Default: Unser Angebot enthält Links zu externen Webseiten Dritter, auf
#. deren Inhalte wir keinen Einfluss haben. Deshalb können wir für diese
#. fremden Inhalte auch keine Gewähr übernehmen. Für die Inhalte der verlinkten
#. Seiten ist stets der jeweilige Anbieter oder Betreiber der Seiten
#. verantwortlich. Die verlinkten Seiten wurden zum Zeitpunkt der Verlinkung
#. auf mögliche Rechtsverstöße überprüft. Rechtswidrige Inhalte waren zum
#. Zeitpunkt der Verlinkung nicht erkennbar. Eine permanente inhaltliche
#. Kontrolle der verlinkten Seiten ist jedoch ohne konkrete Anhaltspunkte einer
#. Rechtsverletzung nicht zumutbar. Bei Bekanntwerden von Rechtsverletzungen
#. werden wir derartige Links umgehend entfernen.
#: templates/imprint.pt:26
msgid "disclaimer_links_content"
msgstr ""
"Unser Angebot enthält Links zu externen Webseiten Dritter, auf deren Inhalte "
"wir keinen Einfluss haben. Deshalb können wir für diese fremden Inhalte auch "
"keine Gewähr übernehmen. Für die Inhalte der verlinkten Seiten ist stets der "
"jeweilige Anbieter oder Betreiber der Seiten verantwortlich. Die verlinkten "
"Seiten wurden zum Zeitpunkt der Verlinkung auf mögliche Rechtsverstöße "
"überprüft. Rechtswidrige Inhalte waren zum Zeitpunkt der Verlinkung nicht "
"erkennbar. Eine permanente inhaltliche Kontrolle der verlinkten Seiten ist "
"jedoch ohne konkrete Anhaltspunkte einer Rechtsverletzung nicht zumutbar. "
"Bei Bekanntwerden von Rechtsverletzungen werden wir derartige Links umgehend "
"entfernen. Die Oberfläche von D-BAS ist einfach und klar struktuert. An "
"jeder Stelle sind die Auswahlen für den Benutzer begrenzt, aber niemals "
"einschränkend."

#. Default: Urheberrecht
#: templates/imprint.pt:29
msgid "disclaimer_copyright"
msgstr "Urheberrecht"

#. Default: Die durch die Seitenbetreiber erstellten Inhalte und Werke auf
#. diesen Seiten unterliegen dem deutschen Urheberrecht. Die Vervielfältigung,
#. Bearbeitung, Verbreitung und jede Art der Verwertung außerhalb der Grenzen
#. des Urheberrechtes bedürfen der schriftlichen Zustimmung des jeweiligen
#. Autors bzw. Erstellers. Downloads und Kopien dieser Seite sind nur für den
#. privaten, nicht kommerziellen Gebrauch gestattet. Soweit die Inhalte auf
#. dieser Seite nicht vom Betreiber erstellt wurden, werden die Urheberrechte
#. Dritter beachtet. Insbesondere werden Inhalte Dritter als solche
#. gekennzeichnet. Sollten Sie trotzdem auf eine Urheberrechtsverletzung
#. aufmerksam werden, bitten wir um einen entsprechenden Hinweis. Bei
#. Bekanntwerden von Rechtsverletzungen werden wir derartige Inhalte umgehend
#. entfernen.
#: templates/imprint.pt:30
msgid "disclaimer_copyright_content"
msgstr ""
"Die durch die Seitenbetreiber erstellten Inhalte und Werke auf diesen Seiten "
"unterliegen dem deutschen Urheberrecht. Die Vervielfältigung, Bearbeitung, "
"Verbreitung und jede Art der Verwertung außerhalb der Grenzen des "
"Urheberrechtes bedürfen der schriftlichen Zustimmung des jeweiligen Autors "
"bzw. Erstellers. Downloads und Kopien dieser Seite sind nur für den "
"privaten, nicht kommerziellen Gebrauch gestattet. Soweit die Inhalte auf "
"dieser Seite nicht vom Betreiber erstellt wurden, werden die Urheberrechte "
"Dritter beachtet. Insbesondere werden Inhalte Dritter als solche "
"gekennzeichnet. Sollten Sie trotzdem auf eine Urheberrechtsverletzung "
"aufmerksam werden, bitten wir um einen entsprechenden Hinweis. Bei "
"Bekanntwerden von Rechtsverletzungen werden wir derartige Inhalte umgehend "
"entfernen."

#. Default: Datenschutz
#: templates/imprint.pt:33
msgid "disclaimer_dataprotection"
msgstr "Datenschutz"

#. Default: Die Nutzung unserer Webseite ist in der Regel ohne Angabe
#. personenbezogener Daten möglich. Soweit auf unseren Seiten personenbezogene
#. Daten (beispielsweise Name, oder eMail-Adressen) erhoben werden, erfolgt
#. dies, soweit möglich, stets auf freiwilliger Basis. Diese Daten werden ohne
#. Ihre ausdrückliche Zustimmung nicht an Dritte weitergegeben. <dynamic
#. element>Wir weisen darauf hin, dass die Datenübertragung im Internet (z.B.
#. bei der Kommunikation per E-Mail) Sicherheitslücken aufweisen kann. Ein
#. lückenloser Schutz der Daten vor dem Zugriff durch Dritte ist nicht möglich.
#. <dynamic element>Der Nutzung von im Rahmen der Impressumspflicht
#. veröffentlichten Kontaktdaten durch Dritte zur Übersendung von nicht
#. ausdrücklich angeforderter Werbung und Informationsmaterialien wird hiermit
#. ausdrücklich widersprochen. Die Betreiber der Seiten behalten sich
#. ausdrücklich rechtliche Schritte im Falle der unverlangten Zusendung von
#. Werbeinformationen, etwa durch Spam-Mails, vor.
#: templates/imprint.pt:34
msgid "disclaimer_dataprotection_content"
msgstr ""
"Die Nutzung unserer Webseite ist in der Regel ohne Angabe personenbezogener "
"Daten möglich. Soweit auf unseren Seiten personenbezogene Daten "
"(beispielsweise Name, oder eMail-Adressen) erhoben werden, erfolgt dies, "
"soweit möglich, stets auf freiwilliger Basis. Diese Daten werden ohne Ihre "
"ausdrückliche Zustimmung nicht an Dritte weitergegeben.<br>Wir weisen darauf "
"hin, dass die Datenübertragung im Internet (z.B. bei der Kommunikation per E-"
"Mail) Sicherheitslücken aufweisen kann. Ein lückenloser Schutz der Daten vor "
"dem Zugriff durch Dritte ist nicht möglich.<br>Der Nutzung von im Rahmen der "
"Impressumspflicht veröffentlichten Kontaktdaten durch Dritte zur Übersendung "
"von nicht ausdrücklich angeforderter Werbung und Informationsmaterialien "
"wird hiermit ausdrücklich widersprochen. Die Betreiber der Seiten behalten "
"sich ausdrücklich rechtliche Schritte im Falle der unverlangten Zusendung "
"von Werbeinformationen, etwa durch Spam-Mails, vor."

#. Default: Session-Cookies
#: templates/imprint.pt:39
msgid "disclaimer_session_cookie"
msgstr "Session-Cookies"

#. Default: Diese erlauben Ihnen notwendige Funktionen auf unseren Websites
#. auszuführen, wie das Aufrechterhalten von Log-in Informationen für Ihre
#. Sitzung oder einer Überweisung. Ebenfalls helfen sie dabei die
#. Datenübertragung hindurch des Internets zu minimieren. Sie werden nicht auf
#. Ihrem Computer gespeichert und laufen ab, sobald Sie Ihre Browser-Sitzung
#. beenden.
#: templates/imprint.pt:40
msgid "disclaimer_session_cookie_content"
msgstr ""
"Diese erlauben Ihnen notwendige Funktionen auf unseren Websites auszuführen, "
"wie das Aufrechterhalten von Log-in Informationen für Ihre Sitzung oder "
"einer Überweisung. Ebenfalls helfen sie dabei die Datenübertragung hindurch "
"des Internets zu minimieren."

#. Default: Tracking-Cookies
#: templates/imprint.pt:44
msgid "disclaimer_tracking_cookie"
msgstr "Tracking-Cookies"

#. Default: Diese erlauben uns Ihre wiederholten Besuche unserer Website
#. wahrzunehmen. Durch die Übereinstimmung von anononymen, willkürlichen
#. Identifizierungszeichen, sind wir dazu in der Lage spezielle Browsing-
#. Informationen festzuhalten, z.B. von Ihnen ausgewählte Seiten und Optionen
#. und den Weg, den Sie durch unsere Website gewählt haben. Durch das
#. Überwachen dieser Informationen können wir unsere Websites verbessern.
#: templates/imprint.pt:45
msgid "disclaimer_tracking_cookie_content"
msgstr ""
"Diese erlauben uns Ihre wiederholten Besuche unserer Website wahrzunehmen. "
"Durch die Übereinstimmung von anononymen, willkürlichen "
"Identifizierungszeichen, sind wir dazu in der Lage spezielle Browsing-"
"Informationen festzuhalten, z.B.  von Ihnen ausgewählte Seiten und Optionen "
"und den Weg, den Sie durch unsere Website gewählt haben. Durch das "
"Überwachen dieser Informationen können wir unsere Websites verbessern. "

<<<<<<< HEAD
#. Default: Piwik
#: templates/imprint.pt:50
msgid "disclaimer_piwik"
msgstr "Piwik"

#. Default: Dieses Angebot benutzt Piwik.org, eine Open-Source-Software zur
#. statistischen Auswertung der Nutzerzugriffe. Piwik verwendet sog. “Cookies”,
#. Textdateien, die auf dem Computer der Nutzer gespeichert werden und die eine
#. Analyse der Benutzung der Website durch die Nutzer ermöglichen. Die durch
#. den Cookie erzeugten Informationen über die Benutzung dieses Agebotes werden
#. auf dem Server des Anbieters in Deutschland gespeichert. Die IP-Adresse wird
#. sofort nach der Verarbeitung und vor deren Speicherung anonymisiert. Nutzer
#. können die Installation der Cookies durch eine entsprechende Einstellung
#. Ihrer Browser-Software verhindern; Der Anbieter weisen die Nutzer jedoch
#. darauf hin, dass sie in diesem Fall gegebenenfalls nicht sämtliche
#. Funktionen dieser Website vollumfänglich nutzen können.
#: templates/imprint.pt:51
msgid "disclaimer_piwik_content"
msgstr ""
"Dieses Angebot benutzt Piwik.org, eine Open-Source-Software zur "
"statistischen Auswertung der Nutzerzugriffe. Piwik verwendet sog. “Cookies”, "
"Textdateien, die auf dem Computer der Nutzer gespeichert werden und die eine "
"Analyse der Benutzung der Website durch die Nutzer ermöglichen. Die durch "
"den Cookie erzeugten Informationen über die Benutzung dieses Agebotes werden "
"auf dem Server des Anbieters in Deutschland gespeichert. Die IP-Adresse wird "
"sofort nach der Verarbeitung und vor deren Speicherung anonymisiert. Nutzer "
"können die Installation der Cookies durch eine entsprechende Einstellung "
"Ihrer Browser-Software verhindern; Der Anbieter weisen die Nutzer jedoch "
"darauf hin, dass sie in diesem Fall gegebenenfalls nicht sämtliche "
"Funktionen dieser Website vollumfänglich nutzen können."

#. Default: Copyrights and used Software
#: templates/imprint.pt:61
msgid "copyright_and_used_software"
msgstr "Copyright und benutze Software"
=======
#. Default: Old password
#: templates/settings.pt:203
msgid "old_password"
msgstr "Altes Password"

#. Default: New Password
#: templates/settings.pt:211
msgid "new_password"
msgstr "Neues Password"

#. Default: New Password (confirm)
#: templates/settings.pt:219
msgid "new_password_confirm"
msgstr "Neues Password (Bestätigung)"
>>>>>>> 1a876c1d

#. Default: for
#: templates/imprint.pt:65 templates/imprint.pt:66 templates/imprint.pt:67
msgid "for"
msgstr "für"

#. Default: Icons by
#: templates/imprint.pt:68
msgid "icons_by"
msgstr "Icons von"

#. Default: and
#: templates/imprint.pt:68
msgid "and"
msgstr "und"

#. Default: designed by
#: templates/imprint.pt:68
msgid "designed_by"
msgstr "erstellt von"

#. Default: Tracking by
#: templates/imprint.pt:69
msgid "tracking_by"
msgstr "Tracking von"

#. Default: Avatare by
#: templates/imprint.pt:70
msgid "avatare_by"
msgstr "Avatar"

#. Default: Charts and Graphs by
#: templates/imprint.pt:71
msgid "chart_and_graphs_by"
msgstr "Charts und Graphen von"

#. Default: by
#.
#: templates/imprint.pt:72 templates/imprint.pt:74
msgid "by"
msgstr "von"

#. Default: Cookie Manager by
#: templates/imprint.pt:73
msgid "cookie_manager_by"
msgstr "Cookie Manager von"

#. Default: is generated with Pyramid Web Framework
#: templates/imprint.pt:80
msgid "generated_with"
msgstr "erstellt mit dem Pyramid Web Framework"

#. Default: Changes
#: templates/imprint.pt:91
msgid "changes"
msgstr "Änderungen in der Version"

#. Default: Your session has expired!
#: templates/index.pt:8
msgid "session_expired"
msgstr "Ihre Sitzung ist abgelaufen!"

#. Default: You have to log in again.
#: templates/index.pt:9
msgid "login_again"
msgstr "Sie müssen sich erneut anmelden."

#. Default: Welcome to D-BAS! This is an early prototype of our dialog-based
#. argumentation system. There will be bugs. Please feel free to
#: templates/index.pt:20
msgid "welcome_text1"
msgstr ""
"Willkommen bei D-BAS! Dies ist ein Prototyp unseres Dialogbasierten "
"Argumentationssystem. Falls Fehler auftreten, "

#. Default: contact
#: templates/index.pt:21
msgid "welcome_text2"
msgstr "kontaktieren"

#. Default: us to report bugs or provide feedback.
#: templates/index.pt:22
msgid "welcome_text3"
msgstr "Sie uns bitte."

#. Default: Click here to start now!
#: templates/index.pt:28
msgid "lets_start_now"
msgstr "Hier klicken um zu starten"

#. Default: This work is part of the graduate school on
#: templates/index.pt:34
msgid "work_based_on"
msgstr "Dieses Projekt ist Teil des Graduierten-Kollegs"

#. Default: Online-Participation
#: templates/index.pt:34
msgid "online_participation"
msgstr "Online-Partizipation"

#. Default: It is funded by the
#: templates/index.pt:35
msgid "funded_by"
msgstr "Es wird finanziert vom"

#. Default: Ministry of Innovation, Science and Research in North Rhine-
#. Westphalia
#: templates/index.pt:35
msgid "ministry_of_innovation"
msgstr ""
"Ministerium für Innovation, Wissenschaft und Forschung des Landes Nordrhein-"
"Westfalen"

#. Default: No arguments to review in this queue!
#: templates/review_content.pt:10
msgid "no_arguments_to_review"
msgstr "Keine Argumente zum begutachten!"

#. Default: (more)
#: templates/review_content.pt:30
msgid "wrapped_more"
msgstr "(mehr)"

#. Default: (less)
#: templates/review_content.pt:31
msgid "wrapped_less"
msgstr "(weniger)"

#. Default: Skip it
#: templates/review_content.pt:35 templates/review_content.pt:40
#: templates/review_content.pt:45 templates/review_content.pt:73
#: templates/review_content.pt:78 templates/review_content.pt:83
msgid "skip_it"
msgstr "Überspringen"

#. Default: Delete it
#: templates/review_content.pt:36 templates/review_content.pt:72
msgid "delete_it"
msgstr "Löschen"

#. Default: It's Okay
#. Default: It's okay
#: templates/review_content.pt:37 templates/review_content.pt:47
#: templates/review_content.pt:71 templates/review_content.pt:81
msgid "its_okay"
msgstr "Das ist okay so"

#. Default: It's okay so
#: templates/review_content.pt:41 templates/review_content.pt:77
msgid "its_okay_so"
msgstr "Das ist okay so"

#. Default: Let me correct it
#: templates/review_content.pt:42 templates/review_content.pt:76
msgid "correct_it"
msgstr "Lass' mich eine Verbesserungen angeben"

#. Default: Reject it
#: templates/review_content.pt:46 templates/review_content.pt:82
msgid "reject_it"
msgstr "Ablehnen"

#. Default: Information for the different reasons
#: templates/review_content.pt:55
msgid "information_for_the_different_reasons"
msgstr "Informationen zu den Gründen"

#. Default: Off topic or irrelevant
#: templates/review_content.pt:57
msgid "off_topic_or_irrelevant"
msgstr "Nicht relevant / Spam"

#. Default: text does not belong to the topic under discussion
#: templates/review_content.pt:57
msgid "off_topic_explanation"
msgstr "wenn der Text nicht zur Thematik passt"

#. Default: Inappropriate, harmful or abusive
#: templates/review_content.pt:58
msgid "inappropriate_harmful_abbusive"
msgstr "Nicht angebracht, verletzend oder verachtend"

#. Default: are posts, which are inappropriate, harmful or abbusive
#: templates/review_content.pt:58
msgid "inappropriate_harmful_abbusive_explanation"
msgstr "wenn Beiträge nicht angebracht, verletzend oder verachtend sind"

#. Default: Needs optimization
#: templates/review_content.pt:59
msgid "needs_optimization"
msgstr "Der Text sollte überarbeitet werden"

#. Default: if posts are useful, but need edits in grammar and/or spelling
#: templates/review_content.pt:59
msgid "needs_optimization_explanation"
msgstr "wenn Beiträge rein sprachlich überarbeitet werden sollten"

#. Default: Information for the different buttons
#: templates/review_content.pt:68
msgid "information_for_the_different_buttons"
msgstr "Informationen zu den Knöpfen"

#. Default: for arguments, which should not be deleted.
#: templates/review_content.pt:71
msgid "its_okay_explanation"
msgstr "für Argumente, die nicht gelöscht werden sollen."

#. Default: for arguments, that should be deleted based on the reason above.
#: templates/review_content.pt:72
msgid "delete_it_explanation"
msgstr ""
"für Argumente, die basierend auf dem genannten Grund, gelöscht werden sollen."

#. Default: if you are not sure and want to go to the next argument.
#: templates/review_content.pt:73 templates/review_content.pt:78
#: templates/review_content.pt:83
msgid "skip_it_explanation"
msgstr "wenn Sie unsicher sind und zum Nächsten gehen möchten."

#. Default: , if you have an idea for a better formulation with the same
#. content.
#: templates/review_content.pt:76
msgid "correct_it_explanation"
msgstr ""
", wenn Sie eine Idee zur besseren Formulierung (aber demselben Inhalt) haben."

#. Default: for arguments, which can be understood as-is.
#: templates/review_content.pt:77
msgid "its_okay_so_explanation"
msgstr "für Argumente, die so gut verständlich sind."

#. Default: , if the correction is acceptable and the argument is not
#. falsified.
#: templates/review_content.pt:81
msgid "correction_is_okay"
msgstr "für Änderungen, die korrekt sind."

#. Default: for correction which are inappropriate are wrong.
#: templates/review_content.pt:82
msgid "reject_itexplanation"
msgstr "für Änderungen, die falsch sind."

#. Default: In the discussion about
#: templates/review_content.pt:93 templates/review_content.pt:113
msgid "in_the_discussion_about"
msgstr "In der Diskussion über"

#. Default: following argument was corrected.
#: templates/review_content.pt:95
msgid "following_argument_was_corrected"
msgstr "wurde folgendes Argument korrigiert:"

#. Default: This are the edits:
#: templates/review_content.pt:104
msgid "this_are_the_edit"
msgstr "Dies sind die Änderungen:"

#. Default: following argument was flagged.
#: templates/review_content.pt:115
msgid "following_argument_was_flagged"
msgstr "wurde folgende/s Aussage/Argument markiert:"

#. Default: This is the original version
#: templates/review_content.pt:118
msgid "this_is_original_version"
msgstr "Dies ist die ursprüngliche Version"

#. Default: Context, where the statement is used:
#: templates/review_content.pt:127
msgid "context_where_statement_is_used"
msgstr "Kontext, indem die Aussage verwendet wird:"

#. Default: Reported
#: templates/review_content.pt:140
msgid "reported"
msgstr "Gemeldet am"

#. Default: Reported by
#: templates/review_content.pt:144
msgid "reported_by"
msgstr "Gemeldet von"

#. Default: Viewed
#: templates/review_content.pt:154
msgid "viewed"
msgstr "Gesehen von"

#. Default: Attacks
#: templates/review_content.pt:158
msgid "attacks"
msgstr "Attackiert von"

#. Default: Supports
#: templates/review_content.pt:162
msgid "supports"
msgstr "Unterstützt von"

#. Default: Request lock
#: templates/review_content.pt:182
msgid "request_lock"
msgstr "Sperrung anfragen"

#. Default: This argument is locked for your edit. You have
#: templates/review_content.pt:185
msgid "argument_is_locked"
msgstr "Dieses Argument ist für Sie gesperrt. Sie haben"

#. Default: minutes
#: templates/review_content.pt:186
msgid "minutes"
msgstr "Minuten"

#. Default: Please make your edits in grammar and/or spelling here:
#: templates/review_content.pt:187
msgid "please_make_your_edits"
msgstr "Bitte geben Sie Änderungen in Grammatik/Rechschreibung hier an:"

#. Default: Your correcture
#: templates/review_content.pt:194
msgid "your correcture"
msgstr "Ihre Änderung"

#. Default: Send
#: templates/review_content.pt:209
msgid "send"
msgstr "Änderungen schicken"

#. Default: Imprint and Copyrights
#: templates/snippet-footer.pt:11
msgid "imprint_copyright"
msgstr "Impressum und Urheberrecht"

#. Default: Publications
#: templates/snippet-footer.pt:14
msgid "publications"
msgstr "Publikationen"

#. Default: License
#: templates/snippet-footer.pt:20
msgid "license"
msgstr "Lizenz"

#. Default: RSS
#: templates/snippet-footer.pt:28
msgid "rss"
msgstr "RSS"

#~ msgid "hide_my_path"
#~ msgstr "Pfad ausblenden"

#~ msgid "user_group"
#~ msgstr "Benutzergruppe"

#~ msgid "anti-spam"
#~ msgstr "Anti-Spam (notwendig)"

#~ msgid "spam_req"
#~ msgstr "Anti-Spam (notwendig)"

#~ msgid "bar_chart"
#~ msgstr "Balkendiagramm"

#~ msgid "doughnut_chart"
#~ msgstr "Ringdiagramm"

#~ msgid "change_style"
#~ msgstr "Wechsel die Darstellung"

#~ msgid "island_view"
#~ msgstr "Insel-Ansicht"

#~ msgid "complete_view"
#~ msgstr "Komplette Ansicht"

#~ msgid "statement_spam"
#~ msgstr "Es ist nicht relevant."

#~ msgid "statement_spam_description"
#~ msgstr "Die Aussage ist für keine Diskussion in D-BAS relevant."

#~ msgid "argument_spam_description"
#~ msgstr "Das Argument ist für keine Diskussion in D-BAS relevant."

#~ msgid "off_topic"
#~ msgstr "Abseits des Themas"

#~ msgid "spam"
#~ msgstr "Anti-Spam"

#~ msgid "spam_explanation"
#~ msgstr "wenn Beiträge weder sinnvoll noch themenbezogen sind"

#~ msgid "statement_optimization"
#~ msgstr "Der Text sollte überarbeitet werden."

#~ msgid "mark-reason"
#~ msgstr "Bitte geben Sie einen Grund an"

#~ msgid "argument_wrong"
#~ msgstr "Die Folgerung/Implikation ist falsch."

#~ msgid "flag_argument"
#~ msgstr ""
#~ "Gesamten Argument melden, da es verletzend, schädigend oder "
#~ "missbräuchlich ist."

#~ msgid "keep_in_mind_that_you_can_argue"
#~ msgstr ""
#~ "Bitte beachten Sie, dass Sie auch gegen das Argument oder die "
#~ "Begründungen argumentieren können. Diese Auswahl ist nur dazu, um "
#~ "Argumente zu melden."

#~ msgid "reputation_borders"
#~ msgstr "Reputation"

#~ msgid "language"
#~ msgstr "Sprache"

#~ msgid "how-to-write-text-header"
#~ msgstr "Wie schreibe ich Texte"

#~ msgid "how-to-write-text-header-body"
#~ msgstr ""
#~ "Gut zu schreiben ist ein Herausforderung und notwendig für die Benutzung "
#~ "von D-BAS, außer Sie möchten keine neuen Aussagen formulieren. Hiernach "
#~ "sind ein paar Regeln gelistet, was gut ist."

#~ msgid "dos"
#~ msgstr "Gut:"

#~ msgid "how-to-write-text-short"
#~ msgstr "Schreiben Sie kurz!"

#~ msgid "how-to-write-text-one-point"
#~ msgstr "Immer nur eine Aussage/Argumete/Punkt pro Feld!"

#~ msgid "Okay"
#~ msgstr "Okay"

#~ msgid "dashboard"
#~ msgstr "Übersicht"

#~ msgid "users"
#~ msgstr "Benutzer"

#~ msgid "issues"
#~ msgstr "Themen"

#~ msgid "premisegroups"
#~ msgstr "Aussagengruppen"

#~ msgid "users!"
#~ msgstr "Benutzer!"

#~ msgid "view_details"
#~ msgstr "Details sehen"

#~ msgid "issues!"
#~ msgstr "Themen!"

#~ msgid "premisegroups!"
#~ msgstr "Aussagengruppen!"

#~ msgid "email"
#~ msgstr "E-Mail"

#~ msgid "gender"
#~ msgstr "Geschlecht"

#~ msgid "group_uid"
#~ msgstr "Gruppe"

#~ msgid "public_avatar"
#~ msgstr "Öffentlicher Avatar"

#~ msgid "admin_only"
#~ msgstr "Manche Sachen sind nur für den Admin."

#~ msgid "new-issue"
#~ msgstr "Thema"

#~ msgid "title"
#~ msgstr "Title"

#~ msgid "go_back"
#~ msgstr "Willkommen zurück!"

#~ msgid "go-home_by"
#~ msgstr "Gehen Sie zurück indem Sie"

#~ msgid "clicking_here"
#~ msgstr "hier klicken"

#~ msgid "need-help-to-understand-statement"
#~ msgstr "Wir brauchen Hilfe zum Verständnis Ihrer Aussage!"

#~ msgid "set_premisegroups_intro1"
#~ msgstr "Sie haben 'und' in Ihrer Aussage benutzt: "

#~ msgid "set_premisegroups_intro2"
#~ msgstr ""
#~ " Daher existeiren zwei mögliche Auswertungen. Bitte helfen Sie uns, die "
#~ "richtig Eingabe zu wählen"

#~ msgid "i_actually_have"
#~ msgstr "Aktuell habe ich"

#~ msgid "keep_setting"
#~ msgstr "Auswahl merken"

#~ msgid "island_view_for"
#~ msgstr "Insel-Ansicht für"

#~ msgid "let_me_enter_my_reason"
#~ msgstr "Lass' mich meinen Grund angeben!"

#~ msgid "edit_statement_view_changelog"
#~ msgstr "Bearbeite die Aussage / Schau ins Changelog"

#~ msgid "edit_statement_here"
#~ msgstr "Bitte hier bearbeiten"

#~ msgid "submit"
#~ msgstr "Senden"

#~ msgid "url-sharing"
#~ msgstr "Teil' die URL"

#~ msgid "url-sharing-description"
#~ msgstr "Beschreibung"

#~ msgid "fetchurl"
#~ msgstr "Hol die lange URL"

#~ msgid "forward"
#~ msgstr "weiterleiten"

#~ msgid "registered_since"
#~ msgstr "Angemeldet seit"

#~ msgid "decision_index_7"
#~ msgstr "Entscheidungs-Index - Letzte 7 Tage"

#~ msgid "decision_index_30"
#~ msgstr "Entscheidungs-Index - Letzte 30 Tage"

#~ msgid "total"
#~ msgstr "insgesamt."

#~ msgid "Because..."
#~ msgstr "Weil..."

#~ msgid "password_request"
#~ msgstr "Passwort-Nachfrage"

#~ msgid "adblock_enabled1"
#~ msgstr "AdBlocker ist aktiviert:"

#~ msgid "adblock_enabled2"
#~ msgstr "Bitte deaktivieren Sie Ihren AdBlocker!"

#~ msgid "participant_list"
#~ msgstr "Liste der Teilnehmer"

#~ msgid "novel_software"
#~ msgstr ""
#~ "Willkommen, diese neuartige Diskussionssoftware soll helfen, Probleme "
#~ "strukturiert zu erörtern."

#~ msgid "description"
#~ msgstr "Beschreibung"

#~ msgid "of_dbas"
#~ msgstr "von D-BAS"

#~ msgid "description_intro"
#~ msgstr "Im Folgenden wird eine kurze Beschreibung von D-BAS gegeben:"

#~ msgid "Fast"
#~ msgstr "Schnell"

#~ msgid "fast_content"
#~ msgstr ""
#~ "Teilnehmer/innen müssen nicht viel Text lesen. Jeder Schritt in unserem "
#~ "System ist eindeutig und gehört zu einer Sichtweise in der Discussion: "
#~ "Weniger Text, weniger Verwirrung!"

#~ msgid "dialog_based"
#~ msgstr "Dialog-basiert"

#~ msgid "matching_ideas_content"
#~ msgstr ""
#~ "Sie haben eine gute Idee? Gut, denn diese wird nicht irgendwo im System "
#~ "versumpfen, sondern logisch korrekt eingeordnet, sodass jeder Teilnehmer "
#~ "sie zum richtigen Zeitpunkt sehen wird."

#~ msgid "based_on_science"
#~ msgstr "Basierend auf Wissenschaft"

#~ msgid "based_on_science_content"
#~ msgstr ""
#~ "Unser neuartiges System basiert auf meheren Doktorarbeit sowie Bachelor- "
#~ "und Masterarbeiten."

#~ msgid "features"
#~ msgstr "Besonderheiten"

#~ msgid "release_future_version"
#~ msgstr "Einige der Funktionen stehen erst bald zur Verfügung."

#~ msgid "argu_maps"
#~ msgstr "Argumentationskarten"

#~ msgid "argu_maps_content"
#~ msgstr ""
#~ "Eine Argumentationskarte ist wie eine Mind-Map, jedoch haben die Striche "
#~ "zwischen den Blasen jeweils eine Andere Bedeutung. Dadurch bekommen auch "
#~ "die Blasen eine andere Bedeutung. Daher eignet sich die Struktur sehr gut "
#~ "für logische Aussagen."

#~ msgid "simple_ui"
#~ msgstr "Einfache Oberfläche"

#~ msgid "simple_ui_content"
#~ msgstr ""
#~ "Die Oberfläche von D-BAS ist einfach und klar strukturiert. An jeder "
#~ "Stelle sind die Auswahlen für den Benutzer begrenzt, aber niemals "
#~ "einschränkend"

#~ msgid "guided_view"
#~ msgstr "Geführte Ansicht"

#~ msgid "guided_view_content"
#~ msgstr ""
#~ "Du wirst nie etwas wie eine Argumentationskarte sehen, da das System dich "
#~ "führt."

#~ msgid "island_view_content"
#~ msgstr ""
#~ "Okay, Sie möchten mehr sehen, aber nicht alles? Genau dafür haben wie "
#~ "eine Insel-Ansicht als weitere Modus. Mit dieser Möglichkeit sehen Sie "
#~ "alle Aussagen, die mit Ihrem aktuellen Standpunkt verbunden sind."

#~ msgid "expert_view_content"
#~ msgstr ""
#~ "Experten Ansicht: Du bist also ein Experte? Okay, dann darfst du wirklich "
#~ "alles auf einen Blick sehen."

#~ msgid "about"
#~ msgstr "Über"

#~ msgid "about_description"
#~ msgstr ""
#~ "D-BAS ist eine Diskussions-Software im Bereich der Online-Partizipation "
#~ "und wurde enwickelt von"

#~ msgid "liquid_democracy_description"
#~ msgstr ""
#~ "Der Praxispartner von Tobias Krauthoff ist Daniel Reichert vom Liquid "
#~ "Democracy e.V."

#~ msgid "fk_op"
#~ msgstr "Online-Partizipation"

#~ msgid "fk_op_description"
#~ msgstr ""
#~ "Das NRW Fortschrittskolleg Online-Partizipation ist ein vom Land "
#~ "Nordrhein-Westfalen gefördertes Graduiertenkolleg, in dem "
#~ "Wissenschaftlerinnen und Wissenschaftler aus der Betriebswirtschaft, "
#~ "Informatik, Kommunikationswissenschaft, Politikwissenschaft, "
#~ "Rechtswissenschaft und Soziologie gemeinsam mit Partnern aus der Praxis "
#~ "zusammenarbeiten. Ziel des Fortschrittskollegs ist es, die Möglichkeiten "
#~ "des Internets zur Beteiligung von Betroffenen an für sie relevanten "
#~ "Entscheidungen zu untersuchen."

#~ msgid "kit"
#~ msgstr "Karlsruher Institut der Technologie"

#~ msgid "kit_description"
#~ msgstr ""
#~ "Die Arbeitsgruppe Funktionalität des Graduierten-Kollegs arbeitet eng mit "
#~ "dem Institut für Technikfolgenabschätzung und  Systemanalyse (ITAS) des "
#~ "Karlsruher Institut der Technologie zusammen"

#~ msgid "startet_at"
#~ msgstr "Die Diskussion wurde gestartet: "

#~ msgid "already_has"
#~ msgstr "und verfügt über "

#~ msgid "opinion_barometer"
#~ msgstr "Meinungsbarometer"

#~ msgid "cooperation_with"
#~ msgstr "In Kooperation mit"

#~ msgid "guided_view_content2"
#~ msgstr "für dich."

#~ msgid "to_the_dbas"
#~ msgstr "zu dem"

#~ msgid "ialog"
#~ msgstr "ialog"

#~ msgid "ased"
#~ msgstr "asiertem"

#~ msgid "oftware"
#~ msgstr "ystem"

#~ msgid "or_short"
#~ msgstr "oder kurz"

#~ msgid "dbas_intro_advantages_intro"
#~ msgstr "D-BAS hat viele Vorteile, hier sind einige davon:"

#~ msgid "dbas_intro_advantages_1"
#~ msgstr "Einfach zu benutzen und sehr mächtig"

#~ msgid "dbas_intro_advantages_2"
#~ msgstr ""
#~ "Reduziert Redundanz und Wiederholungen, da eine Argumentationskarte "
#~ "benutzt wird"

#~ msgid "dbas_intro_advantages_3"
#~ msgstr "Jede Aussage steht logisch korrekt zu weiteren Aussagen"

#~ msgid "great:"
#~ msgstr "Großartig:"

#~ msgid "description_list_1"
#~ msgstr ""
#~ "Teilnehmer/innen können Argumente/Aussagen und Positionen hinzufügen und "
#~ "editieren."

#~ msgid "description_list_2"
#~ msgstr ""
#~ "Argumente/Aussagen und Positionen sind logisch miteinander verbunden"

#~ msgid "guided_view_description"
#~ msgstr "Geführte Asnicht: Teilnehmer werden durch die Diskussion geführt."

#~ msgid "island_view_description"
#~ msgstr ""
#~ "Insel Ansicht: Eine Aussage mit allen verknüpften Aussagen wird als Insel "
#~ "bezeichnet. Die Aussagen werden nach Pro und Kontra sortiert. Dies erhöht "
#~ "die Übersicht"

#~ msgid "expert_view_description"
#~ msgstr "Experten Ansicht: Teilnehmer können die Argumentationskarte sehen."

#~ msgid "description_list_5"
#~ msgstr "Beiträge werden durch die Teilnehmer bewertet"

#~ msgid "description_list_6"
#~ msgstr "Dies ist die Weisheit der Menge"

#~ msgid "dont_forget"
#~ msgstr "Und vergessen Sie nicht, auch folgende Seite zu lesen "

#~ msgid "news_page"
#~ msgstr "Nachrichten"

#~ msgid "research"
#~ msgstr "Forschung"

#~ msgid "our_datastructure"
#~ msgstr "Unsere Datenstruktur:"

#~ msgid "data_structure_description"
#~ msgstr ""
#~ "Wir benutzen modifizierte Argumenkarten als Datenstruktur, wobei wir "
#~ "zwischen Aussagen, (Gruppen von) Prämissen und Konklusionen "
#~ "unterscheiden. Ein <b>Argument</b> besteht aus einer oder mehreren "
#~ "<b>Aussagen</b>, die zusammen eine <b>Prämisse</b> bilden und einer oder "
#~ "mehrere Aussagen oder ein weiteres Argument, bzw. eine Negation der "
#~ "Beiden, welche dann die <b>Konklusion</b> bilden. Zum Beispiel: '<i>Eine "
#~ "Schließung des Universitätspark führt zu Einsparungen von 100.000€, daher "
#~ "sollten wir den Universitätspark schließen</i>' würde ein Argument sein, "
#~ "wobei '<i>Eine Schließung des Universitätspark führt zu Einsparungen von "
#~ "100.000€</i>' die Prämisse und '<i>daher sollten wir den Universitätspark "
#~ "schließen</i>' die Konklusion ist. Ein Beispiel bei dem die Konklusion "
#~ "ein Argument ist, lautet: '<i>Ja, Drogendealer nutzen den Park um Drogen "
#~ "zu verkaufen, aber dies kein guter Grund um den Universitätspark zu "
#~ "schließen, da wir der Kriminalität nicht klein beigeben sollten</i>'. In "
#~ "diesem Beispiel ist '<i>da wir der Kriminalität nicht klein beigeben "
#~ "sollten</i>' die Prämisse, während die Konklusion die Negation des "
#~ "Arguments '<i>Wir sollten den Universitätspark schließen, da Drogendealer "
#~ "den Park zum nutzem um Drogen zu verkaufen</i>' ist. Mehr Informationen "
#~ "können angefordert werden durch das"

#~ msgid "formular"
#~ msgstr "Forumlar"

#~ msgid "additional_studies"
#~ msgstr "Zusätzlich haben wir weitere Tools studiert:"

#~ msgid "forum"
#~ msgstr "Forum"

#~ msgid "forum_description"
#~ msgstr ""
#~ "Foren-basierte Ansätze kennen die meisten Benutzer, skalieren aber nur "
#~ "mit deren Anzahl, nicht in der Anzahl an Argumenten.  Dadurch kann eine "
#~ "hohe Redundanz entstehen. Außerdem sind die Beiträge nicht logisch "
#~ "miteinander verknüpft."

#~ msgid "pro-contra_lists"
#~ msgstr "Pro-Kontra Liste"

#~ msgid "pro-contra_lists_description"
#~ msgstr ""
#~ "Solche Listen sind besser sortiert als Foren, aber auch hier sind die "
#~ "Beiträge nicht miteinander logisch verbunden."

#~ msgid "argu_approaches"
#~ msgstr "Ansätze mit Argumentkarten"

#~ msgid "info_about_yourself"
#~ msgstr "Informationen über dich"

#~ msgid "I"
#~ msgstr "Ich"

#~ msgid "agree"
#~ msgstr "stimme"

#~ msgid "with"
#~ msgstr "zu"

#~ msgid "disagree"
#~ msgstr "stimme nicht"

#~ msgid "Because:"
#~ msgstr "Weil:"

#~ msgid "how-to-write-text-header-body-title"
#~ msgstr "Es gibt ein paar einfache Regeln um gute Argumente zu schreiben:"

#~ msgid "how-to-set-premissegroups-header"
#~ msgstr "Wie markiere ich Gruppen von Aussagen"

#~ msgid "how-to-set-premissegroups-header-body-title"
#~ msgstr "Es gibt ein paar einfache Regeln um Argumentgruppen zu setzen:"

#~ msgid "how-to-set-premissegroups-header-body"
#~ msgstr ""
#~ "Manchmal möchten Sie mehr als nur eine Aussage angeben, aber die Aussagen "
#~ "sind irgendwie voneinander abhängig. Wenn das so ist,  können die "
#~ "Aussagen als Gruppe markeirt werden."

#~ msgid "set-premissegroups3"
#~ msgstr "Manchmal haben Sie abhängige Aussagen, wie:"

#~ msgid "set-premissegroups4"
#~ msgstr ""
#~ "Sagen wir, Sie argumentieren, dass Sie eine Katze haben möchten, aber nur "
#~ "wenn sie klein und flauschig ist. Dann haben Sie zwei  Aussagen für Ihre "
#~ "Position:"

#~ msgid "set-premissegroups5"
#~ msgstr "Ich möchte eine Katze, weil:"

#~ msgid "set-premissegroups6"
#~ msgstr "Sie flauschig ist."

#~ msgid "set-premissegroups7"
#~ msgstr "Weil Sie klein ist."

#~ msgid "set-premissegroups8"
#~ msgstr "Dann sollten Sie die Box markieren."

#~ msgid "set-premissegroups9"
#~ msgstr "Andernfalls brauchen Sie die Checkbox nicht."

#~ msgid "abort"
#~ msgstr "Abbrechen"

#~ msgid "donts"
#~ msgstr "Schlecht:"

#~ msgid "how-to-write-text-complicated"
#~ msgstr "Komplizierte und verschachtelte Sätze!"

#~ msgid "how-to-write-text-multiple-points"
#~ msgstr "Mehr als eine Aussage/Argumete/Punkt pro Feld!"

#~ msgid "how-to-write-text-negations"
#~ msgstr ""
#~ "Nutzen Sie niemals Verneinungen! Diese werden später immer extra gesetzt!"

#~ msgid "pro"
#~ msgstr "Pro"

#~ msgid "add_textfield"
#~ msgstr "weiteres Textfeld"

#~ msgid "contra"
#~ msgstr "Kontra"

#~ msgid "want_to_state_own_reason"
#~ msgstr "Sie möchten Ihre eigene Begründung angeben?"

#~ msgid "istland_view"
#~ msgstr "Insel-Ansicht"

#~ msgid "disclaimer_google_analytics"
#~ msgstr "Google Analytics"

#~ msgid "google_analytics"
#~ msgstr ""
#~ "Diese Website benutzt Google Analytics, einen Webanalysedienst der Google "
#~ "Inc. (''Google''). Google Analytics verwendet sog. ''Cookies'', "
#~ "Textdateien, die auf Ihrem Computer gespeichert werden und die eine "
#~ "Analyse der Benutzung der Website durch Sie ermöglicht. Die durch den "
#~ "Cookie erzeugten Informationen über Ihre Benutzung diese Website "
#~ "(einschließlich Ihrer IP-Adresse) wird an einen Server von Google in den "
#~ "USA übertragen und dort gespeichert. Google wird diese Informationen "
#~ "benutzen, um Ihre Nutzung der Website auszuwerten, um Reports über die "
#~ "Websiteaktivitäten für die Websitebetreiber zusammenzustellen und um "
#~ "weitere mit der Websitenutzung und der Internetnutzung verbundene "
#~ "Dienstleistungen zu erbringen. Auch wird Google diese Informationen "
#~ "gegebenenfalls an Dritte übertragen, sofern dies gesetzlich "
#~ "vorgeschrieben oder soweit Dritte diese Daten im Auftrag von Google "
#~ "verarbeiten. Google wird in keinem Fall Ihre IP-Adresse mit anderen Daten "
#~ "der Google in Verbindung bringen. Sie können die Installation der Cookies "
#~ "durch eine entsprechende Einstellung Ihrer Browser Software verhindern; "
#~ "wir weisen Sie jedoch darauf hin, dass Sie in diesem Fall gegebenenfalls "
#~ "nicht sämtliche Funktionen dieser Website voll umfänglich nutzen können. "
#~ "Durch die Nutzung dieser Website erklären Sie sich mit der Bearbeitung "
#~ "der über Sie erhobenen Daten durch Google in der zuvor beschriebenen Art "
#~ "und Weise und zu dem zuvor benannten Zweck einverstanden."

#~ msgid "minimap"
#~ msgstr "Minimap:"

#~ msgid "dbas_long"
#~ msgstr "Dialog-basiertes Argumentations System"

#~ msgid "argueAgainstPositionToggleButton"
#~ msgstr ""
#~ "Oder möchten Sie gegen eine Position argumentieren? Bitte drücken Sie "
#~ "diesen Schalter:"

#~ msgid "signup_free"
#~ msgstr "Registrieren Sie sich kostenlos"

#~ msgid "news_intro"
#~ msgstr "Dies, wird so etwas wie die Nachrichten-Seite"

#~ msgid "privacy_policy"
#~ msgstr "Datenschutzrichtlinien"

#~ msgid "special_rights"
#~ msgstr "Besondere Recht"

#~ msgid "impressum_intro"
#~ msgstr "Angaben gemäß § 5 TMG"

#~ msgid "impressum_done_with"
#~ msgstr "Impressum erstellt mit"<|MERGE_RESOLUTION|>--- conflicted
+++ resolved
@@ -5,11 +5,7 @@
 msgid ""
 msgstr ""
 "Project-Id-Version: PACKAGE 1.0\n"
-<<<<<<< HEAD
-"POT-Creation-Date: 2017-02-03 15:02+0100\n"
-=======
 "POT-Creation-Date: 2017-02-06 11:09+0100\n"
->>>>>>> 1a876c1d
 "PO-Revision-Date: 2015-07-17 09:59+0200\n"
 "Last-Translator: Tobias Krauthoff <krauthoff@cs.uni-duesseldorf.de>\n"
 "Language-Team: Deutsch\n"
@@ -1541,43 +1537,6 @@
 "und den Weg, den Sie durch unsere Website gewählt haben. Durch das "
 "Überwachen dieser Informationen können wir unsere Websites verbessern. "
 
-<<<<<<< HEAD
-#. Default: Piwik
-#: templates/imprint.pt:50
-msgid "disclaimer_piwik"
-msgstr "Piwik"
-
-#. Default: Dieses Angebot benutzt Piwik.org, eine Open-Source-Software zur
-#. statistischen Auswertung der Nutzerzugriffe. Piwik verwendet sog. “Cookies”,
-#. Textdateien, die auf dem Computer der Nutzer gespeichert werden und die eine
-#. Analyse der Benutzung der Website durch die Nutzer ermöglichen. Die durch
-#. den Cookie erzeugten Informationen über die Benutzung dieses Agebotes werden
-#. auf dem Server des Anbieters in Deutschland gespeichert. Die IP-Adresse wird
-#. sofort nach der Verarbeitung und vor deren Speicherung anonymisiert. Nutzer
-#. können die Installation der Cookies durch eine entsprechende Einstellung
-#. Ihrer Browser-Software verhindern; Der Anbieter weisen die Nutzer jedoch
-#. darauf hin, dass sie in diesem Fall gegebenenfalls nicht sämtliche
-#. Funktionen dieser Website vollumfänglich nutzen können.
-#: templates/imprint.pt:51
-msgid "disclaimer_piwik_content"
-msgstr ""
-"Dieses Angebot benutzt Piwik.org, eine Open-Source-Software zur "
-"statistischen Auswertung der Nutzerzugriffe. Piwik verwendet sog. “Cookies”, "
-"Textdateien, die auf dem Computer der Nutzer gespeichert werden und die eine "
-"Analyse der Benutzung der Website durch die Nutzer ermöglichen. Die durch "
-"den Cookie erzeugten Informationen über die Benutzung dieses Agebotes werden "
-"auf dem Server des Anbieters in Deutschland gespeichert. Die IP-Adresse wird "
-"sofort nach der Verarbeitung und vor deren Speicherung anonymisiert. Nutzer "
-"können die Installation der Cookies durch eine entsprechende Einstellung "
-"Ihrer Browser-Software verhindern; Der Anbieter weisen die Nutzer jedoch "
-"darauf hin, dass sie in diesem Fall gegebenenfalls nicht sämtliche "
-"Funktionen dieser Website vollumfänglich nutzen können."
-
-#. Default: Copyrights and used Software
-#: templates/imprint.pt:61
-msgid "copyright_and_used_software"
-msgstr "Copyright und benutze Software"
-=======
 #. Default: Old password
 #: templates/settings.pt:203
 msgid "old_password"
@@ -1592,7 +1551,6 @@
 #: templates/settings.pt:219
 msgid "new_password_confirm"
 msgstr "Neues Password (Bestätigung)"
->>>>>>> 1a876c1d
 
 #. Default: for
 #: templates/imprint.pt:65 templates/imprint.pt:66 templates/imprint.pt:67
