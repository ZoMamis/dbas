--- conflicted
+++ resolved
@@ -16,8 +16,6 @@
 "Generated-By: Lingua 3.10\n"
 "Plural-Forms: nplurals=2; plural=(n != 1);\n"
 
-<<<<<<< HEAD
-=======
 #. Default: Field Experiment 2017
 #: templates/fieldtest.pt:7
 msgid "field_experiment_2017"
@@ -204,7 +202,6 @@
 "Natürlich ist es Open-Source! Jedes Tool ist unter der MIT-Lizenz auf Github "
 "veröffentlicht"
 
->>>>>>> 045764a3
 #. Default: 404 Error
 #: templates/404.pt:5
 msgid "404"
@@ -250,167 +247,26 @@
 msgid "go_back_to_the_discussion"
 msgstr "Zurück zur Diskussion!"
 
-#. Default: JavaScript is not enabled:
-#: templates/basetemplate.pt:29
-msgid "js_disabled1"
-msgstr "JavaScript ist nicht aktiviert:"
-
-#. Default: Please enable JavaScript!
-#: templates/basetemplate.pt:30
-msgid "js_disabled2"
-msgstr "Bitte JavaScript aktivieren!"
-
-#. Default: Your request failed!
-#: templates/basetemplate.pt:36
-msgid "request_failed"
-msgstr "Ihre Anfrage ist fehlgeschlagen!"
-
+#. Default: About
+#: templates/index.pt:40
+msgid "about"
+msgstr "Über"
+
+#. Default: Services
+#: templates/index.pt:43
+msgid "services"
+msgstr "Service"
+
+#. Default: Github
+#: templates/index.pt:46
+msgid "github"
+msgstr "Github"
 
 #. Default: News
 #: templates/index.pt:52 templates/snippet-footer.pt:42 templates/news.pt:6
 msgid "news"
 msgstr "Neuigkeiten"
 
-<<<<<<< HEAD
-#. Default: Your request succeded!
-#: templates/basetemplate.pt:43 templates/basetemplate.pt:44
-msgid "request_success"
-msgstr "Anfrage wurde erfolgreich verarbeitet."
-
-#. Default: Info
-#. Default: Info:
-#: templates/content.pt:23 templates/snippet-popups.pt:306
-#: templates/snippet-popups.pt:505 templates/snippet-popups.pt:528
-msgid "info"
-msgstr "Info:"
-
-#. Default: In dieser Diskussion können keine Beiträge mehr hinzugefügt werden!
-#: templates/content.pt:23
-msgid "discussion_is_read_only"
-msgstr "In dieser Diskussion können keine Beiträge mehr hinzugefügt werden!"
-
-#. Default: Success
-#. Default: Success:
-#: templates/content.pt:36 templates/snippet-popups.pt:491
-#: templates/snippet-popups.pt:522
-msgid "success"
-msgstr "Erfolg:"
-
-#. Default: Start
-#: templates/content.pt:158
-msgid "start"
-msgstr "Start"
-
-#. Default: Now
-#: templates/content.pt:160
-msgid "now"
-msgstr "Jetzt"
-
-#. Default: Complete View
-#: templates/content.pt:175
-msgid "complete_view"
-msgstr "Komplette Ansicht"
-
-#. Default: Default View
-#: templates/content.pt:176
-msgid "default_view"
-msgstr "Standardansicht"
-
-#. Default: Labels
-#: templates/content.pt:177
-msgid "labels"
-msgstr "Beschriftungen"
-
-#. Default: Positions
-#: templates/content.pt:178
-msgid "positions"
-msgstr "Positionen"
-
-#. Default: Statements
-#: templates/content.pt:179 templates/discussions.pt:31
-#: templates/discussions.pt:100
-msgid "statements"
-msgstr "Aussagen"
-
-#. Default: My path
-#: templates/content.pt:180 templates/content.pt:181
-msgid "my_path"
-msgstr "Mein Pfad"
-
-#. Default: My statements
-#: templates/content.pt:182
-msgid "my_statements"
-msgstr "Meine Aussagen"
-
-#. Default: Supports
-#: templates/content.pt:183
-msgid "supports_on_my_statements"
-msgstr "Unterstützungen"
-
-#. Default: Attacks
-#: templates/content.pt:184
-msgid "attacks_on_my_statements"
-msgstr "Angriffe"
-
-#. Default: Overview of the Discussions
-#: templates/discussions.pt:7
-msgid "overview_of_discussion"
-msgstr "Übersicht über die Diskussionen"
-
-#. Default: This page contains an over of discussions you have created as well
-#. as other participants created
-#: templates/discussions.pt:8
-msgid "page_contains_overview"
-msgstr ""
-"Die Seite enthält eine Übersicht aller Diskussionen, die Sie oder andere "
-"erstellt haben"
-
-#. Default: My Discussions
-#: templates/discussions.pt:18 templates/snippet-header.pt:34
-msgid "my_discussions"
-msgstr "Meine Diskussionen"
-
-#. Default: This is a summary of the discussions you have created:
-#: templates/discussions.pt:20
-msgid "summary_your_discussions"
-msgstr "Zusammenfassung Ihrer Diskussionen:"
-
-#. Default: You had not creaty any discussion yet, but you can use the add
-#. button in the bottom left to create your own discussion.
-#: templates/discussions.pt:23
-msgid "you_created_no_discussion"
-msgstr "Zusammenfassung der Diskussionen von weiteren Benutzern/innen:"
-
-#. Default: Titel
-#: templates/discussions.pt:30 templates/discussions.pt:99
-msgid "title"
-msgstr "Titel"
-
-#. Default: Involved User
-#: templates/discussions.pt:32 templates/discussions.pt:101
-msgid "involved_users"
-msgstr "Involvierte Nutzende"
-
-#. Default: Creation
-#: templates/discussions.pt:33 templates/discussions.pt:102
-msgid "creation"
-msgstr "Erstellungsdatum"
-
-#. Default: Enabled
-#: templates/discussions.pt:34 templates/discussions.pt:103
-msgid "enabled"
-msgstr "Verfügbar"
-
-#. Default: Public
-#: templates/discussions.pt:35
-msgid "public"
-msgstr "Öffentlich"
-
-#. Default: Writable
-#: templates/discussions.pt:36
-msgid "writable"
-msgstr "Schreibbar"
-=======
 #. Default: Contact
 #. Default: Kontakt:
 #: templates/index.pt:55 templates/imprint.pt:23 templates/snippet-footer.pt:15
@@ -563,48 +419,12 @@
 #: templates/index.pt:219
 msgid "free_at_github"
 msgstr "Direkter Download auf GitHub"
->>>>>>> 045764a3
 
 #. Default: Download Now
 #: templates/index.pt:222
 msgid "download_now"
 msgstr "Jetzt laden"
 
-<<<<<<< HEAD
-#. Default: More Discussions
-#: templates/discussions.pt:80
-msgid "more_discussions"
-msgstr "Weitere Diskussionen"
-
-#. Default: This is a summary of discussions other participants have created,
-#. but you are an admin. So you can en- and disable these discussions too:
-#: templates/discussions.pt:83
-msgid "summary_discussion_other_users_but_admin"
-msgstr ""
-"Zusammenfassung der Diskussionen von weiteren Benutzer/innen. Da Sie aber "
-"Admin sind, können Sie auch diese sperren oder öffnen:"
-
-#. Default: This is a summary of discussions other participants have created:
-#: templates/discussions.pt:89
-msgid "summary_discussion_other_users"
-msgstr "Zusammenfassung der Diskussionen von weiteren Benutzer/innen:"
-
-#. Default: Other users have not created any discussion yet.
-#: templates/discussions.pt:93
-msgid "other_users_not_discussion"
-msgstr "Andere Nutzer/innen haben noch keine Diskussionen erstellt."
-
-#. Default: Writable
-#. Default: writable
-#: templates/discussions.pt:104 templates/discussions.pt:105
-msgid "Writable"
-msgstr "Schreibbar"
-
-#. Default: Documentation
-#: templates/docs.pt:6
-msgid "docs"
-msgstr "Dokumentation"
-=======
 #. Default: From the University into Practice
 #: templates/index.pt:231
 msgid "from_uni_to_pratice"
@@ -637,7 +457,6 @@
 #: templates/index.pt:261
 msgid "hhu"
 msgstr "Heinrich-Heine-Universität Düsseldorf"
->>>>>>> 045764a3
 
 #. Default: Graduation School on Online Participation
 #: templates/index.pt:269
@@ -858,197 +677,19 @@
 "Bitte bedenken Sie, dass wir ein sehr kleines Team sind und wir unser Bestes "
 "versuchen werden, schnellstmöglich zu antworten."
 
-#. Default: Field Experiment 2017
-#: templates/fieldtest.pt:6
-msgid "field_experiment_2017"
-msgstr "Feldstudie 2017"
-
-<<<<<<< HEAD
-#. Default: Most important information about our field experiment in May 2017
-#: templates/fieldtest.pt:7
-msgid "most_important_information_about_field_experiment"
-=======
+#. Default: Decentralized Moderation System
+#: templates/review-content.pt:6 templates/review.pt:6
+msgid "decentralized_moderation_system"
+msgstr "Verteiltes Moderationssystem"
+
 #. Default: The moderation of D-BAS is decentralized, so that you are able to
 #. maintain the content
 #: templates/review-content.pt:9 templates/review.pt:9
 msgid "moderation_of_dbas_is_decentralized"
->>>>>>> 045764a3
-msgstr ""
-"Hier finden Sie die wichtigesten Informationen rund um unsere Feldstudie um "
-"mai 2017"
-
-<<<<<<< HEAD
-#. Default: When/Where?
-#: templates/fieldtest.pt:17
-msgid "when_where"
-msgstr "Wann/Wo?"
-
-#. Default: May 2017 at the University of Düsseldorf, Germany.
-#: templates/fieldtest.pt:18
-msgid "may_2017_hhu"
-msgstr "Im Mai 2017 an der Universität Düsseldorf in Deutschland."
-
-#. Default: Setting?
-#: templates/fieldtest.pt:21
-msgid "setting"
-msgstr "Setting?"
-
-#. Default: We invited all computer science students of our university via mail
-#. to talk about the question: How can the studies of computer-science be
-#. improved and the problems caused by the large number of students be solved?
-#: templates/fieldtest.pt:23
-msgid "setting_description"
-msgstr ""
-"Wir haben alle Studierenden der Informatik eingeladen um gemeinsam über die "
-"Frage 'Wie können der Informatik-Studiengang verbessert und die Probleme, "
-"die durch die große Anzahl der Studierenden entstanden sind, gelöst werden?' "
-"zu diskutieren."
-
-#. Default: Key Facts?
-#: templates/fieldtest.pt:26
-msgid "key_fact"
-msgstr "Fakten?"
-
-#. Default: Our key facts in short
-#: templates/fieldtest.pt:28
-msgid "key_facts"
-msgstr "Unsere Fakten...kurz und knapp"
-
-#. Default: 318 visitor, 137 returned at least once
-#: templates/fieldtest.pt:30
-msgid "key_fact1"
-msgstr "318 Besucher/innen, 137 davon sind mindestens einmal wiedergekommen"
-
-#. Default: 47 registrations, 35 contributed at least once
-#: templates/fieldtest.pt:31
-msgid "key_fact2"
-msgstr ""
-"47 Besucher/innen haben sich angemeldet, 35 davon auch Beiträge verfasst"
-
-#. Default: 235 contributed arguments
-#: templates/fieldtest.pt:32
-msgid "key_fact3"
-msgstr "235 verfasste Argumente"
-
-#. Default: 47 flagged statements
-#: templates/fieldtest.pt:33
-msgid "key_fact4"
-msgstr "47 markiere Aussagen"
-
-#. Default: The discussion can be seen
-#: templates/fieldtest.pt:35
-msgid "discussion_can_be_seen"
-msgstr "Die Diskussion ist"
-
-#. Default: here
-#: templates/fieldtest.pt:36 templates/fieldtest.pt:38
-#: templates/fieldtest.pt:56
-msgid "here"
-msgstr "hier einzusehen"
-
-#. Default: and a translated, english version is available
-#: templates/fieldtest.pt:37
-msgid "and_a_translated"
-msgstr "und eine übersetzte, englische Version ist"
-
-#. Default: Why?
-#: templates/fieldtest.pt:42
-msgid "why"
-msgstr "Wieso?"
-
-#. Default: We were primarily focused on two question
-#: templates/fieldtest.pt:44
-msgid "key_questions"
-msgstr "Wir haben uns auf zwei Kernfragen konzentriert"
-
-#. Default: Does the dialog-based approach works for untrained users in a real-
-#. world setting?
-#: templates/fieldtest.pt:46
-msgid "key_question1"
-msgstr ""
-"Funktioniert der dialogbasierte Ansatz mit ungeübten Nutzen in einem echten "
-"Szenario?"
-
-#. Default: Does a decentralized moderation system works for a dialog-based
-#. argumentation system?
-#: templates/fieldtest.pt:47
-msgid "key_question2"
-msgstr ""
-"Funktioniert das dezentralisierte Moderatorensystem auch für dialogbasierte "
-"Ansätze?"
-
-#. Default: Findings?
-#: templates/fieldtest.pt:52
-msgid "findings"
-msgstr "Ergebnisse?"
-
-#. Default: We had many findings from our field experiment. The main results
-#. are summarized in
-#: templates/fieldtest.pt:54
-msgid "findings1"
-msgstr ""
-"Es haben sich sehr viele, spannende Eigenschaften gezeigt. Die wichtigsten "
-"haben wir"
-
-#. Default: this paper
-#: templates/fieldtest.pt:55
-msgid "this_paper"
-msgstr "in diesem Paper zusammengefasst"
-
-#. Default: Next to this, our colleague developed a tool to translate real
-#. world argumentation of D-BAS into abstract argumentation frameworks. This
-#. paper can be read
-#: templates/fieldtest.pt:56
-msgid "findings2"
-msgstr ""
-"Zusätzlich hat unser Kollege ein Tool entwickelt und Echtwelt-Argumentation "
-"aus D-BAS in abstrakte Argumentationsframeworks umzuwandeln. Dieses Paper ist"
-
-#. Default: The resulting dump of our PostgreSQL database can be downloaded
-#. from our
-#: templates/fieldtest.pt:58
-msgid "findings3"
-msgstr "Der PostgreSQL-Dump der Datenbank kann von unserem"
-
-#. Default: server
-#: templates/fieldtest.pt:59
-msgid "server"
-msgstr "Server geladen werden"
-
-#. Default: License CC BY-NC-SA
-#: templates/fieldtest.pt:59
-msgid "license_cc_by_nc_sa"
-msgstr "Lizenz CC BY-NC-SA"
-
-#. Default: The archive contains three versions: the originaldataset of the
-#. discussion in German, a dataset which includes some corrections and a
-#. translated one.
-#: templates/fieldtest.pt:60
-msgid "the archive contains"
-msgstr ""
-"Das Archiv beinhaltet drei Version: die originale Diskussion auf deutsch, "
-"eine korrigierte und eine ins englisch übersetze Version."
-
-#. Default: The translation into an abstract AF can be
-#: templates/fieldtest.pt:61
-msgid "findings4"
-msgstr "Die Übersetzungen in das abstracte AF können"
-
-#. Default: fetched to
-#: templates/fieldtest.pt:61
-msgid "fetched to"
-msgstr "auch geladen werden"
-
-#. Default: Open Source?
-#: templates/fieldtest.pt:65
-msgid "ope-Source"
-msgstr "Open-Source?"
-
-#. Default: Of course! Every used tool is published under the MIT licencese and
-#. hostes on GitHub
-#: templates/fieldtest.pt:67
-msgid "of_course_it_is_open_source"
-=======
+msgstr ""
+"Die Moderation von D-BAS ist verteilt, sodass Sie den Inhalt mitbestimmen "
+"können"
+
 #. Default: No arguments to review in this queue!
 #: templates/review-content.pt:23
 msgid "no_arguments_to_review"
@@ -1201,149 +842,9 @@
 #. Default: for arguments, that should be deleted based on the reason above.
 #: templates/review-content.pt:210
 msgid "delete_it_explanation"
->>>>>>> 045764a3
-msgstr ""
-"Natürlich ist es Open-Source! Jedes Tool ist unter der MIT-Lizenz auf Github "
-"veröffentlicht"
-
-<<<<<<< HEAD
-#. Default: Thank you
-#: templates/finish.pt:6
-msgid "thank_you"
-msgstr "Vielen Dank"
-
-#. Default: Your participation in this discussion was saved and will be used
-#. for evaluation later. If you have any questions, please do not hesitat to
-#: templates/finish.pt:8
-msgid "finish_text"
-msgstr ""
-"Ihre Beteiligung in dieser Diskussion wurde gespeichert und später für "
-"Auswertungen benutzt. Sollten Sie diesbezüglich Fragen haben, so "
-
-#. Default: contact us
-#: templates/finish.pt:9
-msgid "contact_us"
-msgstr "kontaktieren Sie uns bitte"
-
-#. Default: Todays Summary
-#: templates/finish.pt:30
-msgid "todays_summary"
-msgstr "Heutige Zusammenfassung"
-
-#. Default: Statements posted
-#: templates/finish.pt:37 templates/settings.pt:172 templates/user.pt:50
-msgid "statements_posted"
-msgstr "Aussagen hinzugefügt"
-
-#. Default: Edits done
-#: templates/finish.pt:41 templates/settings.pt:180 templates/user.pt:54
-msgid "edits_done"
-msgstr "Aussagen geändert"
-
-#. Default: Statements reported
-#: templates/finish.pt:45
-msgid "statements_reported"
-msgstr "Aussagen gemeldet"
-
-#. Default: Collected reputation
-#: templates/finish.pt:50
-msgid "reputation_colltected"
-msgstr "Gesammelte Reputation"
-
-#. Default: Votes for Arguments
-#. Default: Votes for Statements
-#: templates/finish.pt:58 templates/settings.pt:208 templates/user.pt:66
-msgid "discussion_votes_statements"
-msgstr "Markierte Aussagen"
-
-#. Default: Votes for Statements
-#. Default: Votes for Arguments
-#: templates/finish.pt:62 templates/settings.pt:216 templates/user.pt:62
-msgid "discussion_votes_arguments"
-msgstr "Markierte Argumente"
-
-#. Default: Clicks for Arguments
-#: templates/finish.pt:66 templates/settings.pt:187
-msgid "discussion_clicked_statements"
-msgstr "Geklickte Aussagen"
-
-#. Default: Clicks for Statements
-#: templates/finish.pt:70 templates/settings.pt:195
-msgid "discussion_clicked_arguments"
-msgstr "Geklickte Argumente"
-
-#. Default: Let's go home!
-#: templates/finish.pt:86
-msgid "lets_go_home"
-msgstr "Zur Startseite"
-
-#. Default: Back to the discussion!
-#: templates/finish.pt:89
-msgid "back_to_the_discussion"
-msgstr "Zurück zur Diskussion"
-
-#. Default: Imprint, Copyrights and Used Software
-#: templates/imprint.pt:6
-msgid "imprint_copyrights_software_privacy"
-msgstr "Impressum, Urheberrecht, Software und Datenschutz"
-
-#. Default: Our imprint, a list of used software and the latest changelogs
-#: templates/imprint.pt:8
-msgid "imprint_list_of_software_and_changelog"
-msgstr ""
-"Unser Impressum, die verwendete Software, die letzten Änderungen und unsere "
-"Datenschutzrichtlinien"
-
-#. Default: Impressum
-#: templates/imprint.pt:21
-msgid "imprint"
-msgstr "Impressum"
-
-#. Default: Angaben gemäß § 5 TMG
-#: templates/imprint.pt:22
-msgid "data_tmg"
-msgstr "Angaben gemäß § 5 TMG"
-
-#. Default: Kontakt:
-#. Default: Contact
-#: templates/imprint.pt:23 templates/index.pt:55
-#: templates/snippet-footer.pt:11
-msgid "contact"
-msgstr "Kontakt"
-
-#. Default: Institut für Informatik
-#: templates/imprint.pt:30
-msgid "department"
-msgstr "Institut für Informatik"
-
-#. Default: Telefon:
-#: templates/imprint.pt:34
-msgid "phone"
-msgstr "Telefonnr.:"
-
-#. Default: Weiteres im
-#: templates/imprint.pt:38
-msgid "weiteres im"
-msgstr "Weiteres im"
-
-#. Default: Impressum der HHU
-#: templates/imprint.pt:39
-msgid "imprint_hhu"
-msgstr "Impressum der Heinrich-Heine-Universität Düsseldorf"
-
-#. Default: or checkout the
-#: templates/imprint.pt:40
-msgid "or_checkout_the"
-msgstr "oder weiteres in der"
-
-#. Default: license of D-BAS (MIT)
-#: templates/imprint.pt:41
-msgid "licence_dbas"
-msgstr "Lizenz von (D-BAS)"
-
-#. Default: Matomo
-#: templates/imprint.pt:44
-=======
+msgstr ""
+"für Argumente, die basierend auf dem genannten Grund, gelöscht werden sollen."
+
 #. Default: if you are not sure and want to go to the next argument.
 #. Default: if you are not sure and want to go to the next statement.
 #: templates/review-content.pt:214 templates/review-content.pt:228
@@ -1737,7 +1238,6 @@
 
 #. Default: Matomo
 #: templates/imprint.pt:45
->>>>>>> 045764a3
 msgid "disclaimer_analytics"
 msgstr "Matomo Analytics"
 
@@ -1778,94 +1278,6 @@
 msgid "changes"
 msgstr "Versionsänderungen"
 
-<<<<<<< HEAD
-#. Default: About
-#: templates/index.pt:40
-msgid "about"
-msgstr "Über"
-
-#. Default: Services
-#: templates/index.pt:43
-msgid "services"
-msgstr "Service"
-
-#. Default: Github
-#: templates/index.pt:46
-msgid "github"
-msgstr "Github"
-
-#. Default: News
-#: templates/index.pt:52 templates/news.pt:6 templates/snippet-footer.pt:26
-msgid "news"
-msgstr "Neuigkeiten"
-
-#. Default: The solution for every Large Scale Online-Discussion
-#: templates/index.pt:80
-msgid "landing-page-heading"
-msgstr "Die Lösung für alle Online-Diskussionen"
-
-#. Default: Welcome to D-BAS! This is our Dialog-Based Argumentation System. It
-#. offers a clear discussion structure, a modern web interface, a decentralized
-#. moderation system and is easy to use for everyone!
-#: templates/index.pt:83
-msgid "welcome_to_dbas"
-msgstr ""
-"Willkommen bei D-BAS - dem dialogbasierten Argumentationssystem. Es ist klar "
-"strukturiert, bietet ein modernes Web-Interface sowie eine verteilte "
-"Moderationsstruktur und ist für jeden schnell und einfach zu nutzen!"
-
-#. Default: Find Out More
-#: templates/index.pt:85
-msgid "find_out_more"
-msgstr "Mehr lesen"
-
-#. Default: or start directly
-#: templates/index.pt:86
-msgid "start_directly"
-msgstr "direkt starten"
-
-#. Default: We've got what you need!
-#: templates/index.pt:96
-msgid "we_have_you_need"
-msgstr "Wir haben, was Sie brauchen: Strukturierte Diskussionen!"
-
-#. Default: With the rise of the Internet, we now have a basic infrastructure,
-#. which makes participation easier for everyone and independent of space and
-#. time. Online participation offers many possibilities for users as well as
-#. operators, has an impact on political and administrative decisions and has
-#. the potential to strengthen the acceptance and the quality of them. We offer
-#. a novel approach for large scale online-discussion. Feel free to try it out
-#. now!
-#: templates/index.pt:98
-msgid "landing_page_intro"
-msgstr ""
-"Mit dem Internet haben wir eine technische Möglichkeit, mit der Teilnehmer/"
-"innen jederzeit, unabhängig von Ort und Zeit, an Diskussionen Teilnehmen "
-"können. Online-Partizipation eröffnet den Nutzer/innen und auch den "
-"Betreibern völlig neue Möglichkeiten, hat Einfluss auf die politische und "
-"administrative Entscheidungsfindung sowie Möglichkeiten, diese zu stärken. "
-"Wir bieten dafür  einen völlig neuen Ansatz, damit auch eine große Anzahl an "
-"Teilnehmer/innen problemfrei miteinander diskutieren kann."
-
-#. Default: Get Started
-#: templates/index.pt:105
-msgid "get_started"
-msgstr "Gleich loslegen"
-
-#. Default: At Your Service
-#: templates/index.pt:115
-msgid "at_your_service"
-msgstr "Zu Ihren Diensten"
-
-#. Default: Easy to Use
-#: templates/index.pt:125
-msgid "easy_to_use"
-msgstr "Einfach zu nutzen"
-
-#. Default: No complicated argumentation! Step-by-step dialogs!
-#: templates/index.pt:126
-msgid "easy_to_use_text"
-=======
 #. Default: Queues
 #: templates/review.pt:20
 msgid "queues"
@@ -1948,42 +1360,10 @@
 #. discussion and the community.
 #: templates/review.pt:114
 msgid "what_is_reputation_def"
->>>>>>> 045764a3
-msgstr ""
-"Keine komplizierte Argumentation. Einfache Schritt-für-Schritt Dialoge."
-
-<<<<<<< HEAD
-#. Default: Clear Structure
-#: templates/index.pt:132
-msgid "clear_structure"
-msgstr "Klare Strukturen"
-
-#. Default: Argument-maps are to messy! Let's use a modern chat-interface!
-#: templates/index.pt:133
-msgid "clear_structure_text"
-msgstr ""
-"Argumentkarten sind echt hässlich. Nutzen wir doch moderne Chat-Strukturen."
-
-#. Default: Decentralized Mods
-#: templates/index.pt:139
-msgid "dec_mods"
-msgstr "Verteilte Moderation"
-
-#. Default: Give the power to the crowd! They know how to use it!
-#: templates/index.pt:140
-msgid "dec_mods_text"
-msgstr "Die User haben die Macht. Sie wissen, was man damit macht."
-
-#. Default: Proved Scientifically
-#: templates/index.pt:149
-msgid "developed_at_uni"
-msgstr "Wissenschaftlich Belegt"
-
-#. Default: D-BAS was developed at the university in cooperation with cities.
-#: templates/index.pt:150
-msgid "developed_at_uni_text"
-msgstr "D-BAS wurde an einer Uni in Zusammenarbeit mit Kommunen entwickelt."
-=======
+msgstr ""
+"Reputation ist eine grobe Messung, wieviel Arbeit Sie in die Diskussion und "
+"die Communty stecken."
+
 #. Default: you can earn it by using D-BAS and all of its great functions.
 #: templates/review.pt:115
 msgid "what_is_reputation_earn"
@@ -2016,119 +1396,23 @@
 msgstr ""
 "Durch Privilegien erhalten Sie Zugriff auf die Schlangen von D-BAS. Erhalten "
 "Sie mehr Privilegien durch mehr Reputation."
->>>>>>> 045764a3
-
-#. Default: Tested by a Crowd
-#: templates/index.pt:158
-msgid "tested_by_crowd"
-msgstr "Von allen getestet"
-
-#. Default: D-BAS was test by many students and citizens!
-#: templates/index.pt:159
-msgid "tested_by_crowd_text"
-msgstr "D-BAS wurde wissenschaftlich evaluiert und von Vielen getestet."
-
-#. Default: Ready to Ship
-#: templates/index.pt:165
-msgid "ready_to_ship"
-msgstr "Direkt einsatzbereit"
-
-<<<<<<< HEAD
-#. Default: Easy to deplay and maintain, because it is shipepd by Docker!
-#: templates/index.pt:166
-msgid "ready_to_ship_text"
-msgstr "Einfach aufzusetzen und zu warten, denn wir nutzen Docker."
-
-#. Default: Up to Date
-#: templates/index.pt:172
-msgid "up_to_date"
-msgstr "Immer Aktuell"
-
-#. Default: We update dependencies to keep things fresh.
-#: templates/index.pt:173
-msgid "up_to_date_text"
-msgstr "Wir halten alles aktuell und frisch."
-
-#. Default: Made with Love
-#: templates/index.pt:179
-msgid "made_with_love"
-msgstr "Mit Liebe gemacht"
-
-#. Default: You have to make your software with love these days!
-#: templates/index.pt:180
-msgid "made_with_love_text"
-msgstr "Von Wissenschaftlern in Düsseldorf gemacht."
-
-#. Default: Free Download at Github!
-#: templates/index.pt:189
-msgid "free_at_github"
-msgstr "Direkter Download auf GitHub"
-
-#. Default: Download Now
-#: templates/index.pt:190
-msgid "download_now"
-msgstr "Jetz laden"
-
-#. Default: From the University into Practice
-#: templates/index.pt:198
-msgid "from_uni_to_pratice"
-msgstr "Von der Universität in die Praxis"
-
-#. Default: This work is part of the graduate school on
-#: templates/index.pt:200
-msgid "work_based_on"
-msgstr "Dieses Projekt ist Teil des Graduierten-Kollegs"
-
-#. Default: Online-Participation
-#: templates/index.pt:201 templates/index.pt:202
-msgid "online_participation"
-msgstr "Online-Partizipation"
-
-#. Default: It is funded by the
-#: templates/index.pt:203
-msgid "funded_by"
-msgstr "Es wird finanziert vom"
-
-#. Default: Ministry of Innovation, Science and Research in North Rhine-
-#. Westphalia
-#: templates/index.pt:204
-msgid "ministry_of_innovation"
-msgstr ""
-"Ministerium für Innovation, Wissenschaft und Forschung des Landes Nordrhein-"
-"Westfalen"
-
-#. Default: Heinrich-Heine-University Duesseldorf
-#: templates/index.pt:215
-msgid "hhu"
-msgstr "Heinrich-Heine-Universität Düsseldorf"
-
-#. Default: Graduation School on Online Participation
-#: templates/index.pt:221
-msgid "graduate_school_online_participation"
-msgstr "Fortschrittskolleg Online-Partizipation"
-
-#. Default: University of Applied Sciences for Public Administration and
-#. management of North Rhine-Westphalia
-#: templates/index.pt:227
-msgid "fhoev"
-msgstr "Fachhochschule für öffentliche Verwaltung NRW"
-
-#. Default: Duesseldorf Institut of Internet and Democracy
-#: templates/index.pt:233
-msgid "diid"
-msgstr "Düsseldorfer Institut für Internet und Demokratie"
-
-#. Default: Latest News
-#: templates/index.pt:244
-msgid "latest_news"
-msgstr "Aktuelle Nachrichten"
-
-#. Default: Previous
-#: templates/index.pt:273
-msgid "previous"
-msgstr "Zurück"
-
-=======
+
+#. Default: The history of votes
+#: templates/review-history.pt:8
+msgid "history_of_votes"
+msgstr "Die Geschichte der Abstimmungen"
+
+#. Default: Current decisions
+#: templates/review-history.pt:12
+msgid "current_decisions"
+msgstr "Aktuelle Entscheidungen"
+
+#. Default: This page contains lists with an over of past votes for each queue
+#: templates/review-history.pt:14
+msgid "page_contains_list_past_votes"
+msgstr ""
+"Die Seite enthält eine Liste mit allen vergangenen Abstimmungen pro Queue"
+
 #. Default: This page contains lists with an over of ongoing votes for each
 #. queue
 #: templates/review-history.pt:17
@@ -2219,7 +1503,6 @@
 #: templates/snippet-footer.pt:10
 msgid "imprint_copyright_privacy"
 msgstr "Impressum, Urheberrecht und Datenschutz"
->>>>>>> 045764a3
 
 #. Default: RSS
 #: templates/snippet-footer.pt:27
@@ -2246,117 +1529,6 @@
 msgid "field_experiment"
 msgstr "Feldstudie"
 
-<<<<<<< HEAD
-#. Default: Discussions
-#: templates/index.pt:305
-msgid "discussions"
-msgstr "Diskussionen"
-
-#. Default: Users
-#: templates/index.pt:312
-msgid "users"
-msgstr "Benutzer"
-
-#. Default: Reviews
-#: templates/index.pt:319
-msgid "reviews"
-msgstr "Überprüfungen"
-
-#. Default: Let's Get In Touch!
-#: templates/index.pt:330
-msgid "get_in_touch"
-msgstr "Treten Sie mit uns in Kontakt"
-
-#. Default: Ready to start your next discussion with us? That's great! Give us
-#. a call or send us an email and we will get back to you as soon as possible!
-#: templates/index.pt:332
-msgid "ready_to_start_with_us"
-msgstr ""
-"Sie möchten Ihre nächste Diskussion mit uns starten? Das ist super! Rufen "
-"Sie uns einfach an oder schreiben Sie uns eine E-Mail. Wir werden uns "
-"schnellstmöglich bei Ihnen melden!"
-
-#. Default: Latest news of D-BAS
-#: templates/news.pt:7
-msgid "latest_news_of_dbas"
-msgstr "Die aktuellesten Nachrichten rund um D-BAS"
-
-#. Default: Notification Board
-#: templates/notifications.pt:6
-msgid "notification_board"
-msgstr "Benachrichtigungen"
-
-#. Default: unread notifications and
-#: templates/notifications.pt:9
-msgid "unreadNotificationAnd"
-msgstr "ungelesene Benachrichtigungen und"
-
-#. Default: total in the inbox.
-#: templates/notifications.pt:11
-msgid "totalInTheInbox"
-msgstr "insgesamt im Eingang."
-
-#. Default: There are
-#: templates/notifications.pt:12
-msgid "thereAre"
-msgstr "Es sind"
-
-#. Default: in the outbox.
-#: templates/notifications.pt:14
-msgid "inTheOutbox"
-msgstr "im Ausgang."
-
-#. Default: Inbox
-#: templates/notifications.pt:27
-msgid "inbox"
-msgstr "Eingang"
-
-#. Default: Outbox
-#: templates/notifications.pt:28
-msgid "outbox"
-msgstr "Ausgang"
-
-#. Default: NEW
-#: templates/notifications.pt:42
-msgid "new"
-msgstr "NEU"
-
-#. Default: From:
-#: templates/notifications.pt:47 templates/notifications.pt:54
-msgid "from"
-msgstr "Von:"
-
-#. Default: answer
-#: templates/notifications.pt:59 templates/notifications.pt:91
-msgid "answer"
-msgstr "antworten"
-
-#. Default: Set everything as read
-#: templates/notifications.pt:65
-msgid "set_as_read"
-msgstr "Alle als gelesen markieren"
-
-#. Default: Delete everything
-#: templates/notifications.pt:66 templates/notifications.pt:97
-msgid "delete_everything"
-msgstr "Alle löschen"
-
-#. Default: To:
-#. Default: to:
-#: templates/notifications.pt:79 templates/notifications.pt:86
-msgid "to"
-msgstr "An:"
-
-#. Default: Decentralized Moderation System
-#: templates/review-content.pt:6 templates/review.pt:6
-msgid "decentralized_moderation_system"
-msgstr "Verteiltes Moderationssystem"
-
-#. Default: The moderation of D-BAS is decentralized, so that you are able to
-#. maintain the content
-#: templates/review-content.pt:8 templates/review.pt:8
-msgid "moderation_of_dbas_is_decentralized"
-=======
 #. Default: Okay
 #: templates/snippet-popups.pt:55 templates/snippet-popups.pt:84
 #: templates/snippet-popups.pt:118 templates/snippet-popups.pt:1349
@@ -2378,757 +1550,12 @@
 #. in D-BAS (Login via other providers won't work).
 #: templates/snippet-popups.pt:185
 msgid "plase_add_missing_infos_we_add_account"
->>>>>>> 045764a3
-msgstr ""
-"Die Moderation von D-BAS ist verteilt, sodass Sie den Inhalt mitbestimmen "
-"können"
-
-<<<<<<< HEAD
-#. Default: No arguments to review in this queue!
-#: templates/review-content.pt:21
-msgid "no_arguments_to_review"
-msgstr "Keine Argumente zum Begutachten!"
-
-#. Default: Review
-#: templates/review-content.pt:30 templates/snippet-header.pt:80
-msgid "review"
-msgstr "Prüfen"
-
-#. Default: Deletes
-#: templates/review-content.pt:31
-msgid "deletes"
-msgstr "Löschen"
-
-#. Default: Optimizations
-#: templates/review-content.pt:34
-msgid "optimizations"
-msgstr "Optimieren"
-
-#. Default: Edits
-#: templates/review-content.pt:37
-msgid "edits"
-msgstr "Änderung"
-
-#. Default: Duplicates
-#: templates/review-content.pt:40
-msgid "duplicates"
-msgstr "Duplikate"
-
-#. Default: Merge
-#: templates/review-content.pt:43
-msgid "merge"
-msgstr "Zusammenfügen"
-
-#. Default: Split
-#: templates/review-content.pt:46
-msgid "split"
-msgstr "Teilen"
-
-#. Default: (more)
-#: templates/review-content.pt:56
-msgid "wrapped_more"
-msgstr "(mehr)"
-
-#. Default: (less)
-#: templates/review-content.pt:57
-msgid "wrapped_less"
-msgstr "(weniger)"
-
-#. Default: Delete it
-#: templates/review-content.pt:63 templates/review-content.pt:168
-msgid "delete_it"
-msgstr "Löschen"
-
-#. Default: It's Okay
-#. Default: It's okay
-#: templates/review-content.pt:66 templates/review-content.pt:89
-#: templates/review-content.pt:165 templates/review-content.pt:187
-msgid "its_okay"
-msgstr "Das ist okay so"
-
-#. Default: Skip it
-#: templates/review-content.pt:69 templates/review-content.pt:82
-#: templates/review-content.pt:95 templates/review-content.pt:108
-#: templates/review-content.pt:121 templates/review-content.pt:134
-#: templates/review-content.pt:171 templates/review-content.pt:182
-#: templates/review-content.pt:193 templates/review-content.pt:205
-#: templates/review-content.pt:216 templates/review-content.pt:227
-msgid "skip_it"
-msgstr "Überspringen"
-
-#. Default: Let me correct it
-#: templates/review-content.pt:76 templates/review-content.pt:176
-msgid "correct_it"
-msgstr "Verbesserungen angeben"
-
-#. Default: It's okay so
-#: templates/review-content.pt:79 templates/review-content.pt:179
-msgid "its_okay_so"
-msgstr "Das ist okay so"
-
-#. Default: Reject it
-#: templates/review-content.pt:92 templates/review-content.pt:118
-#: templates/review-content.pt:131 templates/review-content.pt:190
-#: templates/review-content.pt:213 templates/review-content.pt:224
-msgid "reject_it"
-msgstr "Ablehnen"
-
-#. Default: Duplicate
-#: templates/review-content.pt:103
-msgid "duplicate"
-msgstr "Duplikat"
-
-#. Default: Unique
-#: templates/review-content.pt:106
-msgid "unique"
-msgstr "Einzigartig"
-
-#. Default: Change is okay
-#: templates/review-content.pt:115 templates/review-content.pt:128
-msgid "change_okay"
-msgstr "Änderung ist okay"
-
-#. Default: Information for the different reasons
-#: templates/review-content.pt:144
-msgid "information_for_the_different_reasons"
-msgstr "Informationen zu den Gründen"
-
-#. Default: Off topic or irrelevant
-#: templates/review-content.pt:146
-msgid "off_topic_or_irrelevant"
-msgstr "Nicht relevant / Spam"
-
-#. Default: text does not belong to the topic under discussion
-#: templates/review-content.pt:147
-msgid "off_topic_explanation"
-msgstr "wenn der Text nicht zur Thematik passt"
-
-#. Default: Inappropriate, harmful or abusive
-#: templates/review-content.pt:149
-msgid "inappropriate_harmful_abbusive"
-msgstr "Nicht angebracht, verletzend oder verachtend"
-
-#. Default: are posts, which are inappropriate, harmful or abbusive
-#: templates/review-content.pt:151
-msgid "inappropriate_harmful_abbusive_explanation"
-msgstr "wenn Beiträge nicht angebracht, verletzend oder verachtend sind"
-
-#. Default: Needs optimization
-#: templates/review-content.pt:153
-msgid "needs_optimization"
-msgstr "Der Text sollte überarbeitet werden"
-
-#. Default: if posts are useful, but need edits in grammar and/or spelling
-#: templates/review-content.pt:154
-msgid "needs_optimization_explanation"
-msgstr "wenn Beiträge rein sprachlich überarbeitet werden sollten"
-
-#. Default: Information for the different buttons
-#: templates/review-content.pt:162
-msgid "information_for_the_different_buttons"
-msgstr "Informationen zu den Knöpfen"
-
-#. Default: for arguments, which should not be deleted.
-#: templates/review-content.pt:166
-msgid "its_okay_explanation"
-msgstr "für Argumente, die nicht gelöscht werden sollen."
-
-#. Default: for arguments, that should be deleted based on the reason above.
-#: templates/review-content.pt:169
-msgid "delete_it_explanation"
-msgstr ""
-"für Argumente, die basierend auf dem genannten Grund, gelöscht werden sollen."
-
-#. Default: if you are not sure and want to go to the next argument.
-#. Default: if you are not sure and want to go to the next statement.
-#: templates/review-content.pt:172 templates/review-content.pt:183
-#: templates/review-content.pt:194 templates/review-content.pt:206
-#: templates/review-content.pt:217 templates/review-content.pt:228
-msgid "skip_it_explanation"
-msgstr "wenn Sie unsicher sind und zum Nächsten gehen möchten."
-
-#. Default: , if you have an idea for a better formulation with the same
-#. content.
-#: templates/review-content.pt:177
-msgid "correct_it_explanation"
-msgstr ""
-", wenn Sie eine Idee zur besseren Formulierung (aber demselben Inhalt) haben."
-
-#. Default: for arguments, which can be understood as-is.
-#: templates/review-content.pt:180
-msgid "its_okay_so_explanation"
-msgstr "für Argumente, die so gut verständlich sind."
-
-#. Default: , if the correction is acceptable and the argument is not
-#. falsified.
-#: templates/review-content.pt:188
-msgid "correction_is_okay"
-msgstr "für Änderungen, die korrekt sind."
-
-#. Default: for correction which are inappropriate are wrong.
-#: templates/review-content.pt:191
-msgid "reject_itexplanation"
-msgstr "für Änderungen, die falsch sind."
-
-#. Default: It's a duplicate
-#: templates/review-content.pt:199
-msgid "its_duplicate"
-msgstr "Es ist ein Dupliat"
-
-#. Default: , if the marked statement is a duplicate.
-#: templates/review-content.pt:200
-msgid "marked_statement_is_duplicate"
-msgstr ", wenn die markierte Aussage ein Duplikat ist."
-
-#. Default: It's unique
-#: templates/review-content.pt:202
-msgid "its_unique"
-msgstr "Es ist einzigartig"
-
-#. Default: for marked statements, which are unique.
-#: templates/review-content.pt:203
-msgid "duplicate_is_unique"
-msgstr ", wenn es kein Duplikat ist."
-
-#. Default: Split it
-#: templates/review-content.pt:210
-msgid "split_it"
-msgstr "Teile es"
-
-#. Default: , if the selected statement is a set of than one statement and the
-#. given proposals match to the original content.
-#: templates/review-content.pt:211
-msgid "marked_statement_to_slit"
-msgstr ", wenn der angegebene Text aus mehr als einer Aussage besteht."
-
-#. Default: for marked statements, which are unique.
-#: templates/review-content.pt:214
-msgid "statement_not_to_split"
-msgstr "für Aussagen, die nicht getrennt werden sollen."
-
-#. Default: Merge it
-#: templates/review-content.pt:221
-msgid "merge_it"
-msgstr "Verbinde es"
-
-#. Default: , if the selected statements should be one, single statements and
-#. the given proposal matches to the original contents.
-#: templates/review-content.pt:222
-msgid "marked_statement_to_merge"
-msgstr ", wenn die gegebenen Texte gleich einer Aussage sind."
-
-#. Default: for marked statements, which are unique.
-#: templates/review-content.pt:225
-msgid "statement_not_to_merge"
-msgstr "für Aussagen, die nicht verbunden werden sollen."
-
-#. Default: In the discussion about
-#: templates/review-content.pt:242 templates/review-content.pt:266
-#: templates/review-content.pt:282
-msgid "in_the_discussion_about"
-msgstr "In der Diskussion über"
-
-#. Default: following argument was corrected.
-#: templates/review-content.pt:244
-msgid "following_argument_was_corrected"
-msgstr "wurde folgendes Argument korrigiert:"
-
-#. Default: These are the edits:
-#: templates/review-content.pt:255
-msgid "these_are_the_edits"
-msgstr "Dies sind die Änderungen:"
-
-#. Default: following argument was flagged.
-#: templates/review-content.pt:268
-msgid "following_argument_was_flagged"
-msgstr "wurde folgendes Argument markiert:"
-
-#. Default: following statement was flagged.
-#: templates/review-content.pt:269
-msgid "following_statement_was_flagged"
-msgstr "wurde folgende Aussage markiert:"
-
-#. Default: This is the original version
-#: templates/review-content.pt:272
-msgid "this_is_original_version"
-msgstr "Dies ist die ursprüngliche Version"
-
-#. Default: following statements were flagged:
-#: templates/review-content.pt:284
-msgid "following_statements_were_flagged"
-msgstr "wurden folgende Aussagen markiert:"
-
-#. Default: Context, where the statement is used:
-#: templates/review-content.pt:295
-msgid "context_where_statement_is_used"
-msgstr "Kontext, indem die Aussage verwendet wird:"
-
-#. Default: This is the original statement:
-#: templates/review-content.pt:305
-msgid "this_is_original_statements"
-msgstr "Dies ist die ursprüngliche Version:"
-
-#. Default: This statement should be splitted into:
-#: templates/review-content.pt:315
-msgid "this_statement_should_be_splitted"
-msgstr "Diese Aussage soll geteilt werden zu:"
-
-#. Default: This statement should be merged to:
-#: templates/review-content.pt:331
-msgid "this_statement_should_be_merged"
-msgstr "Diese Aussagen soll zusammengfügt werden zu:"
-
-#. Default: Reported
-#: templates/review-content.pt:347
-msgid "reported"
-msgstr "Gemeldet"
-
-#. Default: Reported by
-#: templates/review-content.pt:351
-msgid "reported_by"
-msgstr "Von"
-
-#. Default: Viewed
-#: templates/review-content.pt:361
-msgid "viewed"
-msgstr "Gesehen von"
-
-#. Default: Attacks
-#: templates/review-content.pt:365
-msgid "attacks"
-msgstr "Attackiert von"
-
-#. Default: Supports
-#: templates/review-content.pt:369
-msgid "supports"
-msgstr "Unterstützt von"
-
-#. Default: Request lock
-#: templates/review-content.pt:395
-msgid "request_lock"
-msgstr "Sperrung anfragen"
-
-#. Default: This argument is locked for your edit. You have
-#: templates/review-content.pt:400
-msgid "argument_is_locked"
-msgstr "Dieses Argument ist für Sie gesperrt. Sie haben"
-
-#. Default: minutes
-#: templates/review-content.pt:402
-msgid "minutes"
-msgstr "Minuten"
-
-#. Default: Please make your edits in grammar and/or spelling here:
-#: templates/review-content.pt:403
-msgid "please_make_your_edits"
-msgstr "Bitte geben Sie Änderungen in Grammatik/Rechschreibung hier an:"
-
-#. Default: Original
-#: templates/review-content.pt:409 templates/review-history.pt:45
-#: templates/review-history.pt:46
-msgid "original"
-msgstr "Original"
-
-#. Default: Your correcture
-#: templates/review-content.pt:410
-msgid "your correcture"
-msgstr "Ihre Änderung"
-
-#. Default: Send
-#: templates/review-content.pt:427
-msgid "send"
-msgstr "Änderungen schicken"
-
-#. Default: The history of votes
-#: templates/review-history.pt:8
-msgid "history_of_votes"
-msgstr "Die Geschichte der Abstimmungen"
-
-#. Default: Current decisions
-#: templates/review-history.pt:12
-msgid "current_decisions"
-msgstr "Aktuelle Entscheidungen"
-
-#. Default: This page contains lists with an over of past votes for each queue
-#: templates/review-history.pt:14
-msgid "page_contains_list_past_votes"
-msgstr ""
-"Die Seite enthält eine Liste mit allen vergangenen Abstimmungen pro Queue"
-
-#. Default: This page contains lists with an over of ongoing votes for each
-#. queue
-#: templates/review-history.pt:15
-msgid "page_contains_list_ongoing_votes"
-msgstr ""
-"Die Seite enthält eine Liste mit allen aktuellen Abstimmungen pro Queue"
-
-#. Default: You have to earn more reputation for this queue
-#: templates/review-history.pt:24
-msgid "earn_more_reputation_for_queue"
-msgstr "Für diese Queue ist mehr Reputation erforderlich"
-
-#. Default: You have no access to this site
-#: templates/review-history.pt:25
-msgid "you_have_no_access"
-msgstr "Auf diese Seite haben Sie keinen Zugriff"
-
-#. Default: No decisions for this queue.
-#: templates/review-history.pt:37
-msgid "no_decision_for_this_queue"
-msgstr "Keine Abstimmungen in dieser Schlange."
-
-#. Default: Statement
-#: templates/review-history.pt:42 templates/snippet-popups.pt:1127
-#: templates/snippet-popups.pt:1148
-msgid "statement"
-msgstr "Aussage"
-
-#. Default: Edit
-#: templates/review-history.pt:43
-msgid "edit"
-msgstr "Änderung"
-
-#. Default: Reason
-#: templates/review-history.pt:44
-msgid "reason"
-msgstr "Grund"
-
-#. Default: Votes
-#: templates/review-history.pt:47
-msgid "votes"
-msgstr "Stimmen"
-
-#. Default: Accepted
-#: templates/review-history.pt:48
-msgid "accepted"
-msgstr "Akzeptiert"
-
-#. Default: Voters Pro
-#: templates/review-history.pt:49
-msgid "voters_pro"
-msgstr "Stimmen dafür"
-
-#. Default: Voters Con
-#: templates/review-history.pt:50
-msgid "voters_con"
-msgstr "Stimmen dagegen"
-
-#. Default: Timestamp
-#: templates/review-history.pt:51
-msgid "timestamp"
-msgstr "Zeitstempel"
-
-#. Default: Reporter
-#: templates/review-history.pt:52
-msgid "reporter"
-msgstr "Reporter"
-
-#. Default: Action
-#: templates/review-history.pt:53
-msgid "actions"
-msgstr "Aktion"
-
-#. Default: Undo
-#: templates/review-history.pt:95
-msgid "undo"
-msgstr "Rückgängig machen"
-
-#. Default: Cancel
-#: templates/review-history.pt:98 templates/snippet-popups.pt:127
-#: templates/snippet-popups.pt:150 templates/snippet-popups.pt:175
-#: templates/snippet-popups.pt:991 templates/snippet-popups.pt:1038
-#: templates/snippet-popups.pt:1191
-msgid "cancel"
-msgstr "Abbrechen"
-
-#. Default: Your Reputation
-#: templates/review-reputation.pt:6
-msgid "your_reputation"
-msgstr "Ihr Karma"
-
-#. Default: Based on your user group, you have all rights!
-#: templates/review-reputation.pt:8 templates/review.pt:45
-msgid "unlimited_right_based_on_group"
-msgstr "Basierend auf Ihrer Nutzergruppe haben Sie volle Rechte!"
-
-#. Default: Reputation count
-#: templates/review-reputation.pt:9
-msgid "reputation_count"
-msgstr "Reputations-Punktzahl"
-
-#. Default: Date
-#: templates/review-reputation.pt:22 templates/snippet-popups.pt:641
-msgid "date"
-msgstr "Datum"
-
-#. Default: Action
-#: templates/review-reputation.pt:23
-msgid "action"
-msgstr "Aktion"
-
-#. Default: Reputation
-#: templates/review-reputation.pt:24 templates/settings.pt:224
-#: templates/user.pt:70
-msgid "reputation"
-msgstr "Reputation"
-
-#. Default: Queues
-#: templates/review.pt:18
-msgid "queues"
-msgstr "Listen"
-
-#. Default: How To
-#: templates/review.pt:19
-msgid "howto"
-msgstr "Anleitung"
-
-#. Default: Help improve the dialog
-#: templates/review.pt:26
-msgid "help_to_improve"
-msgstr "Helfen Sie, den Dialog zu verbessern"
-
-#. Default: D-BAS is moderated by you. Help your discussion members learn to
-#. argue and raise the quality of argumenty by:
-#: templates/review.pt:27
-msgid "dbas_is_moderated_by"
-msgstr ""
-"D-BAS wird durch Sie moderiert. Helfen Sie weiteren Teilnehmern, besser zu "
-"argumentieren und verbessern Sie die Diskussionsqualität, indem Sie"
-
-#. Default: Evaluate new statements
-#: templates/review.pt:29
-msgid "evaluate_new_statements"
-msgstr "neuer Aussagen bewerten"
-
-#. Default: Reviewing suspicious statements
-#: templates/review.pt:31
-msgid "reviewing_suspicious_statements"
-msgstr "verdächtige Aussagen melden"
-
-#. Default: Voting to close or reopen statements
-#: templates/review.pt:34
-msgid "voting_to_close"
-msgstr "abstimmen, ob Aussagen gelöscht werden sollen"
-
-#. Default: Choose a task to get started.
-#: templates/review.pt:37
-msgid "choose_task"
-msgstr "Wählen Sie eine Aufgaben und los geht's"
-
-#. Default: Your current reputation count is
-#: templates/review.pt:48
-msgid "current_reputation_os"
-msgstr "Ihre aktuelle Reputations-Punktzahl beträgt"
-
-#. Default: Open Tasks
-#: templates/review.pt:59
-msgid "open_tasks"
-msgstr "Offene Entscheidungen"
-
-#. Default: Topic
-#: templates/review.pt:60
-msgid "topic"
-msgstr "Thema"
-
-#. Default: Recent Reviews
-#: templates/review.pt:61
-msgid "recent_reviews"
-msgstr "Letzte Gutachter"
-
-#. Default: None
-#: templates/review.pt:92
-msgid "None"
-msgstr "Keine"
-
-#. Default: What is reputation? How do I earn (and lose) it?
-#: templates/review.pt:104
-msgid "what_is_reputation"
-msgstr "Was ist Reputation? Wie bekomme (verliere) ich diese?"
-
-#. Default: Reputation is a rough measurement of how work you are doing for the
-#. discussion and the community.
-#: templates/review.pt:106
-msgid "what_is_reputation_def"
-msgstr ""
-"Reputation ist eine grobe Messung, wieviel Arbeit Sie in die Diskussion und "
-"die Communty stecken."
-
-#. Default: you can earn it by using D-BAS and all of its great functions.
-#: templates/review.pt:107
-msgid "what_is_reputation_earn"
-msgstr "Sie können mehr Reputation durch die Nutzung von D-BAS verdienen."
-
-#. Default: Basic use of D-BAS, does not require any reputation at all.
-#: templates/review.pt:108
-msgid "what_is_reputation_use"
-msgstr "Bei der alltägliche Nutzung von D-BAS bedarf es keiner Reputation."
-
-#. Default: You gain reputation when:
-#: templates/review.pt:111
-msgid "gain_rep_when"
-msgstr "Reputation bekommen"
-
-#. Default: You lose reputation when:
-#: templates/review.pt:120
-msgid "lose_rep_when"
-msgstr "Reputation verlieren"
-
-#. Default: Privileges
-#: templates/review.pt:132
-msgid "privileges"
-msgstr "Privilegien"
-
-#. Default: Privileges control what you can see in the review queues of D-BAS.
-#. Gain more privileges by increasing your reputation.
-#: templates/review.pt:133
-msgid "privileges_explanation"
-msgstr ""
-"Durch Privilegien erhalten Sie Zugriff auf die Schlangen von D-BAS. Erhalten "
-"Sie mehr Privilegien durch mehr Reputation."
-
-#. Default: Stay tuned and fetch the latest news and discussion contributions
-#. via RSS-feeds
-#: templates/rss.pt:7
-msgid "stay_tuned_rss"
-msgstr ""
-"Bleiben Sie mit den RSS-Feeds aktuell und bekommen Sie direkt die neusten "
-"Nachrichten und Beiträge der Diskussionen"
-
-#. Default: Settings
-#: templates/settings.pt:6
-msgid "Settings"
-msgstr "Einstellungen"
-
-#. Default: List of several information mapped with your account
-#: templates/settings.pt:7
-msgid "list_of_information"
-msgstr "Informationen rund um Ihren Account"
-
-#. Default: Personal Information
-#: templates/settings.pt:16
-msgid "personal_information"
-msgstr "Persönliche Informationen"
-
-#. Default: Firstname
-#: templates/settings.pt:21
-msgid "firstname"
-msgstr "Vorname"
-
-#. Default: Surname
-#: templates/settings.pt:25
-msgid "surname"
-msgstr "Nachname"
-
-#. Default: Nickname
-#. Default: Your Nickname
-#: templates/settings.pt:29 templates/snippet-popups.pt:247
-#: templates/snippet-popups.pt:426
-msgid "nickname"
-msgstr "Nickname"
-
-#. Default: Public Nickname
-#: templates/settings.pt:33
-msgid "public_nickname"
-msgstr "Öffentlicher Nickname"
-
-#. Default: Click here for your public page
-#: templates/settings.pt:37
-msgid "click_here_for_public_page"
-msgstr "Öffentliche Seite ansehen"
-
-#. Default: Group
-#: templates/settings.pt:46
-msgid "group"
-msgstr "Gruppe"
-
-#. Default: Settings
-#: templates/settings.pt:53 templates/snippet-header.pt:95
-msgid "settings"
-msgstr "Einstellungen"
-
-#. Default: Receive Notifications
-#: templates/settings.pt:58
-msgid "receive_notifications"
-msgstr "Benachrichtigungen erhalten"
-
-#. Default: Receive E-Mails
-#: templates/settings.pt:71
-msgid "receive_mails"
-msgstr "E-Mails erhalten"
-
-#. Default: Nickname is public
-#: templates/settings.pt:82
-msgid "nickname_is_public"
-msgstr "Nickname ist öffentlich"
-
-#. Default: Prefered message language
-#: templates/settings.pt:95
-msgid "message_language"
-msgstr "Sprache der Nachrichten"
-
-#. Default: Guided tour on startup
-#: templates/settings.pt:133
-msgid "guided_tour_on_start_up"
-msgstr "Einführung auf der Startseite"
-
-#. Default: Settings could not be set. Please try again later.
-#: templates/settings.pt:148
-msgid "settings_not_set"
-msgstr ""
-"Einstellungen konnten nicht gesichert werden. Bitte versuchen Sie es später "
-"erneut."
-
-#. Default: Settings were set successfully.
-#: templates/settings.pt:153
-msgid "settings_set"
-msgstr "Einstellungen wurden gesichert."
-
-#. Default: Discussion Statistics
-#: templates/settings.pt:164 templates/user.pt:47
-msgid "discussion_stat"
-msgstr "Diskussionsstatistik"
-
-#. Default: Profile Picture
-#: templates/settings.pt:245
-msgid "profile_picture"
-msgstr "Profilbild"
-
-#. Default: Change your profile picture on the
-#: templates/settings.pt:247
-msgid "change_gravatar"
-msgstr "Änderen Sie Ihren Gravatar auf der"
-
-#. Default: A Gravatar is a globally recognized avatar. You upload it and
-#. create your profile just once, and then when you participate in any
-#. Gravatar-enabled site, your Gravatar image will automatically follow you
-#. there, except your nickname is not public!
-#: templates/settings.pt:249
-msgid "what_is_gravatar"
-msgstr ""
-"Ein Gravatar ist ein Globally Recognized Avatar (Global wiedererkennbarer "
-"Avatar). Sie können es einmalig erstellen und hochladen. Dadurch wird dieses "
-"Bild auf jeder Website angezeigt, die Gravat unterstützt. Ihr Bild wird "
-"Ihnen folgen."
-
-#. Default: Statistics could not be deleted.
-#: templates/settings.pt:257 templates/settings.pt:346
-msgid "statistics_not_deleted"
-msgstr "Statistiken konnten nicht gelöscht werden."
-
-#. Default: Statistics were set successfully deleted.
-#: templates/settings.pt:263 templates/settings.pt:352
-msgid "statistics_deletet"
-msgstr "Statistiken wurden gelöscht."
-
-#. Default: Change your password in D-BAS
-#: templates/settings.pt:274
-msgid "change_dbas_password"
-msgstr "Passwort von D-BAS ändern"
-
-#. Default: This does not affect other services next to D-BAS.
-#: templates/settings.pt:276
-msgid "this_does_not_affect_other_services"
-=======
+msgstr ""
+"Während der Authentifizerung konnten wir nicht alle nötigen Informationen "
+"bekommen. Bitte geben Sie die restlichen Informationen an, sodass wir einen "
+"Account in D-BAS anlegen (Der Login über die Provider klappt dann leider "
+"nicht mehr)."
+
 #. Default: Your First Name
 #: templates/snippet-popups.pt:191 templates/snippet-popups.pt:416
 msgid "first_name"
@@ -3398,126 +1825,10 @@
 #. field.
 #: templates/snippet-popups.pt:1078
 msgid "split_multiple_statements"
->>>>>>> 045764a3
-msgstr ""
-"Die Änderung betrifft nur die Anmeldung in D-BAS und nicht weitere Dienste "
-"der HHU."
-
-<<<<<<< HEAD
-#. Default: Old password
-#: templates/settings.pt:283
-msgid "old_password"
-msgstr "Altes Password"
-
-#. Default: New Password
-#: templates/settings.pt:296
-msgid "new_password"
-msgstr "Neues Password"
-
-#. Default: New Password (confirm)
-#: templates/settings.pt:307
-msgid "new_password_confirm"
-msgstr "Neues Password (Bestätigung)"
-
-#. Default: Your password was changed
-#: templates/settings.pt:331
-msgid "password_changed"
-msgstr "Ihr Passwort wurde geändert"
-
-#. Default: Imprint, Copyrights and Privacy
-#: templates/snippet-footer.pt:8
-msgid "imprint_copyright_privacy"
-msgstr "Impressum, Urheberrecht und Datenschutz"
-
-#. Default: Help
-#: templates/snippet-footer.pt:19
-msgid "Help"
-msgstr "Hilfe"
-
-#. Default: Docs
-#: templates/snippet-footer.pt:22
-msgid "Documentation"
-msgstr "Dokumentation"
-
-#. Default: Github
-#: templates/snippet-footer.pt:30
-msgid "Github"
-msgstr "Github"
-
-#. Default: Field Experiment
-#: templates/snippet-footer.pt:33
-msgid "field_experiment"
-msgstr "Feldstudie"
-
-#. Default: Toggle navigation
-#: templates/snippet-header.pt:9
-msgid "Toggle Navigation"
-msgstr "Navigation umstellen"
-
-#. Default: Let's go
-#: templates/snippet-header.pt:22
-msgid "lets_go"
-msgstr "Los geht's"
-
-#. Default: Restart
-#: templates/snippet-header.pt:28
-msgid "restart"
-msgstr "Neustart"
-
-#. Default: Switch Topic
-#: templates/snippet-header.pt:40
-msgid "switch_topic"
-msgstr "Thema wechseln"
-
-#. Default: Add a Topic
-#. Default: Add Topic
-#: templates/snippet-header.pt:58 templates/snippet-header.pt:63
-#: templates/snippet-popups.pt:714
-msgid "add_topic"
-msgstr "Thema hinzufügen"
-
-#. Default: Login
-#. Default: Log In
-#: templates/snippet-header.pt:74 templates/snippet-popups.pt:327
-#: templates/snippet-popups.pt:372
-msgid "login"
-msgstr "Login"
-
-#. Default: Notifications
-#: templates/snippet-header.pt:102
-msgid "notifications"
-msgstr "Benachrichtigungen"
-
-#. Default: Admin
-#: templates/snippet-header.pt:107
-msgid "Admin"
-msgstr "Admin"
-
-#. Default: Logout
-#: templates/snippet-header.pt:112
-msgid "logout"
-msgstr "Abmelden"
-
-#. Default: About me
-#: templates/snippet-popups.pt:10
-msgid "about_me"
-msgstr "Über"
-
-#. Default: Name
-#: templates/snippet-popups.pt:19
-msgid "name"
-msgstr "Name"
-
-#. Default: Role
-#: templates/snippet-popups.pt:25
-msgid "role"
-msgstr "Rolle"
-
-#. Default: Doctoral Student
-#: templates/snippet-popups.pt:28
-msgid "role_value_1"
-msgstr "Wissenschaftlicher Mitarbeiter und Promotionsstudent"
-=======
+msgstr ""
+"Bitte geben Sie die getrennte Version der Aussage unten ein, nennen Sie "
+"dabei pro Feld nur eine Aussage."
+
 #. Default: Submit
 #: templates/snippet-popups.pt:1092 templates/snippet-popups.pt:1160
 msgid "submit"
@@ -3632,52 +1943,17 @@
 #: templates/news.pt:9
 msgid "latest_news_of_dbas"
 msgstr "Die aktuellesten Nachrichten rund um D-BAS"
->>>>>>> 045764a3
-
-#. Default: Lab for Technology of Social Networks
-#: templates/snippet-popups.pt:30 templates/snippet-popups.pt:31
-msgid "lab_tsn"
-msgstr "Arbeitsgruppe für Technik sozialer Netzwerke"
-
-#. Default: Member of the graduation school
-#: templates/snippet-popups.pt:32
-msgid "role_value_2"
-msgstr "Fortschrittskolleg"
-
-<<<<<<< HEAD
-#. Default: Online Participation
-#: templates/snippet-popups.pt:32
-msgid "role_value_3"
-msgstr "Online-Partizipation"
-
-#. Default: Vorstandsmitglied des DIID - Düsseldorfer Institut für Internet und
-#. Demokratie
-#: templates/snippet-popups.pt:33
-msgid "role_value_4"
-msgstr ""
-"Vorstandsmitglied des DIID - Düsseldorfer Institut für Internet und "
-"Demokratie"
-
-#. Default: Office
-#: templates/snippet-popups.pt:46
-msgid "office"
-msgstr "Büro"
-
-#. Default: Heinrich-Heine University Duesseldorf
-#: templates/snippet-popups.pt:48
-msgid "office_value_1"
-msgstr "Heinrich-Heine-Universität Düsseldorf"
-
-#. Default: Universitätsstraße 1
-#: templates/snippet-popups.pt:49
-msgid "office_value_2"
-msgstr "Universitätsstraße 1"
-
-#. Default: 40225 Duesseldorf
-#: templates/snippet-popups.pt:50
-msgid "office_value_3"
-msgstr "40225 Düsseldorf"
-=======
+
+#. Default: Settings
+#: templates/settings.pt:6
+msgid "Settings"
+msgstr "Einstellungen"
+
+#. Default: List of several information mapped with your account
+#: templates/settings.pt:7
+msgid "list_of_information"
+msgstr "Informationen rund um Ihren Account"
+
 #. Default: Personal Information
 #: templates/settings.pt:18
 msgid "personal_information"
@@ -3707,168 +1983,32 @@
 #: templates/settings.pt:47
 msgid "group"
 msgstr "Gruppe"
->>>>>>> 045764a3
-
-#. Default: Department of Computer Science
-#: templates/snippet-popups.pt:51
-msgid "office_value_4"
-msgstr "Institut für Informatik"
-
-<<<<<<< HEAD
-#. Default: Building 25.12, Room 02.45
-#: templates/snippet-popups.pt:52
-msgid "office_value_5"
-msgstr "Gebäude 25.12, Raum 02.45"
-=======
+
+#. Default: Receive Notifications
+#: templates/settings.pt:58
+msgid "receive_notifications"
+msgstr "Benachrichtigungen erhalten"
+
 #. Default: Receive E-Mails
 #: templates/settings.pt:70
 msgid "receive_mails"
 msgstr "E-Mails erhalten"
->>>>>>> 045764a3
-
-#. Default: Telephone
-#: templates/snippet-popups.pt:57
-msgid "telephone"
-msgstr "Telefon"
-
-<<<<<<< HEAD
-#. Default: Fax
-#: templates/snippet-popups.pt:63
-msgid "fax"
-msgstr "Fax"
-=======
+
+#. Default: Nickname is public
+#: templates/settings.pt:82
+msgid "nickname_is_public"
+msgstr "Nickname ist öffentlich"
+
 #. Default: Preferred message language
 #: templates/settings.pt:94
 msgid "message_language"
 msgstr "Sprache der Nachrichten"
->>>>>>> 045764a3
-
-#. Default: Close
-#: templates/snippet-popups.pt:77 templates/snippet-popups.pt:312
-#: templates/snippet-popups.pt:373 templates/snippet-popups.pt:535
-#: templates/snippet-popups.pt:647 templates/snippet-popups.pt:701
-msgid "close"
-msgstr "Schließen"
-
-<<<<<<< HEAD
-#. Default: Okay
-#: templates/snippet-popups.pt:126 templates/snippet-popups.pt:149
-#: templates/snippet-popups.pt:174 templates/snippet-popups.pt:1190
-msgid "okay"
-msgstr "Okay"
-
-#. Default: Do not remind me again
-#: templates/snippet-popups.pt:169
-msgid "do_not_remind_me_again"
-msgstr "Nicht erneut erinnern"
-
-#. Default: Information are missing
-#: templates/snippet-popups.pt:227
-msgid "information_missing"
-msgstr "Uns fehlen Informationen"
-
-#. Default: During the authentication we could not fetch all of the necessary
-#. information. Please add the missing information, so we can add a new account
-#. in D-BAS (Login via other providers won't work).
-#: templates/snippet-popups.pt:230
-msgid "plase_add_missing_infos_we_add_account"
-msgstr ""
-"Während der Authentifizerung konnten wir nicht alle nötigen Informationen "
-"bekommen. Bitte geben Sie die restlichen Informationen an, sodass wir einen "
-"Account in D-BAS anlegen (Der Login über die Provider klappt dann leider "
-"nicht mehr)."
-
-#. Default: Your First Name
-#: templates/snippet-popups.pt:233 templates/snippet-popups.pt:412
-msgid "first_name"
-msgstr "Vorname"
-
-#. Default: Your Last Name
-#: templates/snippet-popups.pt:240 templates/snippet-popups.pt:419
-msgid "last_name"
-msgstr "Nachname"
-
-#. Default: Your Gender
-#: templates/snippet-popups.pt:254 templates/snippet-popups.pt:433
-msgid "your_gender"
-msgstr "Ihr Geschlecht"
-
-#. Default: Your Email Address
-#: templates/snippet-popups.pt:274 templates/snippet-popups.pt:453
-msgid "your_email"
-msgstr "Ihre E-Mail"
-
-#. Default: Your Password
-#: templates/snippet-popups.pt:281 templates/snippet-popups.pt:460
-msgid "password"
-msgstr "Passwort"
-
-#. Default: Password (confirm)
-#: templates/snippet-popups.pt:288 templates/snippet-popups.pt:467
-msgid "password-confirm"
-msgstr "Passwort (Bestätigung)"
-
-#. Default: Error:
-#: templates/snippet-popups.pt:299 templates/snippet-popups.pt:498
-#: templates/snippet-popups.pt:516
-msgid "error"
-msgstr "Fehler:"
-
-#. Default: Register
-#: templates/snippet-popups.pt:311 templates/snippet-popups.pt:534
-msgid "register"
-msgstr "Registierung"
-
-#. Default: Sign Up
-#: templates/snippet-popups.pt:328
-msgid "sign_up"
-msgstr "Registrierung"
-
-#. Default: Your Nickname
-#: templates/snippet-popups.pt:337
-msgid "your_nickname"
-msgstr "Ihr Nickname"
-
-#. Default: Your Password
-#: templates/snippet-popups.pt:346
-msgid "your_password"
-msgstr "Ihr Passwort"
-
-#. Default: Keep me logged in
-#: templates/snippet-popups.pt:357
-msgid "keep_me_logged_in"
-msgstr "Angemeldet bleiben"
-
-#. Default: Forgot your password?
-#: templates/snippet-popups.pt:359
-msgid "forgot_password"
-msgstr "Passwort vergessen?"
-
-#. Default: Please fill in your e-mail below. A new password will be send this
-#. address. This does not affect other services of the HHU:
-#: templates/snippet-popups.pt:362
-msgid "fill_in_mail_for_password"
-msgstr ""
-"Bitte trage Sie unten Ihre E-Mail-Adresse ein. Ein neues Passwort wird an "
-"diese Adresse gesendet. Dies ist bei der LDAP Kennung der HHU nicht möglich!"
-
-#. Default: Or login via
-#: templates/snippet-popups.pt:377
-msgid "or_login_via"
-msgstr "Oder anmelden über"
-
-#. Default: We will never display your real name to other users!
-#: templates/snippet-popups.pt:408
-msgid "never_display_real_name"
-msgstr "Wir werden niemals Ihren echten Namen weiteren Benutzern anzeigen!"
-
-#. Default: If you have a valid account at the HHU, you can directly use the
-#. login!
-#: templates/snippet-popups.pt:410
-msgid "have_account_hhu"
-msgstr ""
-"Wenn Sie eine Kennung an der HHU besitzen, können Sie sich direkt anmelden!"
-=======
+
+#. Default: Guided tour on startup
+#: templates/settings.pt:133
+msgid "guided_tour_on_start_up"
+msgstr "Einführung auf der Startseite"
+
 #. Default: Settings could not be set. Please try again later.
 #: templates/settings.pt:151
 msgid "settings_not_set"
@@ -3987,172 +2127,17 @@
 #: templates/settings.pt:334
 msgid "password_changed"
 msgstr "Ihr Passwort wurde geändert"
->>>>>>> 045764a3
-
-#. Default: Password Strength
-#: templates/snippet-popups.pt:474
-msgid "password-strength"
-msgstr "Stärke"
-
-#. Default: very weak
-#: templates/snippet-popups.pt:477
-msgid "password_strength"
-msgstr "sehr schwach"
-
-<<<<<<< HEAD
-#. Default: Writing a new message
-#: templates/snippet-popups.pt:607 templates/snippet-popups.pt:660
-msgid "writing_message"
-msgstr "Neue Nachricht schreiben"
-
-#. Default: Error:
-#: templates/snippet-popups.pt:627 templates/snippet-popups.pt:690
-msgid "error:"
-msgstr "Fehler:"
-
-#. Default: Success:
-#: templates/snippet-popups.pt:632 templates/snippet-popups.pt:695
-msgid "success:"
-msgstr "Erfolg:"
-
-#. Default: Author
-#: templates/snippet-popups.pt:639
-msgid "author"
-msgstr "Autor"
-
-#. Default: Send News
-#: templates/snippet-popups.pt:646
-msgid "send_news"
-msgstr "News abschicken"
-
-#. Default: Send Notifcation
-#: templates/snippet-popups.pt:700
-msgid "send_notification"
-msgstr "Nachricht senden"
-
-#. Default: Please enter your title here:
-#: templates/snippet-popups.pt:719
-msgid "please_enter_title"
-msgstr "Ihr Thema:"
-
-#. Default: Please enter a short-description or question here:
-#: templates/snippet-popups.pt:724
-msgid "please_enter_info"
-msgstr "Frage des Themas:"
-
-#. Default: Please enter the full description here:
-#: templates/snippet-popups.pt:729
-msgid "please_enter_long_info"
-msgstr "Alle Informationen zum Thema:"
-
-#. Default: Language of the discussion:
-#: templates/snippet-popups.pt:736
-msgid "please_select_language_for_topic"
-msgstr "Sprache der Diskussion:"
-
-#. Default: Is the topic available for the public?
-#: templates/snippet-popups.pt:760
-msgid "is_topic_available_for_public"
-msgstr "Ist das Thema für jeden verfügbar?"
-
-#. Default: Is the topic read only?
-#: templates/snippet-popups.pt:775
-msgid "is_topic_read_only"
-msgstr "Soll nur gelesen werden können?"
-
-#. Default: Selecting a reason
-#: templates/snippet-popups.pt:810
-msgid "select-reason"
-msgstr "Grund auswählen"
-
-#. Default: The statement under consideration is as follows
-#: templates/snippet-popups.pt:813
-msgid "statement_under_consideration_is"
-msgstr "Die aktuelle Aussage ist"
-
-#. Default: The argument under consideration is as follows
-#: templates/snippet-popups.pt:814 templates/snippet-popups.pt:892
-msgid "argument_under_consideration_is"
-msgstr "Das aktuelle Argument ist"
-
-#. Default: The text needs to be revised.
-#: templates/snippet-popups.pt:821
-msgid "text_need_to_be_revised"
-msgstr "Der Text sollte überarbeitet werden."
-
-#. Default: This statement is off topic or irrelevant.
-#: templates/snippet-popups.pt:831
-msgid "statement_offtopic_or_irrelevant"
-msgstr "Die Aussage ist nicht themenbezogen/Spam."
-
-#. Default: This argument is off topic or irrelevant.
-#: templates/snippet-popups.pt:835
-msgid "argument_offtopic_or_irrelevant"
-msgstr "Das Argument ist nicht themenbezogen/Spam."
-
-#. Default: This statement is harmful or abusive.
-#: templates/snippet-popups.pt:843
-msgid "statement_harmful"
-msgstr "Die Aussage ist verletzend, schädigend oder missbräuchlich."
-
-#. Default: This argument is harmful or abusive.
-#: templates/snippet-popups.pt:845
-msgid "argument_harmful"
-msgstr "Die Argument ist verletzend, schädigend oder missbräuchlich."
-
-#. Default: This statement is a duplicate.
-#: templates/snippet-popups.pt:854
-msgid "statement_duplicate"
-msgstr "Aussage ist ein Duplikat"
-
-#. Default: This statement should be merged.
-#: templates/snippet-popups.pt:862
-msgid "statement_merge"
-msgstr "Die Aussage sollte mit einer weiteren verbunden werden."
-
-#. Default: This statement has more than one message.
-#: templates/snippet-popups.pt:870
-msgid "statement_split"
-msgstr "Die Aussage sollte geteilt werden."
-
-#. Default: Reporting (parts of) an argument
-#: templates/snippet-popups.pt:889
-msgid "reporting_parts_argument"
-msgstr "Melden eines Arguments (oder Teile davon)"
-
-#. Default: Please choose which part of the argument you want to report
-#: templates/snippet-popups.pt:894
-msgid "please_choose_part_to_report"
-msgstr "Bitte wählen Sie einen Teil des Arguments, der gemeldet werden soll"
-
-#. Default: Report
-#: templates/snippet-popups.pt:901
-msgid "report"
-msgstr "Melden"
-
-#. Default: Report the whole argument.
-#: templates/snippet-popups.pt:913
-msgid "report_whole_argument"
-msgstr "Komplettes Argument melden."
-
-#. Default: Split Statements
-#: templates/snippet-popups.pt:979 templates/snippet-popups.pt:1004
-msgid "split_statement"
-msgstr "Aussagen trennen"
-
-#. Default: Please enter the splitted version of the statement; one per input
-#. field.
-#: templates/snippet-popups.pt:982
-msgid "split_multiple_statements"
-msgstr ""
-"Bitte geben Sie die getrennte Version der Aussage unten ein, nennen Sie "
-"dabei pro Feld nur eine Aussage."
-
-#. Default: Submit
-#: templates/snippet-popups.pt:990 templates/snippet-popups.pt:1037
-msgid "submit"
-msgstr "Senden"
-=======
+
+#. Default: Documentation
+#: templates/docs.pt:6
+msgid "docs"
+msgstr "Dokumentation"
+
+#. Default: Where do I find it?
+#: templates/docs.pt:7
+msgid "where_do_i_find_it"
+msgstr "Wo kann ich es finden?"
+
 #. Default: Overview of the Discussions
 #: templates/discussion-overview.pt:7
 msgid "overview_of_discussion="
@@ -4276,114 +2261,27 @@
 #: templates/notifications.pt:6
 msgid "notification_board"
 msgstr "Benachrichtigungen"
->>>>>>> 045764a3
-
-#. Default: The selected statement is already splitted in several parts, like
-#. the list illustrates below. Do you want to continue with a new split?
-#: templates/snippet-popups.pt:1007
-msgid "split_multiple_statements_of_pgroup"
-msgstr ""
-"Die von Ihnen gewählte Aussage ist an sich schon, wie unten angegeben, "
-"getrennt. Möchten Sie, dass die Aussagen komplett von einander getrennt "
-"werden?"
-
-#. Default: The statement
-#: templates/snippet-popups.pt:1008 templates/snippet-popups.pt:1055
-msgid "the_statement"
-msgstr "Die Aussage"
-
-#. Default: consist out of
-#: templates/snippet-popups.pt:1008 templates/snippet-popups.pt:1055
-msgid "consist_out_of"
-msgstr "besteht aus"
-
-#. Default: Yes
-#: templates/snippet-popups.pt:1012 templates/snippet-popups.pt:1059
-msgid "yes"
-msgstr "Ja"
-
-<<<<<<< HEAD
-#. Default: No
-#: templates/snippet-popups.pt:1013 templates/snippet-popups.pt:1060
-msgid "no"
-msgstr "Nein"
-
-#. Default: Merge Statement
-#: templates/snippet-popups.pt:1026 templates/snippet-popups.pt:1051
-msgid "merge_statement"
-msgstr "Aussagen verbinden"
-
-#. Default: Please select the statements, that should be concatenated.
-#: templates/snippet-popups.pt:1029
-msgid "merge_multiple_statements"
-msgstr ""
-"Bitte wählen Sie die Aussagen aus, die mit der angegebenen Aussage mittels "
-"'und' zusammen gehangen werden sollen:"
-
-#. Default: The selected statement already consists out of multiple statement.
-#. Further on the several statements are listed. Do you want to continue with
-#. the merge?
-#: templates/snippet-popups.pt:1054
-msgid "merge_multiple_statements_of_pgroup"
-msgstr ""
-"Die von Ihnen gewählte Aussage besteht aus mehr als einer Aussage. Unten "
-"finden Sie die einzelnen Bestandteile. Möchten Sie dennoch, dass diese zu "
-"einer einzelnen Aussage verbunden wird?"
-
-#. Default: Caution
-#: templates/snippet-popups.pt:1074
-msgid "caution"
-msgstr "Achtung"
-
-#. Default: Do you really want to disassociate yourself from your content? This
-#. step is irreversible! Subsequently you will not be the author of this
-#. statement anymore!
-#: templates/snippet-popups.pt:1079
-msgid "do_you_really_disassociate_step_irreversible"
-msgstr ""
-"Möchten Sie wirklich von diesem Inhalt distanzieren? Dieser Schritt kann "
-"nicht zurückgenommen werden! Anschließend sind Sie nicht mehr Autor von "
-"diesem Statements."
-
-#. Default: Please choose a step to jump in
-#: templates/snippet-popups.pt:1096
-msgid "choose_a_step_to_jump_in"
-msgstr "Bitte wählen Sie eine Stelle für den Sprung"
-
-#. Default: Below you find a list with all arguments, where your selected text
-#. is used:
-#: templates/snippet-popups.pt:1099
-msgid "below_you_will_find_list_with_jump_arguments"
-msgstr "Hier finden Sie alle Stellen, in denen die Aussage verwendet wird:"
-
-#. Default: References
-#: templates/snippet-popups.pt:1116
-msgid "refereces"
-msgstr "Referenzen"
-
-#. Default: Statement is a cite from a website like a newspaper article, which
-#. underpins the opinion. The source is the website as link.
-#: templates/snippet-popups.pt:1124
-msgid "statement_reference_definition"
-msgstr ""
-"Die Aussage ist ein Zitat von einer Nachrichtenseite o.Ä., welche Ihre "
-"Meinung untersützt. Die Quelle ist die Website."
-
-#. Default: Source
-#: templates/snippet-popups.pt:1133
-msgid "source"
-msgstr "Quelle"
-
-#. Default: Please choose a statement for your reference!
-#: templates/snippet-popups.pt:1138
-msgid "please_choose_a_reference"
-msgstr "Bitte wählen Sie eine Aussage für Ihre Referenz!"
-
-#. Default: Add reference
-#: templates/snippet-popups.pt:1153
-msgid "add_reference"
-msgstr "Referenzen hinzufügen"
-=======
+
+#. Default: unread notifications and
+#: templates/notifications.pt:9
+msgid "unreadNotificationAnd"
+msgstr "ungelesene Benachrichtigungen und"
+
+#. Default: total in the inbox.
+#: templates/notifications.pt:11
+msgid "totalInTheInbox"
+msgstr "insgesamt im Eingang."
+
+#. Default: There are
+#: templates/notifications.pt:12
+msgid "thereAre"
+msgstr "Es sind"
+
+#. Default: in the outbox.
+#: templates/notifications.pt:14
+msgid "inTheOutbox"
+msgstr "im Ausgang."
+
 #. Default: Inbox
 #: templates/notifications.pt:29
 msgid "inbox"
@@ -4449,7 +2347,6 @@
 #: templates/basetemplate.pt:45 templates/basetemplate.pt:46
 msgid "request_success"
 msgstr "Anfrage wurde erfolgreich verarbeitet."
->>>>>>> 045764a3
 
 #. Default: Thank you
 #: templates/exit.pt:7
@@ -4534,18 +2431,10 @@
 msgid "reviews_proposed"
 msgstr "Änderungen vorgeschlagen"
 
-<<<<<<< HEAD
-
-#. Default: In dieser Diskussion können keine Beiträge mehr hinzugefügt werden!
-#: templates/content.pt:23
-msgid "discussion_is_read_only"
-msgstr "In dieser Diskussion können keine Beiträge mehr hinzugefügt werden!"
-=======
 #. Default: Overview of the Discussions
 #: templates/discussion-start.pt:7
 msgid "overview_of_discussion"
 msgstr "Übersicht über die Diskussionen"
->>>>>>> 045764a3
 
 #. Default: This page contains an over of discussions
 #: templates/discussion-start.pt:8
@@ -4622,7 +2511,6 @@
 #~ "verhindern; Der Anbieter weisen die Nutzer jedoch darauf hin, dass Sie in "
 #~ "diesem Fall gegebenenfalls nicht sämtliche Funktionen dieser Website "
 #~ "vollumfänglich nutzen können."
-
 
 #~ msgid "open"
 #~ msgstr "Writable"
