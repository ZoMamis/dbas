--- conflicted
+++ resolved
@@ -2553,12 +2553,6 @@
 msgid "exit_discussion"
 msgstr "Diskussion beenden"
 
-<<<<<<< HEAD
-#. Default: Hullabaloo
-#: ././templates/discussion/start.pt:19
-msgid "featured_issue"
-msgstr "Tohuwabohu"
-=======
 #~ msgid "never_display_real_name"
 #~ msgstr "Wir werden niemals Ihren echten Namen weiteren Benutzern anzeigen!"
 
@@ -2566,7 +2560,6 @@
 #~ msgstr ""
 #~ "Wenn Sie eine Kennung an der HHU besitzen, können Sie sich direkt "
 #~ "anmelden!"
->>>>>>> 2bb9fce4
 
 #~ msgid "stay_tuned_rss"
 #~ msgstr ""
