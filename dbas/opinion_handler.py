"""
Provides helping function for getting some opinions.

.. codeauthor:: Tobias Krauthoff <krauthoff@cs.uni-duesseldorf.de
"""

import re
from sqlalchemy import and_
import dbas.user_management as UserHandler

from dbas.database import DBDiscussionSession
from dbas.database.discussion_model import Argument, Statement, User, VoteArgument, VoteStatement, Premise, StatementSeenBy, ArgumentSeenBy
from dbas.helper.relation_helper import RelationHelper
from dbas.lib import sql_timestamp_pretty_print, get_text_for_statement_uid, get_text_for_argument_uid,\
    get_text_for_premisesgroup_uid, get_text_for_conclusion
from dbas.logger import logger
from dbas.strings import Translator, TextGenerator


class OpinionHandler:
    """
    Provides function for getting users with the same opinons as the user
    """
    
    def __init__(self, lang, nickname, mainpage):
        """
        
        :param self.lang: ui_locales ui_locales
        :param self.nickname: self.nickname
        :param self.mainpage: URL
        :return: 
        """
        self.lang = lang
        self.nickname = nickname
        self.mainpage = mainpage

    def get_user_and_opinions_for_argument(self, argument_uids):
        """
        Returns nested dictionary with all kinds of attacks for the argument as well as the users who are supporting
        these attacks.

        :param argument_uids: Argument.uid
        :return: { 'attack_type': { 'message': 'string', 'users': [{'self.nickname': 'string', 'avatar_url': 'url' 'vote_timestamp': 'string' ], ... }],...}
        """

        logger('OpinionHandler', 'get_user_and_opinions_for_argument', 'Arguments ' + str(argument_uids))
        db_user = DBDiscussionSession.query(User).filter_by(nickname=self.nickname).first()
        db_user_uid = db_user.uid if db_user else 0

        # preperation
        ret_dict = dict()
        all_users = []
        regex = re.compile('</?(strong|em)>')  # replacing html tags
        _t = Translator(self.lang)
        _tg = TextGenerator(self.lang)
        db_user_argument = DBDiscussionSession.query(Argument).filter_by(uid=argument_uids[0]).first()
        db_syst_argument = DBDiscussionSession.query(Argument).filter_by(uid=argument_uids[1]).first()

        # sanity check
        if not db_user_argument or not db_syst_argument:
            ret_dict['message'] = _t.get(_t.internalError) + '.'
            ret_dict['users'] = all_users
            return {'opinions': ret_dict, 'title': _t.get(_t.internalError)}

        title = _t.get(_t.reactionFor) + ': ' + get_text_for_argument_uid(argument_uids[0], self.lang)

        # getting uids of all reactions
        _rh = RelationHelper(argument_uids[0], self.lang)
        tmp_dict = {
            'undermine': _rh.get_undermines_for_argument_uid(),
            'support': _rh.get_supports_for_argument_uid(),
            'undercut': _rh.get_undercuts_for_argument_uid(),
            'rebut': _rh.get_rebuts_for_argument_uid()
        }

        # getting the text of all reactions
        conclusion      = get_text_for_conclusion(db_syst_argument, self.lang)
        premise, tmp    = get_text_for_premisesgroup_uid(db_syst_argument.premisesgroup_uid, self.lang)
        db_tmp_argument = db_syst_argument
        while db_tmp_argument.argument_uid and not db_tmp_argument.conclusion_uid:
            db_tmp_argument = DBDiscussionSession.query(Argument).filter_by(uid=db_tmp_argument.argument_uid).first()

        first_conclusion = get_text_for_statement_uid(db_tmp_argument.conclusion_uid)
        first_conclusion = first_conclusion[0:1].lower() + first_conclusion[1:]
        relation_text    = _tg.get_relation_text_dict(False, True, db_user_argument.is_supportive, first_conclusion=first_conclusion)

        # getting votes for every reaction
        for relation in tmp_dict:
            relation_dict   = dict()
            all_users       = []
            message         = ''
            seen_by         = 0

            if tmp_dict[relation]:
                for uid in tmp_dict[relation]:
                    db_votes = DBDiscussionSession.query(VoteArgument).filter(and_(VoteArgument.argument_uid == uid['id'],
                                                                                   VoteArgument.is_up_vote == True,
                                                                                   VoteArgument.is_valid == True,
                                                                                   VoteArgument.author_uid != db_user_uid)).all()

                    for vote in db_votes:
                        voted_user = DBDiscussionSession.query(User).filter_by(uid=vote.author_uid).first()
                        users_dict = self.create_users_dict(voted_user, vote.timestamp)
                        all_users.append(users_dict)
                    relation_dict['users'] = all_users
    
                    if len(db_votes) == 0:
                        message = _t.get(_t.voteCountTextMayBeFirst) + '.'
                    elif len(db_votes) == 1:
                        message = _t.get(_t.voteCountTextOneOther) + '.'
                    else:
                        message = str(len(db_votes)) + ' ' + _t.get(_t.voteCountTextMore) + '.'

                    db_seen_by = DBDiscussionSession.query(ArgumentSeenBy).filter_by(argument_uid=int(uid['id'])).all()
                    seen_by += len(db_seen_by) if not db_seen_by else 0

            ret_dict[relation] = {'users': all_users,
                                  'message': message,
                                  'text': regex.sub('', relation_text[relation + '_text'].replace('<strong>', '')),
                                  'seen_by': seen_by}

        return {'opinions': ret_dict, 'title': title[0:1].upper() + title[1:]}

    def get_user_with_same_opinion_for_statements(self, statement_uids, is_supportive):
        """
        Returns nested dictionary with all kinds of information about the votes of the statements.

        :param statement_uids: Statement.uid
        :param is_supportive: Boolean
        :return: {'users':[{self.nickname1.avatar_url, self.nickname1.vote_timestamp}*]}
        """
        logger('OpinionHandler', 'get_user_with_same_opinion_for_statements', 'Statement ' + str(statement_uids))
        db_user = DBDiscussionSession.query(User).filter_by(nickname=self.nickname).first()
        db_user_uid = db_user.uid if db_user else 0

        opinions = []
        _t = Translator(self.lang)
        title = _t.get(_t.informationForStatements)

        for uid in statement_uids:
            statement_dict = dict()
            all_users = []
            db_statement = DBDiscussionSession.query(Statement).filter_by(uid=uid).first()
            if not db_statement:
<<<<<<< HEAD
                statement_dict['uid']       = None
                statement_dict['text']      = None
                statement_dict['message']   = None
                statement_dict['users']     = None
                statement_dict['seen_by']   = None
=======
                statement_dict = {'uid': None, 'text': None, 'message': None, 'users': None}
>>>>>>> 61790a14

            statement_dict['uid'] = str(uid)
            text = get_text_for_statement_uid(uid)
            statement_dict['text'] = text[0:1].upper() + text[1:]

            if is_supportive is not None:
                is_supportive = True if str(is_supportive) == 'True' else False
            else:
                is_supportive = False

            db_votes = DBDiscussionSession.query(VoteStatement).filter(and_(VoteStatement.statement_uid == uid,
                                                                            VoteStatement.is_up_vote == is_supportive,
                                                                            VoteStatement.is_valid == True,
                                                                            VoteStatement.author_uid != db_user_uid)).all()

            for vote in db_votes:
                voted_user = DBDiscussionSession.query(User).filter_by(uid=vote.author_uid).first()
                users_dict = self.create_users_dict(voted_user, vote.timestamp)
                all_users.append(users_dict)
            statement_dict['users'] = all_users

            if len(db_votes) == 0:
                statement_dict['message'] = _t.get(_t.voteCountTextMayBeFirst) + '.'
            elif len(db_votes) == 1:
                statement_dict['message'] = _t.get(_t.voteCountTextOneOther) + '.'
            else:
                statement_dict['message'] = str(len(db_votes)) + ' ' + _t.get(_t.voteCountTextMore) + '.'

            db_seen_by = DBDiscussionSession.query(ArgumentSeenBy).filter_by(argument_uid=int(uid)).all()
            if not db_seen_by:
                db_seen_by = []
            statement_dict['seen_by'] = len(db_seen_by)

            opinions.append(statement_dict)

        return {'opinions': opinions, 'title': title[0:1].upper() + title[1:]}

    def get_user_with_same_opinion_for_premisegroups(self, argument_uids):
        """
        Returns nested dictionary with all kinds of information about the votes of the premisegroups.

        :param argument_uids: Argument.uid
        :return: {'users':[{self.nickname1.avatar_url, self.nickname1.vote_timestamp}*]}
        """
        logger('OpinionHandler', 'get_user_with_same_opinion_for_premisegroups', 'Arguments ' + str(argument_uids))
        db_user = DBDiscussionSession.query(User).filter_by(nickname=self.nickname).first()
        db_user_uid = db_user.uid if db_user else 0

        opinions = []
        _t = Translator(self.lang)
        title = _t.get(_t.informationForStatements)

        for uid in argument_uids:
            logger('OpinionHandler', 'get_user_with_same_opinion_for_premisegroups', 'argument ' + str(uid))
            statement_dict = dict()
            all_users = []
            db_argument = DBDiscussionSession.query(Argument).filter_by(uid=uid).first()
            db_premises = DBDiscussionSession.query(Premise).filter_by(premisesgroup_uid=db_argument.premisesgroup_uid).all()
            if not db_premises:
<<<<<<< HEAD
                statement_dict['uid']       = None
                statement_dict['text']      = None
                statement_dict['message']   = None
                statement_dict['users']     = None
                statement_dict['seen_by']   = None
=======
                statement_dict = {'uid': None, 'text': None, 'message': None, 'users': None}
>>>>>>> 61790a14

            statement_dict['uid'] = str(uid)
            text, tmp = get_text_for_premisesgroup_uid(db_argument.premisesgroup_uid, self.lang)
            statement_dict['text'] = text[0:1].upper() + text[1:]

            db_votes = []
            for premise in db_premises:
                logger('OpinionHandler', 'get_user_with_same_opinion_for_premisegroups', 'group ' + str(uid) +
                       ' premises statement ' + str(premise.statement_uid))
                db_votes += DBDiscussionSession.query(VoteStatement).filter(and_(VoteStatement.statement_uid == premise.statement_uid,
                                                                                 VoteStatement.is_up_vote == True,
                                                                                 VoteStatement.is_valid == True,
                                                                                 VoteStatement.author_uid != db_user_uid)).all()

            for vote in db_votes:
                voted_user = DBDiscussionSession.query(User).filter_by(uid=vote.author_uid).first()
                users_dict = self.create_users_dict(voted_user, vote.timestamp)
                all_users.append(users_dict)
            statement_dict['users'] = all_users

            if len(db_votes) == 0:
                statement_dict['message'] = _t.get(_t.voteCountTextMayBeFirst) + '.'
            elif len(db_votes) == 1:
                statement_dict['message'] = _t.get(_t.voteCountTextOneOther) + '.'
            else:
                statement_dict['message'] = str(len(db_votes)) + ' ' + _t.get(_t.voteCountTextMore) + '.'

            db_seen_by = DBDiscussionSession.query(ArgumentSeenBy).filter_by(argument_uid=int(uid)).all()
            if not db_seen_by:
                db_seen_by = []
            statement_dict['seen_by'] = len(db_seen_by)

            opinions.append(statement_dict)

        return {'opinions': opinions, 'title': title[0:1].upper() + title[1:]}

    def get_user_with_same_opinion_for_argument(self, argument_uid):
        """
        Returns nested dictionary with all kinds of information about the votes of the argument.

        :param argument_uid: Argument.uid
        :return: {'users':[{self.nickname1.avatar_url, self.nickname1.vote_timestamp}*]}
        """
        logger('OpinionHandler', 'get_user_with_same_opinion_for_argument', 'Argument ' + str(argument_uid) + ' ' + get_text_for_argument_uid(argument_uid, 'de'))
        db_user = DBDiscussionSession.query(User).filter_by(nickname=self.nickname).first()
        db_user_uid = db_user.uid if db_user else 0

        opinions = dict()
        all_users = []
        _t = Translator(self.lang)
        text = get_text_for_argument_uid(argument_uid, self.lang)
        title = _t.get(_t.reactionFor) + ': ' + text[0:1].upper() + text[1:]

        db_argument = DBDiscussionSession.query(Argument).filter_by(uid=argument_uid).first()
        if not db_argument:
<<<<<<< HEAD
            opinions['uid']       = None
            opinions['text']      = None
            opinions['message']   = None
            opinions['users']     = None
            opinions['seen_by']   = None
=======
            opinions = {'uid': None, 'text': None, 'message': None, 'users': None}
>>>>>>> 61790a14

        opinions['uid'] = str(argument_uid)
        text = get_text_for_argument_uid(argument_uid, self.lang)
        opinions['text'] = text[0:1].upper() + text[1:]

        db_votes = DBDiscussionSession.query(VoteArgument).filter(and_(VoteArgument.argument_uid == argument_uid,
                                                                       VoteArgument.is_up_vote == True,
                                                                       VoteArgument.is_valid == True,
                                                                       VoteArgument.author_uid != db_user_uid)).all()

        for vote in db_votes:
            voted_user = DBDiscussionSession.query(User).filter_by(uid=vote.author_uid).first()
            users_dict = self.create_users_dict(voted_user, vote.timestamp)
            all_users.append(users_dict)
        opinions['users'] = all_users

        if len(db_votes) == 0:
            opinions['message'] = _t.get(_t.voteCountTextMayBeFirst) + '.'
        elif len(db_votes) == 1:
            opinions['message'] = _t.get(_t.voteCountTextOneOther) + '.'
        else:
            opinions['message'] = str(len(db_votes)) + ' ' + _t.get(_t.voteCountTextMore) + '.'

        return {'opinions': opinions, 'title': title[0:1].upper() + title[1:]}

    def get_user_with_opinions_for_attitude(self, statement_uid):
        """
        Returns dictionary with agree- and disagree-votes

        :param statement_uid: Statement.uid
        :return:
        """
        logger('OpinionHandler', 'get_user_with_opinions_for_attitude', 'Statement ' + str(statement_uid))
        db_statement = DBDiscussionSession.query(Statement).filter_by(uid=statement_uid).first()
        _t = Translator(self.lang)
        text = get_text_for_statement_uid(statement_uid)
        title = _t.get(_t.attitudeFor) + ': ' + text[0:1].upper() + text[1:]
        ret_dict = dict()

        if not db_statement:
            ret_dict = {'text': None, 'agree': None, 'disagree': None, 'agree_users': [], 'disagree_users': [], 'title': title[0:1].upper() + title[1:]}

        text = get_text_for_statement_uid(statement_uid)
        ret_dict['text'] = text[0:1].upper() + text[1:]
        ret_dict['agree'] = None
        ret_dict['disagree'] = None

        db_user = DBDiscussionSession.query(User).filter_by(nickname=self.nickname).first()
        db_user_uid = db_user.uid if db_user else 0

        db_pro_votes = DBDiscussionSession.query(VoteStatement).filter(and_(VoteStatement.statement_uid == statement_uid,
                                                                            VoteStatement.is_up_vote == True,
                                                                            VoteStatement.is_valid == True,
                                                                            VoteStatement.author_uid != db_user_uid)).all()

        db_con_votes = DBDiscussionSession.query(VoteStatement).filter(and_(VoteStatement.statement_uid == statement_uid,
                                                                            VoteStatement.is_up_vote == False,
                                                                            VoteStatement.is_valid == True,
                                                                            VoteStatement.author_uid != db_user_uid)).all()
        pro_array = []
        for vote in db_pro_votes:
            voted_user = DBDiscussionSession.query(User).filter_by(uid=vote.author_uid).first()
            users_dict = self.create_users_dict(voted_user, vote.timestamp)
            pro_array.append(users_dict)
        ret_dict['agree_users'] = pro_array
        ret_dict['agree_text'] = _t.get(_t.iAgreeWith)

        con_array = []
        for vote in db_con_votes:
            voted_user = DBDiscussionSession.query(User).filter_by(uid=vote.author_uid).first()
            users_dict = self.create_users_dict(voted_user, vote.timestamp)
            con_array.append(users_dict)
        ret_dict['disagree_users'] = con_array
        ret_dict['disagree_text'] = _t.get(_t.iDisagreeWith)

        ret_dict['title'] = title[0:1].upper() + title[1:]

        db_seen_by = DBDiscussionSession.query(ArgumentSeenBy).filter_by(argument_uid=int(statement_uid)).all()
        if not db_seen_by:
            db_seen_by = []
        ret_dict['seen_by'] = len(db_seen_by)

        return ret_dict

    def create_users_dict(self, db_user, timestamp):
        """
        Creates dictionary with self.nickname, url and timestamp

        :param db_user: User
        :param timestamp: SQL Timestamp
        :return: dict()
        """
        return {'nickname': db_user.public_nickname,
                'public_profile_url': self.mainpage + '/user/' + db_user.public_nickname,
                'avatar_url': UserHandler.get_public_profile_picture(db_user),
                'vote_timestamp': sql_timestamp_pretty_print(timestamp, self.lang)}<|MERGE_RESOLUTION|>--- conflicted
+++ resolved
@@ -142,15 +142,11 @@
             all_users = []
             db_statement = DBDiscussionSession.query(Statement).filter_by(uid=uid).first()
             if not db_statement:
-<<<<<<< HEAD
                 statement_dict['uid']       = None
                 statement_dict['text']      = None
                 statement_dict['message']   = None
                 statement_dict['users']     = None
                 statement_dict['seen_by']   = None
-=======
-                statement_dict = {'uid': None, 'text': None, 'message': None, 'users': None}
->>>>>>> 61790a14
 
             statement_dict['uid'] = str(uid)
             text = get_text_for_statement_uid(uid)
@@ -210,15 +206,11 @@
             db_argument = DBDiscussionSession.query(Argument).filter_by(uid=uid).first()
             db_premises = DBDiscussionSession.query(Premise).filter_by(premisesgroup_uid=db_argument.premisesgroup_uid).all()
             if not db_premises:
-<<<<<<< HEAD
                 statement_dict['uid']       = None
                 statement_dict['text']      = None
                 statement_dict['message']   = None
                 statement_dict['users']     = None
                 statement_dict['seen_by']   = None
-=======
-                statement_dict = {'uid': None, 'text': None, 'message': None, 'users': None}
->>>>>>> 61790a14
 
             statement_dict['uid'] = str(uid)
             text, tmp = get_text_for_premisesgroup_uid(db_argument.premisesgroup_uid, self.lang)
@@ -274,15 +266,11 @@
 
         db_argument = DBDiscussionSession.query(Argument).filter_by(uid=argument_uid).first()
         if not db_argument:
-<<<<<<< HEAD
             opinions['uid']       = None
             opinions['text']      = None
             opinions['message']   = None
             opinions['users']     = None
             opinions['seen_by']   = None
-=======
-            opinions = {'uid': None, 'text': None, 'message': None, 'users': None}
->>>>>>> 61790a14
 
         opinions['uid'] = str(argument_uid)
         text = get_text_for_argument_uid(argument_uid, self.lang)
