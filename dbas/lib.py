"""
Common, pure functions used by the D-BAS.


.. codeauthor:: Tobias Krauthoff <krauthoff@cs.uni-duesseldorf.de
"""
import hashlib
import locale
import os
import re
import time
from collections import defaultdict
from datetime import datetime
from enum import Enum
from html import escape
from urllib import parse

from sqlalchemy import and_, func

from dbas.database import DBDiscussionSession
from dbas.database.discussion_model import Argument, Premise, Statement, TextVersion, Issue, Language, User, Settings, \
    ClickedArgument, ClickedStatement, Group, MarkedArgument, MarkedStatement, PremiseGroup
from dbas.logger import logger
from dbas.strings.keywords import Keywords as _
from dbas.strings.translator import Translator

fallback_lang = 'en'
tag_type = 'span'

pro_tag = '<{} data-attitude="pro">'.format(tag_type)
con_tag = '<{} data-attitude="con">'.format(tag_type)
end_tag = '</{}>'.format(tag_type)


class BubbleTypes(Enum):
    USER = 1
    SYSTEM = 2
    STATUS = 3
    INFO = 4


def get_global_url():
    """
    Returns the global url of the project.
    Important: the global url has to be in setup.py like "url='http://foo.bar'"

    :return: String
    """
    path = str(os.path.realpath(__file__ + '/../../setup.py'))
    lines = [line.rstrip('\n').strip() for line in open(path)]

    return str([l[l.index('htt'):-2] for l in lines if 'url=' in l][0])


def get_changelog(no):
    """
    Returns the 'no' last entries from the changelog

    :param no: int
    :return: list
    """
    path = str(os.path.realpath(__file__ + '/../../CHANGELOG.md'))
    lines = [line.rstrip('\n').strip() for line in open(path) if len(line.rstrip('\n').strip()) > 0]
    changelog = []
    title = ''
    body = []
    for l in lines:
        if l.startswith('#'):
            if len(title) > 0:
                changelog.append({'title': title, 'body': body})
                body = []
            title = l.replace('### ', '')
        else:
            body.append(l.replace('- ', ''))

    return changelog[0:no]


def is_development_mode(registry):
    """
    Returns true, if mode is set to development in current ini file.

    :param registry: request.registry
    :return: Boolean
    """
    if 'mode' in registry.settings:
        return registry.settings['mode'] == 'development'
    return False


def escape_string(text):
    """
    Escapes all html special chars.

    :param text: string
    :return: html.escape(text)
    """
    return escape(text)


def get_discussion_language(matchdict, params, session, current_issue_uid=None):
    """
    Returns Language.ui_locales
    CALL AFTER issue_helper.get_id_of_slug(..)!

    :param matchdict: matchdict of the current request
    :param params: params of the current request
    :param session: session of the current request
    :param current_issue_uid: uid
    :return:
    """
    if not current_issue_uid:
        current_issue = DBDiscussionSession.query(Issue).filter(Issue.is_disabled == False,
                                                                Issue.is_private == False).first()
        current_issue_uid = current_issue.uid if current_issue else None

    # first matchdict, then params, then session, afterwards fallback
    issue = matchdict['issue'] if 'issue' in matchdict \
        else params['issue'] if 'issue' in params \
        else session['issue'] if 'issue' in session \
        else current_issue_uid

    db_lang = DBDiscussionSession.query(Issue).filter_by(uid=issue).join(Language).first()

    if db_lang:
        return db_lang.languages.ui_locales
    else:
        return 'en'


def python_datetime_pretty_print(ts, lang):
    """
    Pretty print of a locale

    :param ts:  Timestamp
    :param lang: ui_locales
    :return: String
    """
    formatter = '%b. %d.'
    if lang == 'de':
        try:
            locale.setlocale(locale.LC_TIME, 'de_DE.UTF-8')
            formatter = '%d. %b.'
        except locale.Error:
            locale.setlocale(locale.LC_TIME, 'en_US.UTF8')

    return datetime.strptime(str(ts), '%Y-%m-%d').strftime(formatter)


def get_all_arguments_by_statement(statement_uid, include_disabled=False):
    """
    Returns a list of all arguments where the statement is a conclusion or member of the premisegroup

    :param statement_uid: Statement.uid
    :param include_disabled: Boolean
    :return: [Arguments]
    """
    logger('DBAS.LIB', 'get_all_arguments_by_statement',
           'main {}, include_disabled {}'.format(statement_uid, include_disabled))
    db_arguments = __get_arguments_of_conclusion(statement_uid, include_disabled)
    return_array = [arg for arg in db_arguments] if db_arguments else []

    premises = DBDiscussionSession.query(Premise).filter_by(statement_uid=statement_uid)
    if not include_disabled:
        premises = premises.filter_by(is_disabled=False)
    premises = premises.all()

    for p in premises:
        return_array += __get_argument_of_premisegroup(p.premisesgroup_uid, include_disabled)

    db_undercuts = []
    for arg in return_array:
        db_undercuts += __get_undercuts_of_argument(arg.uid, include_disabled)

    db_undercutted_undercuts = []
    for arg in db_undercuts:
        db_undercutted_undercuts += __get_undercuts_of_argument(arg.uid, include_disabled)

    return_array = list(set(return_array + db_undercuts + db_undercutted_undercuts))

    logger('DBAS.LIB', 'get_all_arguments_by_statement',
           'returning arguments {}'.format([arg.uid for arg in return_array]))
    return return_array if len(return_array) > 0 else None


def __get_argument_of_premisegroup(premisesgroup_uid, include_disabled):
    """
    Returns all arguments with the given premisegroup

    :param premisesgroup_uid: PremisgGroup.uid
    :param include_disabled: Boolean
    :return: list of Arguments
    """
    db_arguments = DBDiscussionSession.query(Argument).filter_by(premisesgroup_uid=premisesgroup_uid)
    if not include_disabled:
        db_arguments = db_arguments.filter_by(is_disabled=False)
    return db_arguments.all() if db_arguments else []


def __get_undercuts_of_argument(argument_uid, include_disabled):
    """
    Returns all undercuts fo the given argument

    :param argument_uid: Argument.uid
    :param include_disabled: boolean
    :return: list of Arguments
    """
    db_undercuts = DBDiscussionSession.query(Argument).filter_by(argument_uid=argument_uid)
    if not include_disabled:
        db_undercuts = db_undercuts.filter_by(is_disabled=False)
    return db_undercuts.all() if db_undercuts else []


def __get_arguments_of_conclusion(statement_uid, include_disabled):
    """
    Returns all arguments, where the statement is set as conclusion

    :param statement_uid: Statement.uid
    :param include_disabled: Boolean
    :return: list of arguments
    """
<<<<<<< HEAD
    db_arguments = DBDiscussionSession.query(Argument).filter_by(conclusion_uid=statement_uid)
    if not include_disabled:
        db_arguments = db_arguments.filter_by(is_disabled=False)
    return db_arguments.all() if db_arguments else []
=======
    if include_disabled:
        db_arguments = DBDiscussionSession.query(Argument).filter_by(conclusion_uid=statement_uid).all()
    else:
        db_arguments = DBDiscussionSession.query(Argument).filter_by(is_disabled=False,
                                                                     conclusion_uid=statement_uid).all()
    return db_arguments if db_arguments else []


def get_text_for_argument_uid(uid, nickname=None, with_html_tag=False, start_with_intro=False, first_arg_by_user=False,
                              user_changed_opinion=False, rearrange_intro=False, colored_position=False,
                              attack_type=None, minimize_on_undercut=False, is_users_opinion=True,
                              anonymous_style=False, support_counter_argument=False):
    """
    Returns current argument as string like "conclusion, because premise1 and premise2"

    Please, do not touch this!

    :param uid: Integer
    :param with_html_tag: Boolean
    :param start_with_intro: Boolean
    :param first_arg_by_user: Boolean
    :param user_changed_opinion: Boolean
    :param rearrange_intro: Boolean
    :param colored_position: Boolean
    :param attack_type: String
    :param minimize_on_undercut: Boolean
    :param anonymous_style: Boolean
    :param support_counter_argument: Boolean
    :return: String
    """
    logger('DBAS.LIB', 'get_text_for_argument_uid', 'main ' + str(uid))
    db_argument = DBDiscussionSession.query(Argument).get(uid)
    if not db_argument:
        return None

    lang = db_argument.lang
    # catch error

    _t = Translator(lang)
    premisegroup_by_user = False
    author_uid = None

    if nickname is not None:
        db_user = DBDiscussionSession.query(User).filter_by(nickname=str(nickname)).first()
        if db_user:
            author_uid = db_user.uid
            pgroup = DBDiscussionSession.query(PremiseGroup).get(db_argument.premisesgroup_uid)
            marked_argument = DBDiscussionSession.query(MarkedArgument).filter(
                and_(MarkedArgument.argument_uid == uid,
                     MarkedArgument.author_uid == db_user.uid)).first()
            premisegroup_by_user = pgroup.author_uid == db_user.uid or marked_argument is not None

    # getting all argument id
    arg_array = [db_argument.uid]
    while db_argument.argument_uid:
        db_argument = DBDiscussionSession.query(Argument).get(db_argument.argument_uid)
        arg_array.append(db_argument.uid)

    if attack_type == 'jump':
        return __build_argument_for_jump(arg_array, with_html_tag)

    if len(arg_array) == 1:
        # build one argument only
        return __build_single_argument(arg_array[0], rearrange_intro, with_html_tag, colored_position, attack_type, _t,
                                       start_with_intro, is_users_opinion, anonymous_style, support_counter_argument,
                                       author_uid)

    else:
        # get all pgroups and at last, the conclusion
        return __build_nested_argument(arg_array, first_arg_by_user, user_changed_opinion, with_html_tag,
                                       start_with_intro, minimize_on_undercut, anonymous_style, premisegroup_by_user,
                                       _t)
>>>>>>> 6072d851


def get_all_arguments_with_text_by_statement_id(statement_uid):
    """
    Given a statement_uid, it returns all arguments, which use this statement and adds
    the corresponding text to it, which normally appears in the bubbles. The resulting
    text depends on the provided language.

    :param statement_uid: uid to a statement, which should be analyzed
    :return: list of dictionaries containing some properties of these arguments
    :rtype: list
    """
    logger('DBAS.LIB', 'get_all_arguments_with_text_by_statement_id', 'main ' + str(statement_uid))
    arguments = get_all_arguments_by_statement(statement_uid)
    results = []
    if arguments:
        results = [{'uid': arg.uid, 'text': get_text_for_argument_uid(arg.uid)} for arg in arguments]
    return results


def get_all_arguments_with_text_and_url_by_statement_id(statement_uid, urlmanager, color_statement=False,
                                                        is_jump=False):
    """
    Given a statement_uid, it returns all arguments, which use this statement and adds
    the corresponding text to it, which normally appears in the bubbles. The resulting
    text depends on the provided language.

    :param statement_uid: Id to a statement, which should be analyzed
    :param urlmanager:
    :param color_statement: True, if the statement (specified by the ID) should be colored
    :return: list of dictionaries containing some properties of these arguments
    :rtype: list
    """
    logger('DBAS.LIB', 'get_all_arguments_with_text_by_statement_id', 'main ' + str(statement_uid))
    arguments = get_all_arguments_by_statement(statement_uid)
    uids = [arg.uid for arg in arguments] if arguments else None
    results = list()
    sb = '<{} data-argumentation-type="position">'.format(tag_type) if color_statement else ''
    se = '</{}>'.format(tag_type) if color_statement else ''

    if not uids:
        return []

    uids.sort()
    for uid in uids:
        statement_text = get_text_for_statement_uid(statement_uid)
        attack_type = 'jump' if is_jump else ''
        argument_text = get_text_for_argument_uid(uid, anonymous_style=True, attack_type=attack_type)
        pos = argument_text.lower().find(statement_text.lower())
<<<<<<< HEAD
        argument_text = argument_text[0:pos] + sb + argument_text[pos:pos + len(statement_text)] + se
        argument_text += argument_text[pos + len(statement_text):]
=======

        argument_text = argument_text[:pos] + sb + argument_text[pos:]
        pos += len(statement_text) + len(sb)
        argument_text = argument_text[:pos] + se + argument_text[pos:]

>>>>>>> 6072d851
        results.append({
            'uid': uid,
            'text': argument_text,
            'url': urlmanager.get_url_for_jump(False, uid)
        })
    return results


def get_slug_by_statement_uid(uid):
    """
    Returns slug for the given Issue.uid

    :param uid: Issue.uid
    :return: String
    """
    db_statement = DBDiscussionSession.query(Statement).get(uid)
    return resolve_issue_uid_to_slug(db_statement.issue_uid)


def get_text_for_argument_uid(uid, nickname=None, with_html_tag=False, start_with_intro=False, first_arg_by_user=False,
                              user_changed_opinion=False, rearrange_intro=False, colored_position=False,
                              attack_type=None, minimize_on_undercut=False, is_users_opinion=True,
                              anonymous_style=False, support_counter_argument=False):
    """
    Returns current argument as string like "conclusion, because premise1 and premise2"

    :param uid: Integer
    :param with_html_tag: Boolean
    :param start_with_intro: Boolean
    :param first_arg_by_user: Boolean
    :param user_changed_opinion: Boolean
    :param rearrange_intro: Boolean
    :param colored_position: Boolean
    :param attack_type: String
    :param minimize_on_undercut: Boolean
    :param anonymous_style: Boolean
    :param support_counter_argument: Boolean
    :return: String
    """
    logger('DBAS.LIB', 'get_text_for_argument_uid', 'main ' + str(uid))
    db_argument = DBDiscussionSession.query(Argument).get(uid)
    if not db_argument:
        return None

    lang = db_argument.lang
    _t = Translator(lang)
    premisegroup_by_user = False
    author_uid = None
    db_user = DBDiscussionSession.query(User).filter_by(nickname=str(nickname)).first()

    if db_user:
        author_uid = db_user.uid
        pgroup = DBDiscussionSession.query(PremiseGroup).get(db_argument.premisesgroup_uid)
        marked_argument = DBDiscussionSession.query(MarkedArgument).filter_by(
            argument_uid=uid,
            author_uid=db_user.uid).first()
        premisegroup_by_user = pgroup.author_uid == db_user.uid or marked_argument is not None

    # getting all argument id
    arg_array = [db_argument.uid]
    while db_argument.argument_uid:
        db_argument = DBDiscussionSession.query(Argument).get(db_argument.argument_uid)
        arg_array.append(db_argument.uid)

    if attack_type == 'jump':
        return __build_argument_for_jump(arg_array, with_html_tag)

    if len(arg_array) == 1:
        # build one argument only
        return __build_single_argument(arg_array[0], rearrange_intro, with_html_tag, colored_position, attack_type, _t,
                                       start_with_intro, is_users_opinion, anonymous_style, support_counter_argument,
                                       author_uid)

    else:
        # get all pgroups and at last, the conclusion
        return __build_nested_argument(arg_array, first_arg_by_user, user_changed_opinion, with_html_tag,
                                       start_with_intro, minimize_on_undercut, anonymous_style, premisegroup_by_user,
                                       _t)


def __build_argument_for_jump(arg_array, with_html_tag):
    """
    Build tet for an argument, if we jump to this argument

    :param arg_array: [Argument]
    :param with_html_tag: Boolean
    :return: String
    """
    tag_premise = ('<' + tag_type + ' data-argumentation-type="attack">') if with_html_tag else ''
    tag_conclusion = ('<' + tag_type + ' data-argumentation-type="argument">') if with_html_tag else ''
    tag_end = ('</' + tag_type + '>') if with_html_tag else ''
    lang = DBDiscussionSession.query(Argument).get(arg_array[0]).lang
    _t = Translator(lang)

    if len(arg_array) == 1:
        ret_value = __build_val_for_jump(arg_array, tag_premise, tag_conclusion, tag_end, _t)

    elif len(arg_array) == 2:
        ret_value = __build_val_for_undercut(arg_array, tag_premise, tag_conclusion, tag_end, _t)

    else:
        ret_value = __build_val_for_undercutted_undercut(arg_array, tag_premise, tag_conclusion, tag_end, _t)

    return ret_value


def __build_val_for_jump(arg_array, tag_premise, tag_conclusion, tag_end, _t):
    db_argument = DBDiscussionSession.query(Argument).get(arg_array[0])
    premises, uids = get_text_for_premisesgroup_uid(db_argument.premisesgroup_uid)
    if premises[-1] != '.':
        premises += '.'
    conclusion = get_text_for_statement_uid(db_argument.conclusion_uid)

    because = _t.get(_.because).lower()
    conclusion = tag_conclusion + conclusion + tag_end
    premises = tag_premise + premises + tag_end

    if _t.get_lang() == 'de':
        intro = _t.get(_.itIsTrueThatAnonymous) if db_argument.is_supportive else _t.get(_.itIsFalseThatAnonymous)
        intro = intro[0:1].upper() + intro[1:]
        intro = (pro_tag if db_argument.is_supportive else con_tag) + intro + end_tag
        ret_value = '{} {}, {} {}'.format(intro, conclusion, because, premises)
    else:
        intro = (con_tag + _t.get(_.isNotRight).lower() + end_tag) if not db_argument.is_supportive else ''
        ret_value = '{} {} {} {}'.format(conclusion, intro, because, premises)

    return ret_value


def __build_val_for_undercut(arg_array, tag_premise, tag_conclusion, tag_end, _t):
    db_undercut = DBDiscussionSession.query(Argument).get(arg_array[0])
    db_conclusion_argument = DBDiscussionSession.query(Argument).get(arg_array[1])
    premise, uids = get_text_for_premisesgroup_uid(db_undercut.premisesgroup_uid)
    conclusion_premise, uids = get_text_for_premisesgroup_uid(db_conclusion_argument.premisesgroup_uid)
    conclusion_conclusion = get_text_for_statement_uid(db_conclusion_argument.conclusion_uid)

    premise = tag_premise + premise + tag_end
    conclusion_premise = tag_conclusion + conclusion_premise + tag_end
    conclusion_conclusion = tag_conclusion + conclusion_conclusion + tag_end

    intro = (_t.get(_.statementAbout) + ' ') if _t.get_lang() == 'de' else ''
    bind = con_tag + _t.get(_.isNotAGoodReasonFor) + end_tag
    because = _t.get(_.because)
    ret_value = '{}{} {} {}. {} {}.'.format(intro, conclusion_premise, bind, conclusion_conclusion, because, premise)
    return ret_value


def __build_val_for_undercutted_undercut(arg_array, tag_premise, tag_conclusion, tag_end, _t):
    db_undercut1 = DBDiscussionSession.query(Argument).get(arg_array[0])
    db_undercut2 = DBDiscussionSession.query(Argument).get(arg_array[1])
    db_argument = DBDiscussionSession.query(Argument).get(arg_array[2])
    premise1, uids = get_text_for_premisesgroup_uid(db_undercut1.premisesgroup_uid)
    premise2, uids = get_text_for_premisesgroup_uid(db_undercut2.premisesgroup_uid)
    premise3, uids = get_text_for_premisesgroup_uid(db_argument.premisesgroup_uid)
    conclusion = get_text_for_statement_uid(db_argument.conclusion_uid)

    bind = con_tag + _t.get(_.isNotAGoodReasonAgainstArgument) + end_tag
    because = _t.get(_.because)
    seperator = ',' if _t.get_lang() == 'de' else ''

    premise1 = tag_premise + premise1 + tag_end
    premise2 = tag_conclusion + premise2 + tag_end
    argument = '{}{} {} {}'.format(conclusion, seperator, because.lower(), premise3)
    argument = tag_conclusion + argument + tag_end

    # P2 ist kein guter Grund gegen das Argument, dass C weil P3. Weil P1
    ret_value = '{} {} {}. {} {}'.format(premise2, bind, argument, because, premise1)
    return ret_value


def __build_single_argument(uid, rearrange_intro, with_html_tag, colored_position, attack_type, _t, start_with_intro,
                            is_users_opinion, anonymous_style, support_counter_argument=False, author_uid=None):
    """
    TODO REFACTOR
    Build up argument text for a single argument

    Please, do not touch this!

    :param uid: Argument.uid
    :param rearrange_intro: Boolean
    :param with_html_tag: Boolean
    :param colored_position: Boolean
    :param attack_type: String
    :param _t: Translator
    :param start_with_intro: Boolean
    :param is_users_opinion: Boolean
    :param anonymous_style: Boolean
    :param support_counter_argument: Boolean
    :param author_uid: User.uid
    :return: String
    """
    logger('DBAS.LIB', '__build_single_argument', 'main ' + str(uid))
    db_argument = DBDiscussionSession.query(Argument).get(uid)
    premises, uids = get_text_for_premisesgroup_uid(db_argument.premisesgroup_uid)
    conclusion = get_text_for_statement_uid(db_argument.conclusion_uid)
    lang = DBDiscussionSession.query(Argument).get(uid).lang

    if lang != 'de':
        premises = premises[0:1].lower() + premises[1:]  # pretty print

    sb_none = '<' + tag_type + '>' if with_html_tag else ''
    se = '</' + tag_type + '>' if with_html_tag else ''
    if attack_type not in ['dont_know', 'jump']:
        sb = '<' + tag_type + '>' if with_html_tag else ''
        if colored_position:
            sb = '<' + tag_type + ' data-argumentation-type="position">' if with_html_tag else ''
        if attack_type == 'undermine':
            premises = sb + premises + se
        else:
            conclusion = sb + conclusion + se
    else:
        sb = '<' + tag_type + ' data-argumentation-type="argument">' if with_html_tag else ''
        sb_tmp = '<' + tag_type + ' data-argumentation-type="attack">' if with_html_tag else ''
        premises = sb + premises + se
        conclusion = sb_tmp + conclusion + se

    marked_element = False
    if author_uid:
        db_marked = DBDiscussionSession.query(MarkedArgument).filter(MarkedArgument.argument_uid == uid,
                                                                     MarkedArgument.author_uid == author_uid).first()
        marked_element = db_marked is not None
    you_have_the_opinion_that = _t.get(_.youHaveTheOpinionThat).format('').strip()

    if lang == 'de':
        if start_with_intro and not anonymous_style:
            if rearrange_intro:
                intro = _t.get(_.itTrueIsThat) if db_argument.is_supportive else _t.get(_.itFalseIsThat)
            else:
                intro = _t.get(_.itIsTrueThat) if db_argument.is_supportive else _t.get(_.itIsFalseThat)

            ret_value = (sb_none if attack_type in ['dont_know'] else sb) + intro + se + ' '
        elif is_users_opinion and not anonymous_style:
            ret_value = sb_none
            if support_counter_argument:
                ret_value += _t.get(_.youAgreeWithThecounterargument)
            elif marked_element:
                ret_value += you_have_the_opinion_that
            else:
                ret_value += _t.get(_.youArgue)
            ret_value += se + ' '
        else:
            tmp = _t.get(_.itIsTrueThatAnonymous if db_argument.is_supportive else _.itIsFalseThatAnonymous)
            ret_value = sb_none + sb + tmp + se + ' '
        ret_value += ' {}{}{} '.format(sb, _t.get(_.itIsNotRight), se) if not db_argument.is_supportive else ''
        ret_value += conclusion
        ret_value += ', ' if lang == 'de' else ' '
        ret_value += sb_none + _t.get(_.because).lower() + se + ' ' + premises
    else:
        tmp = sb + ' ' + _t.get(_.isNotRight).lower() + se + ', ' + _t.get(_.because).lower() + ' '
        ret_value = (you_have_the_opinion_that + ' ' if marked_element else '') + conclusion + ' '
        ret_value += _t.get(_.because).lower() if db_argument.is_supportive else tmp
        ret_value += ' ' + premises

    return ret_value


def __build_nested_argument(arg_array, first_arg_by_user, user_changed_opinion, with_html_tag, start_with_intro,
                            minimize_on_undercut, anonymous_style, premisegroup_by_user, _t):
    """
    TODO REFACTOR

    :param arg_array:
    :param first_arg_by_user:
    :param user_changed_opinion:
    :param with_html_tag:
    :param start_with_intro:
    :param minimize_on_undercut:
    :param anonymous_style:
    :param premisegroup_by_user:
    :param _t:
    :return:
    """
    logger('DBAS.LIB', '__build_nested_argument', 'main ' + str(arg_array))

    # get all pgroups and at last, the conclusion
    pgroups = []
    supportive = []
    arg_array = arg_array[::-1]
    local_lang = DBDiscussionSession.query(Argument).get(arg_array[0]).lang

    # grepping all arguments in the chain
    for uid in arg_array:
        db_argument = DBDiscussionSession.query(Argument).get(uid)
        text, tmp = get_text_for_premisesgroup_uid(db_argument.premisesgroup_uid)

        pgroups.append(text)
        supportive.append(db_argument.is_supportive)

    uid = DBDiscussionSession.query(Argument).get(arg_array[0]).conclusion_uid
    conclusion = get_text_for_statement_uid(uid)

    # html tags for framing
    sb = '<{} data-argumentation-type="position">'.format(tag_type) if with_html_tag else ''
    se = '</{}>'.format(tag_type) if with_html_tag else ''

    because = (', ' if local_lang == 'de' else ' ') + _t.get(_.because).lower() + ' '

    if len(arg_array) % 2 is 0 and not first_arg_by_user and not anonymous_style:  # system starts
        ret_value = _t.get(_.earlierYouArguedThat if user_changed_opinion else _.otherUsersSaidThat) + ' '
        tmp_users_opinion = True  # user after system

    elif not anonymous_style:  # user starts
        ret_value = (_t.get(_.soYourOpinionIsThat) + ': ') if start_with_intro else ''
        tmp_users_opinion = False  # system after user
        conclusion = se + conclusion[0:1].upper() + conclusion[1:]  # pretty print
    else:
        ret_value = _t.get(_.someoneArgued) + ' '
        tmp_users_opinion = False

    tmp = _t.get(_.itFalseIsThat) + ' ' if not supportive[0] else ''
    ret_value += tmp + conclusion + because + pgroups[0] + '.'
    del pgroups[0]

    # just display the last premise group on undercuts, because the story is always saved in all bubbles

    if minimize_on_undercut and not user_changed_opinion and len(pgroups) > 2:
        return _t.get(_.butYouCounteredWith).strip() + ' ' + sb + pgroups[len(pgroups) - 1] + se + '.'

    for i, pgroup in enumerate(pgroups):
        ret_value += ' '
        if tmp_users_opinion and not anonymous_style:
            tmp = _.butYouCounteredWithArgument if premisegroup_by_user else _.butYouCounteredWithInterest
            ret_value += _t.get(_.otherParticipantsConvincedYouThat if user_changed_opinion else tmp)
        elif not anonymous_style:
            ret_value += _t.get(_.youAgreeWithThatNow)
        else:
            ret_value += _t.get(_.otherUsersSaidThat) if i == 0 else _t.get(_.thenOtherUsersSaidThat)

        ret_value += sb + ' ' + pgroups[i] + '.'
        tmp_users_opinion = not tmp_users_opinion

    return ret_value


def get_text_for_premisesgroup_uid(uid):
    """
    Returns joined text of the premise group and the premise ids

    :param uid: premisesgroup_uid
    :return: text, uids
    """
    db_premises = DBDiscussionSession.query(Premise).filter_by(premisesgroup_uid=uid).join(Statement).all()
    uids = []
    texts = []
    if len(db_premises) == 0:
        return '', uids

    lang = DBDiscussionSession.query(Statement).get(db_premises[0].statements.uid).lang
    _t = Translator(lang)

    for premise in db_premises:
        uids.append(str(premise.statements.uid))
        tmp = get_text_for_statement_uid(premise.statements.uid)
        texts.append(str(tmp))

    return ' {} '.format(_t.get(_.aand)).join(texts), uids


def get_text_for_statement_uid(uid, colored_position=False):
    """
    Returns text of statement with given uid

    :param uid: Statement.uid
    :param colored_position: Boolean
    :return: String
    """
    try:
        if isinstance(int(uid), int):
            db_statement = DBDiscussionSession.query(Statement).get(uid)
            if not db_statement:
                return None

            db_textversion = DBDiscussionSession.query(TextVersion).order_by(TextVersion.uid.desc()).get(
                db_statement.textversion_uid)
            content = db_textversion.content

            while content.endswith(('.', '?', '!')):
                content = content[:-1]

            sb, se = '', ''
            if colored_position:
                sb = '<{} data-argumentation-type="position">'.format(tag_type)
                se = '</{}>'.format(tag_type)

            return sb + content + se

    except (ValueError, TypeError):
        return None


def get_text_for_premise(uid, colored_position=False):
    """
    Returns text of premise with given uid

    :param uid: Statement.uid
    :param colored_position: Boolean
    :return: String
    """
    db_premise = DBDiscussionSession.query(Premise).get(uid)
    if db_premise:
        return get_text_for_statement_uid(db_premise.statement_uid, colored_position)
    else:
        return None


def get_text_for_conclusion(argument, start_with_intro=False, rearrange_intro=False, is_users_opinion=True):
    """
    Check the arguments conclusion whether it is an statement or an argument and returns the text

    :param argument: Argument
    :param start_with_intro: Boolean
    :param rearrange_intro: Boolean
    :return: String
    """
    if argument.argument_uid:
        return get_text_for_argument_uid(argument.argument_uid, start_with_intro, rearrange_intro=rearrange_intro,
                                         is_users_opinion=is_users_opinion)
    else:
        return get_text_for_statement_uid(argument.conclusion_uid)


def resolve_issue_uid_to_slug(uid):
    """
    Given the issue uid query database and return the correct slug of the issue.

    :param uid: issue_uid
    :type uid: int
    :return: Slug of issue
    :rtype: str
    """
    issue = DBDiscussionSession.query(Issue).get(uid)
    return issue.slug if issue else None


def get_all_attacking_arg_uids_from_history(history):
    """
    Returns all arguments of the history, which attacked the user

    :param history: String
    :return: [Arguments.uid]
    :rtype: list
    """
    try:
        splitted_history = history.split('-')
        uids = []
        for part in splitted_history:
            if 'reaction' in part:
                parts = part.split('/')
                pos = parts.index('reaction')
                uids.append(part.split('/')[pos + 3])
        return uids
    except AttributeError:
        return []


def get_user_by_private_or_public_nickname(nickname):
    """
    Gets the user by his (public) nickname, based on the option, whether his nickname is public or not

    :param nickname: Nickname of the user
    :return: Current user or None
    """
    db_user = get_user_by_case_insensitive_nickname(nickname)
    db_public_user = get_user_by_case_insensitive_public_nickname(nickname)

    db_settings = None
    current_user = None

    if db_user:
        db_settings = DBDiscussionSession.query(Settings).get(db_user.uid)
    elif db_public_user:
        db_settings = DBDiscussionSession.query(Settings).get(db_public_user.uid)

    if db_settings:
        if db_settings.should_show_public_nickname and db_user:
            current_user = db_user
        elif not db_settings.should_show_public_nickname and db_public_user:
            current_user = db_public_user

    return current_user


def get_user_by_case_insensitive_nickname(nickname):
    """
    Returns user with given nickname

    :param nickname: String
    :return: User or None
    """
    return DBDiscussionSession.query(User).filter(func.lower(User.nickname) == func.lower(nickname)).first()


def get_user_by_case_insensitive_public_nickname(public_nickname):
    """
    Returns user with given public nickname

    :param public_nickname: String
    :return: User or None
    """
    return DBDiscussionSession.query(User).filter(
        func.lower(User.public_nickname) == func.lower(public_nickname)).first()


def pretty_print_options(message):
    """
    Some modifications for pretty printing

    :param message: String
    :return:  String
    """

    # check for html
    if message[0:1] == '<':
        pos = message.index('>')
        message = message[0:pos + 1] + message[pos + 1:pos + 2].upper() + message[pos + 2:]
    else:
        message = message[0:1].upper() + message[1:]

    # check for html
    if message[-1] == '>':
        pos = message.rfind('<')
        if message[pos - 1:pos] not in ['.', '?', '!']:
            message = message[0:pos] + '.' + message[pos:]
    elif not message.endswith(tuple(['.', '?', '!'])) and id is not 'now':
            message += '.'

    return message


def create_speechbubble_dict(bubble_type, is_markable=False, is_author=False, id='', url='', message='',
                             omit_url=False, argument_uid=None, statement_uid=None, is_supportive=None,
                             nickname='anonymous', lang='en', is_users_opinion=False):
    """
    Creates an dictionary which includes every information needed for a bubble.

    :param bubble_type: BubbleTypes
    :param is_markable: Boolean
    :param is_author: Boolean
    :param id: id of bubble
    :param url: URL
    :param message: String
    :param omit_url: Boolean
    :param argument_uid: Argument.uid
    :param statement_uid: Statement.uid
    :param is_supportive: Boolean
    :param nickname: String
    :param omit_url: Boolean
    :param lang: is_users_opinion
    :param is_users_opinion: Boolean
    :return: dict()
    """
    message = pretty_print_options(message)

    # check for users opinion
    if bubble_type is BubbleTypes.USER and nickname != 'anonymous':
        db_user = DBDiscussionSession.query(User).filter_by(nickname=nickname).first()
        db_marked = None
        if argument_uid is not None and db_user is not None:
            db_marked = DBDiscussionSession.query(MarkedArgument).filter(
                and_(MarkedArgument.argument_uid == argument_uid,
                     MarkedArgument.author_uid == db_user.uid)).first()

        if statement_uid is not None and db_user is not None:
            db_marked = DBDiscussionSession.query(MarkedStatement).filter(
                and_(MarkedStatement.statement_uid == statement_uid,
                     MarkedStatement.author_uid == db_user.uid)).first()

        is_users_opinion = db_marked is not None

    speech = {
        'is_user': bubble_type is BubbleTypes.USER,
        'is_system': bubble_type is BubbleTypes.SYSTEM,
        'is_status': bubble_type is BubbleTypes.STATUS,
        'is_info': bubble_type is BubbleTypes.INFO,
        'is_markable': is_markable,
        'is_author': is_author,
        'id': id if len(str(id)) > 0 else str(time.time()),
        'url': url if len(str(url)) > 0 else 'None',
        'message': message,
        'omit_url': omit_url,
        'data_type': 'argument' if argument_uid else 'statement' if statement_uid else 'None',
        'data_argument_uid': str(argument_uid),
        'data_statement_uid': str(statement_uid),
        'data_is_supportive': str(is_supportive),
        'is_users_opinion': str(is_users_opinion),
    }

    votecount_keys = __get_text_for_click_and_mark_count(nickname, bubble_type is BubbleTypes.USER, is_supportive,
                                                         argument_uid, statement_uid, speech, lang)

    speech['votecounts_message'] = votecount_keys[speech['votecounts']]

    return speech


def __get_text_for_click_and_mark_count(nickname, is_user, is_supportive, argument_uid, statement_uid, speech, lang):
    """
    Build text for a bubble, how many other participants have the same interest?

    :param nickname: User.nickname
    :param is_user: boolean
    :param is_supportive: boolean
    :param argument_uid: Argument.uid
    :param statement_uid: Statement.uid
    :param speech: dict()
    :param lang: ui_locales
    :return: [String]
    """
    if is_supportive is None:
        is_supportive = False

    if not nickname:
        nickname = 'anonymous'

    db_user = DBDiscussionSession.query(User).filter_by(nickname=nickname).first()
    if not db_user:
        db_user = DBDiscussionSession.query(User).filter_by(nickname='anonymous').first()

    db_clicks, db_marks = __get_clicks_and_marks(argument_uid, statement_uid, is_supportive, db_user)

    _t = Translator(lang)
    speech['votecounts'] = len(db_clicks) if db_clicks else 0
    if db_marks:
        speech['votecounts'] += len(db_marks)

    votecount_keys = defaultdict(lambda: "{} {}.".format(speech['votecounts'], _t.get(_.voteCountTextMore)))

    if is_user and db_user.gender == 'm':
        gender_key = _.voteCountTextFirstM
    elif is_user and db_user.gender == 'f':
        gender_key = _.voteCountTextFirstF
    else:
        gender_key = _.voteCountTextFirst

    votecount_keys[0] = '{}.'.format(_t.get(gender_key))
    votecount_keys[1] = _t.get(_.voteCountTextOneOther) + '.'

    return votecount_keys


def __get_clicks_and_marks(argument_uid, statement_uid, is_supportive, db_user):
    db_clicks = None
    db_marks = None
    if argument_uid:
        db_clicks = DBDiscussionSession.query(ClickedArgument). \
            filter(and_(ClickedArgument.argument_uid == argument_uid,
                        ClickedArgument.is_up_vote == is_supportive,
                        ClickedArgument.is_valid,
                        ClickedArgument.author_uid != db_user.uid)).all()
        db_marks = DBDiscussionSession.query(MarkedArgument). \
            filter(MarkedArgument.argument_uid == argument_uid,
                   MarkedArgument.author_uid != db_user.uid).all()

    elif statement_uid:
        db_clicks = DBDiscussionSession.query(ClickedStatement). \
            filter(and_(ClickedStatement.statement_uid == statement_uid,
                        ClickedStatement.is_up_vote == is_supportive,
                        ClickedStatement.is_valid,
                        ClickedStatement.author_uid != db_user.uid)).all()
        db_marks = DBDiscussionSession.query(MarkedStatement). \
            filter(MarkedStatement.statement_uid == statement_uid,
                   MarkedStatement.author_uid != db_user.uid).all()
    return db_clicks, db_marks


def is_user_author_or_admin(nickname):
    """
    Check, if the given uid has admin rights or is admin

    :param nickname: current user name
    :return: true, if user is admin, false otherwise
    """
    db_user = DBDiscussionSession.query(User).filter_by(nickname=str(nickname)).first()
    db_admin_group = DBDiscussionSession.query(Group).filter_by(name='admins').first()
    db_author_group = DBDiscussionSession.query(Group).filter_by(name='authors').first()
    #  logger('Lib', 'is_user_author_or_admin', 'main')
    return db_user and (db_user.group_uid == db_author_group.uid or db_user.group_uid == db_admin_group.uid)


def is_user_admin(nickname):
    """
    Check, if the given uid has admin rights or is admin

    :param nickname: current user name
    :return: true, if user is admin, false otherwise
    """
    db_user = DBDiscussionSession.query(User).filter_by(nickname=str(nickname)).first()
    db_admin_group = DBDiscussionSession.query(Group).filter_by(name='admins').first()
    #  logger('Lib', 'is_user_author_or_admin', 'main')
    return db_user and db_user.group_uid == db_admin_group.uid


def is_argument_disabled_due_to_disabled_statements(argument):
    """
    Returns true if any involved statement is disabled.

    :param argument: Argument
    :return: Boolean
    """
    if argument.conclusion_uid is None:
        # check conclusion of given arguments conclusion
        db_argument = DBDiscussionSession.query(Argument).get(argument.argument_uid)
        conclusion = DBDiscussionSession(Statement).get(db_argument.conclusion_uid)
        if conclusion.is_disabled:
            return True
        # check premisegroup of given arguments conclusion
        premises = __get_all_premises_of_argument(db_argument)
        for premise in premises:
            if premise.statements.is_disabled:
                return True
    else:
        # check conclusion of given argument
        print(argument.conclusion_uid)
        conclusion = DBDiscussionSession.query(Statement).get(argument.conclusion_uid)
        if conclusion.is_disabled:
            return True

    # check premisegroup of given argument
    premises = __get_all_premises_of_argument(argument)
    for premise in premises:
        if premise.statements.is_disabled:
            return True

    return False


def is_author_of_statement(nickname, statement_uid):
    """
    Is the user with given nickname author of the statement?

    :param nickname: User.nickname
    :param statement_uid: Statement.uid
    :return: Boolean
    """
    db_user = DBDiscussionSession.query(User).filter_by(nickname=str(nickname)).first()
    if not db_user:
        return False
    db_textversion = DBDiscussionSession.query(TextVersion).filter_by(statement_uid=statement_uid).order_by(
        TextVersion.uid.asc()).first()  # TODO #432
    if not db_textversion:
        return False
    return db_textversion.author_uid == db_user.uid


def is_author_of_argument(nickname, argument_uid):
    """
    Is the user with given nickname author of the argument?

    :param nickname: User.nickname
    :param argument_uid: Argument.uid
    :return: Boolean
    """
    db_user = DBDiscussionSession.query(User).filter_by(nickname=str(nickname)).first()
    if not db_user:
        return False
    db_argument = DBDiscussionSession.query(Argument).filter(and_(Argument.uid == argument_uid,
                                                                  Argument.author_uid == db_user.uid)).first()
    return True if db_argument else False


def __get_all_premises_of_argument(argument):
    """
    Returns list with all premises of the argument.

    :param argument: Argument
    :return: list()
    """
    ret_list = []
    db_premises = DBDiscussionSession.query(Premise).filter_by(premisesgroup_uid=argument.premisesgroup_uid).join(
        Statement).all()
    for premise in db_premises:
        ret_list.append(premise)
    return ret_list


def get_profile_picture(user, size=80, ignore_privacy_settings=False):
    """
    Returns the url to a https://secure.gravatar.com picture, with the option wavatar and size of 80px

    :param user: User
    :param size: Integer, default 80
    :param ignore_privacy_settings:
    :return: String
    """
    additional_id = ''
    if user and isinstance(user, User):
        db_settings = DBDiscussionSession.query(Settings).get(user.uid)
        additional_id = '' if db_settings.should_show_public_nickname or ignore_privacy_settings else 'x'

    return __get_gravatar(user, additional_id, size)


def get_public_profile_picture(user, size=80):
    """
    Returns the url to a https://secure.gravatar.com picture, with the option wavatar and size of 80px
    If the user doesn't want an public profile, an anonymous image will be returned

    :param user: User
    :param size: Integer, default 80
    :return: String
    """
    additional_id = 'y'
    if user and isinstance(user, User):
        additional_id = '' if DBDiscussionSession.query(Settings).get(user.uid).should_show_public_nickname else 'x'

    return __get_gravatar(user, additional_id, size)


def __get_gravatar(user, additional_id, size):
    url = get_global_url()
    url = url[url.index('//') + 2:]
    email = (user.email + additional_id).encode('utf-8') if user else ('unknown@' + url).encode('utf-8')

    if str(user.email) == 'None' or user.email == 'None' or user.email is None:
        email = (user.nickname + additional_id).encode('utf-8')

    gravatar_url = 'https://secure.gravatar.com/avatar/{}?'.format(hashlib.md5(email.lower()).hexdigest())
    gravatar_url += parse.urlencode({'d': 'wavatar', 's': str(size)})

    return gravatar_url


def get_author_data(main_page, uid, gravatar_on_right_side=True, linked_with_users_page=True, profile_picture_size=20):
    """
    Returns a-tag with gravatar of current author and users page as href

    :param main_page: Current mainpage
    :param uid: Uid of the author
    :param gravatar_on_right_side: True, if the gravatar is on the right of authors name
    :param linked_with_users_page: True, if the text is a link to the authors site
    :param profile_picture_size: Integer
    :return: HTML-String
    """
    db_user = DBDiscussionSession.query(User).get(int(uid))
    db_settings = DBDiscussionSession.query(Settings).get(int(uid))
    if not db_user:
        return None, 'Missing author with uid ' + str(uid), False
    if not db_settings:
        return None, 'Missing settings of author with uid ' + str(uid), False
    img = '<img class="img-circle" src="{}">'.format(get_profile_picture(db_user, profile_picture_size))

    nick = db_user.get_global_nickname()
    link_begin = ''
    link_end = ''
    if linked_with_users_page:
        link_begin = '<a href="{}/user/{}" title="{}">'.format(main_page, db_user.uid, nick)
        link_end = '</a>'

    left = img
    right = nick
    if gravatar_on_right_side:
        left = nick
        right = img

    return db_user, '{}{} {}{}'.format(link_begin, left, right, link_end), True


def bubbles_already_last_in_list(bubble_list, bubbles):
    """
    Are the given bubbles already at the end of the bubble list

    :param bubble_list: list of Bubbles
    :param bubbles:  list of bubbles
    :return: Boolean
    """
    if isinstance(bubbles, list):
        length = len(bubbles)
    else:
        length = 1
        bubbles = [bubbles]

    if len(bubble_list) < length:
        return False

    for bubble in bubbles:
        if 'message' not in bubble:
            return False

    start_index = - length
    is_already_in = False
    for bubble in bubbles:

        last = bubble_list[start_index]
        if 'message' not in last or 'message' not in bubble:
            return False

        text1 = __clean_html(last['message'].lower()).strip()
        text2 = __clean_html(bubble['message'].lower()).strip()
        is_already_in = is_already_in or (text1 == text2)
        start_index += 1

    return is_already_in


def __clean_html(raw_html):
    """
    Strip out html code

    :param raw_html: String
    :return: String
    """
    cleanr = re.compile('<.*?>')
    cleantext = re.sub(cleanr, '', raw_html)
    return cleantext<|MERGE_RESOLUTION|>--- conflicted
+++ resolved
@@ -219,85 +219,16 @@
     :param include_disabled: Boolean
     :return: list of arguments
     """
-<<<<<<< HEAD
     db_arguments = DBDiscussionSession.query(Argument).filter_by(conclusion_uid=statement_uid)
     if not include_disabled:
         db_arguments = db_arguments.filter_by(is_disabled=False)
     return db_arguments.all() if db_arguments else []
-=======
     if include_disabled:
         db_arguments = DBDiscussionSession.query(Argument).filter_by(conclusion_uid=statement_uid).all()
     else:
         db_arguments = DBDiscussionSession.query(Argument).filter_by(is_disabled=False,
                                                                      conclusion_uid=statement_uid).all()
     return db_arguments if db_arguments else []
-
-
-def get_text_for_argument_uid(uid, nickname=None, with_html_tag=False, start_with_intro=False, first_arg_by_user=False,
-                              user_changed_opinion=False, rearrange_intro=False, colored_position=False,
-                              attack_type=None, minimize_on_undercut=False, is_users_opinion=True,
-                              anonymous_style=False, support_counter_argument=False):
-    """
-    Returns current argument as string like "conclusion, because premise1 and premise2"
-
-    Please, do not touch this!
-
-    :param uid: Integer
-    :param with_html_tag: Boolean
-    :param start_with_intro: Boolean
-    :param first_arg_by_user: Boolean
-    :param user_changed_opinion: Boolean
-    :param rearrange_intro: Boolean
-    :param colored_position: Boolean
-    :param attack_type: String
-    :param minimize_on_undercut: Boolean
-    :param anonymous_style: Boolean
-    :param support_counter_argument: Boolean
-    :return: String
-    """
-    logger('DBAS.LIB', 'get_text_for_argument_uid', 'main ' + str(uid))
-    db_argument = DBDiscussionSession.query(Argument).get(uid)
-    if not db_argument:
-        return None
-
-    lang = db_argument.lang
-    # catch error
-
-    _t = Translator(lang)
-    premisegroup_by_user = False
-    author_uid = None
-
-    if nickname is not None:
-        db_user = DBDiscussionSession.query(User).filter_by(nickname=str(nickname)).first()
-        if db_user:
-            author_uid = db_user.uid
-            pgroup = DBDiscussionSession.query(PremiseGroup).get(db_argument.premisesgroup_uid)
-            marked_argument = DBDiscussionSession.query(MarkedArgument).filter(
-                and_(MarkedArgument.argument_uid == uid,
-                     MarkedArgument.author_uid == db_user.uid)).first()
-            premisegroup_by_user = pgroup.author_uid == db_user.uid or marked_argument is not None
-
-    # getting all argument id
-    arg_array = [db_argument.uid]
-    while db_argument.argument_uid:
-        db_argument = DBDiscussionSession.query(Argument).get(db_argument.argument_uid)
-        arg_array.append(db_argument.uid)
-
-    if attack_type == 'jump':
-        return __build_argument_for_jump(arg_array, with_html_tag)
-
-    if len(arg_array) == 1:
-        # build one argument only
-        return __build_single_argument(arg_array[0], rearrange_intro, with_html_tag, colored_position, attack_type, _t,
-                                       start_with_intro, is_users_opinion, anonymous_style, support_counter_argument,
-                                       author_uid)
-
-    else:
-        # get all pgroups and at last, the conclusion
-        return __build_nested_argument(arg_array, first_arg_by_user, user_changed_opinion, with_html_tag,
-                                       start_with_intro, minimize_on_undercut, anonymous_style, premisegroup_by_user,
-                                       _t)
->>>>>>> 6072d851
 
 
 def get_all_arguments_with_text_by_statement_id(statement_uid):
@@ -347,16 +278,11 @@
         attack_type = 'jump' if is_jump else ''
         argument_text = get_text_for_argument_uid(uid, anonymous_style=True, attack_type=attack_type)
         pos = argument_text.lower().find(statement_text.lower())
-<<<<<<< HEAD
-        argument_text = argument_text[0:pos] + sb + argument_text[pos:pos + len(statement_text)] + se
-        argument_text += argument_text[pos + len(statement_text):]
-=======
 
         argument_text = argument_text[:pos] + sb + argument_text[pos:]
         pos += len(statement_text) + len(sb)
         argument_text = argument_text[:pos] + se + argument_text[pos:]
 
->>>>>>> 6072d851
         results.append({
             'uid': uid,
             'text': argument_text,
