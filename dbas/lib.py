--- conflicted
+++ resolved
@@ -9,12 +9,8 @@
 import time
 from datetime import datetime
 from html import escape
-<<<<<<< HEAD
 from urllib import parse
 
-=======
-from sqlalchemy import and_, func
->>>>>>> f42f3ef1
 from dbas.database import DBDiscussionSession
 from dbas.database.discussion_model import Argument, Premise, Statement, TextVersion, Issue, Language, User, Settings, VoteArgument, VoteStatement, Group
 from dbas.query_wrapper import get_not_disabled_arguments_as_query, get_not_disabled_premises_as_query
@@ -22,6 +18,7 @@
 from dbas.strings.text_generator import TextGenerator
 from dbas.strings.translator import Translator
 from sqlalchemy import and_
+from sqlalchemy import func
 
 fallback_lang = 'en'
 
@@ -639,7 +636,6 @@
 
 def get_user_by_case_insensitive_nickname(nickname):
     """
-
     :param nickname:
     :return:
     """
@@ -648,11 +644,11 @@
 
 def get_user_by_case_insensitive_public_nickname(public_nickname):
     """
-
     :param public_nickname:
     :return:
     """
-    return DBDiscussionSession.query(User).filter(func.lower(User.public_nickname) == func.lower(public_nickname)).first()
+    return DBDiscussionSession.query(User).filter(
+        func.lower(User.public_nickname) == func.lower(public_nickname)).first()
 
 
 def create_speechbubble_dict(is_user=False, is_system=False, is_status=False, is_info=False, is_flaggable=False, is_author=False,
@@ -718,11 +714,11 @@
     votecounts = len(db_votecounts) if db_votecounts else 0
 
     if votecounts == 0:
-        speech['votecounts_message'] = _t.get(_.voteCountTextFirst) + '.'
+        speech['votecounts_message'] = _t.get(_t.voteCountTextFirst) + '.'
     elif votecounts == 1:
-        speech['votecounts_message'] = _t.get(_.voteCountTextOneOther) + '.'
-    else:
-        speech['votecounts_message'] = str(votecounts) + ' ' + _t.get(_.voteCountTextMore) + '.'
+        speech['votecounts_message'] = _t.get(_t.voteCountTextOneOther) + '.'
+    else:
+        speech['votecounts_message'] = str(votecounts) + ' ' + _t.get(_t.voteCountTextMore) + '.'
     speech['votecounts'] = votecounts
 
     return speech
@@ -857,10 +853,6 @@
     return gravatar_url
 
 
-<<<<<<< HEAD
-def _lower_first(text):
-    return text[0:1].lower() + text[1:]
-=======
 def get_author_data(main_page, uid):
     """
     Returns a-tag with gravatar of current author and users page as href
@@ -877,5 +869,4 @@
     img = '<img class="img-circle" src="' + get_profile_picture(db_user, 20, True) + '">'
     link_begin = '<a href="' + main_page + '/user/' + get_public_nickname_based_on_settings(db_user) + '">'
     link_end = '</a>'
-    return link_begin + db_user.nickname + ' ' + img + link_end, True
->>>>>>> f42f3ef1
+    return link_begin + db_user.nickname + ' ' + img + link_end, True