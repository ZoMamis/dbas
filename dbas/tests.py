--- conflicted
+++ resolved
@@ -23,11 +23,7 @@
 from sqlalchemy.orm import sessionmaker
 
 
-<<<<<<< HEAD
-settings = add_settings_to_appconfig("development.ini")
-=======
 settings = add_settings_to_appconfig()
->>>>>>> 15f5b830
 
 
 class Setup:
