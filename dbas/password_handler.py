--- conflicted
+++ resolved
@@ -14,11 +14,7 @@
     """
     Generates a password with the length of 10 out of ([a-z][A-Z][+-*/#!*?])+
 
-<<<<<<< HEAD
-    :return: new secure password
-=======
     :return: String
->>>>>>> 53470fcc
     """
     alphabet = 'abcdefghijklmnopqrstuvwxyz'
     upperalphabet = alphabet.upper()
