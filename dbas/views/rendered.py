--- conflicted
+++ resolved
@@ -698,13 +698,8 @@
     db_issue = request.validated['issue']
     db_user = request.validated['user']
 
-<<<<<<< HEAD
     history = history_handler.save_and_set_cookie(request, db_user, db_issue)
-    prepared_discussion = discussion.dont_know_argument(db_issue, db_user, db_argument, attitude, history, request.path)
-=======
-    history = history_handler.handle_history(request, db_user, db_issue)
     prepared_discussion = discussion.dont_know_argument(db_issue, db_user, db_argument, history, request.path)
->>>>>>> 32917ca1
     __modify_discussion_url(prepared_discussion)
     __modify_discussion_bubbles(prepared_discussion, request.registry)
 
