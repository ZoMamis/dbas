"""
Collection of pyramids views components of D-BAS' core.

.. codeauthor:: Tobias Krauthoff <krauthoff@cs.uni-duesseldorf.de>
"""

from typing import Callable, Any

import graphene
import pkg_resources
from pyramid.httpexceptions import HTTPFound, HTTPNotFound
from pyramid.renderers import get_renderer
from pyramid.request import Request
from pyramid.security import forget
from pyramid.view import view_config, notfound_view_config, forbidden_view_config
from webob_graphql import serve_graphql_request

import dbas.discussion.core as discussion
import dbas.handler.history as history_handler
import dbas.handler.issue as issue_handler
import dbas.handler.news as news_handler
import dbas.review.helper.history as review_history_helper
import dbas.review.helper.queues as review_queue_helper
import dbas.review.helper.reputation as review_reputation_helper
import dbas.review.helper.subpage as review_page_helper
from api.v2.graphql.core import Query
from dbas.auth.login import oauth_providers
from dbas.database import DBDiscussionSession
from dbas.database.discussion_model import User, Issue
from dbas.handler import user
from dbas.handler.issue import get_issues_overiew
from dbas.handler.language import set_language_for_visit, get_language_from_cookie
from dbas.handler.rss import get_list_of_all_feeds
from dbas.helper.decoration import prep_extras_dict
from dbas.helper.dictionary.main import DictionaryHelper
from dbas.input_validator import is_integer
from dbas.lib import escape_string, get_changelog, nick_of_anonymous_user, get_text_for_statement_uid
from dbas.logger import logger
from dbas.strings.keywords import Keywords as _
from dbas.strings.translator import Translator
from dbas.validators.common import check_authentication
from dbas.validators.core import validate
from dbas.validators.user import valid_user, invalid_user

name = 'D-BAS'
version = '1.6.0'
full_version = version
project_name = name + ' ' + full_version


<<<<<<< HEAD
def __modifiy_discussion_url(prep_dict: dict):
=======
def __modify_discussion_url(prep_dict: dict) -> dict:
>>>>>>> 8d79900e
    """
    Adds the /discuss prefix for every url entry

    :param prep_dict:
    :return:
    """
    # modify urls for the radio buttons and urls of the bubbles
    dict_tuples = [('items', 'elements'), ('discussion', 'bubbles')]
    for (x, y) in dict_tuples:
        for i, el in enumerate(prep_dict[x][y]):
            if '/' in el.get('url', ''):
                prep_dict[x][y][i]['url'] = '/discuss' + prep_dict[x][y][i]['url']

    # modify urls for topic switch
    for i, el in enumerate(prep_dict['issues']['all']):
        prep_dict['issues']['all'][i]['url'] = '/discuss' + prep_dict['issues']['all'][i]['url']

<<<<<<< HEAD
    # modify urls of the bubbles
    for i, el in enumerate(prep_dict['discussion']['bubbles']):
        if '/' in el.get('url', ''):
            prep_dict['discussion']['bubbles'][i]['url'] = '/discuss' + prep_dict['discussion']['bubbles'][i]['url']


def __modifiy_issue_overview_url(prep_dict: dict):
    # modify urls for topic switch
    pdict = ['user', 'other']
    for p in pdict:
        for i, el in enumerate(prep_dict[p]):
            prep_dict[p][i]['url'] = '/discuss' + prep_dict[p][i]['url']
=======
    return prep_dict
>>>>>>> 8d79900e


def base_layout():
    return get_renderer('../templates/basetemplate.pt').implementation()


def prepare_request_dict(request: Request):
    """

    :param request:
    :return:
    """
    logger('Renderer', 'def')

    db_user = request.validated['user']
    nickname = db_user.nickname if db_user.nickname != nick_of_anonymous_user else None
    db_last_topic = history_handler.get_saved_issue(db_user)

    slug = None
    if 'slug' in request.matchdict:
        slug = request.matchdict['slug']
        if not isinstance(request.matchdict['slug'], str) and len(request.matchdict['slug']) > 0:
            slug = request.matchdict['slug'][0]

    if not slug and db_last_topic:
        issue = db_last_topic
    elif slug:
        issue = issue_handler.get_id_of_slug(slug)
    else:
        issue = issue_handler.get_issue_id(request)

    ui_locales = get_language_from_cookie(request)
    if not issue:
        raise HTTPNotFound()

    if isinstance(issue, int):
        db_issue = DBDiscussionSession.query(Issue).get(issue)
    else:
        db_issue = issue

    if not slug:
        slug = db_issue.slug

    issue_handler.save_issue_id_in_session(db_issue.uid, request)
    history = history_handler.handle_history(request, db_user, slug, db_issue)
    set_language_for_visit(request)

    return {
        'nickname': nickname,
        'user': db_user,
        'path': request.path,
        'app_url': request.application_url,
        'matchdict': request.matchdict,
        'params': request.params,
        'session': request.session,
        'registry': request.registry,
        'issue': db_issue,
        'history': history,
        'ui_locales': ui_locales
    }


def __call_from_discussion_step(request, f: Callable[[Any, Any, Any], Any]):
    """
    Checks for an expired session, the authentication and calls f the users nickname.
    On error an HTTPNotFound-Error is raised, otherwise the discussion dict is returned.

    :param request: A pyramid request
    :param f: A function with three arguments
    :return: prepared collection for the discussion
    """
    logger('Views', 'def')
    session_expired = user.update_last_action(request.validated['user'])
    if session_expired:
        request.session.invalidate()
        headers = forget(request)
        location = request.application_url + 'discuss?session_expired=true',
        return HTTPFound(
            location=location,
            headers=headers
        )

    request_dict = prepare_request_dict(request)
    prepared_discussion = f(request_dict)
    if prepared_discussion:
        prepared_discussion['layout'] = base_layout()
        __modify_discussion_url(prepared_discussion)

    return prepared_discussion, request_dict


def __append_extras_dict(pdict: dict, rdict: dict, nickname: str, is_reportable: bool) -> None:
    """

    :param pdict: prepared dict for rendering
    :param idict: item dict with the answers
    :param nickname: request.authenticated_userid
    :param is_reportable: Same as discussion.bubbles.last.is_markable, but TAL has no last indicator
    :return:
    """
    _dh = DictionaryHelper(rdict['ui_locales'], pdict['issues']['lang'])
    db_user = DBDiscussionSession.query(User).filter_by(nickname=nickname if nickname else nick_of_anonymous_user).first()
    pdict['extras'] = _dh.prepare_extras_dict(rdict['issue'].slug, is_reportable, True, True, rdict['registry'], rdict['app_url'], rdict['path'], db_user)


def __append_extras_dict_during_justification(request: Request, pdict: dict, rdict: dict) -> None:
    """

    :param request: pyramids Request object
    :param pdict: prepared dict for rendering
    :param idict: item dict with the answers
    :param ddict: discussion dict with bubbles
    :param rdict: request dict for the discussion core
    :param is_reportable:
    :return:
    """
    nickname = request.authenticated_userid
    db_user = DBDiscussionSession.query(User).filter_by(nickname=nickname if nickname else nick_of_anonymous_user).first()
    ui_locales = get_language_from_cookie(request)
    mode = request.matchdict.get('mode', '')
    relation = request.matchdict['relation'][0] if len(request.matchdict['relation']) > 0 else ''
    stat_or_arg_uid = request.matchdict.get('statement_or_arg_id')
    supportive = mode in ['agree', 'dontknow']
    item_len = len(pdict['items']['elements'])
    extras_dict = {}

    _dh = DictionaryHelper(ui_locales, rdict['issue'].lang)
    logged_in = (db_user and db_user.nickname != nick_of_anonymous_user) is not None

    if [c for c in ('agree', 'disagree') if c in mode] and relation == '':
        extras_dict = _dh.prepare_extras_dict(rdict['issue'].slug, False, True, True, request.registry,
                                              request.application_url, request.path, db_user)
        if item_len == 0 or item_len == 1 and logged_in:
            _dh.add_discussion_end_text(pdict['discussion'], extras_dict, request.authenticated_userid, at_justify=True,
                                        current_premise=get_text_for_statement_uid(stat_or_arg_uid),
                                        supportive=supportive)

    elif 'dontknow' in mode and relation == '':
        extras_dict = _dh.prepare_extras_dict(rdict['issue'].slug, True, True, True, request.registry,
                                              request.application_url, request.path, db_user=db_user)
        # is the discussion at the end?
        if item_len == 0:
            if int(stat_or_arg_uid) == 0:
                stat_or_arg_uid = rdict['history'].split('/')[-1]
                if not is_integer(stat_or_arg_uid):
                    stat_or_arg_uid = 0

            text = ''
            if int(stat_or_arg_uid) != 0:
                text = get_text_for_statement_uid(stat_or_arg_uid)

            _dh.add_discussion_end_text(pdict['discussion'], extras_dict, request.authenticated_userid,
                                        at_dont_know=True, current_premise=text)

    elif [c for c in ('undermine', 'rebut', 'undercut', 'support') if c in relation]:
        extras_dict = _dh.prepare_extras_dict(rdict['issue'].slug, False, True, False, request.registry,
                                              request.application_url, request.path, db_user=db_user)
        # is the discussion at the end?
        if item_len == 0 or item_len == 1 and logged_in or 'login' in pdict['items']['elements'][0].get('id'):
            _dh.add_discussion_end_text(pdict['discussion'], extras_dict, request.authenticated_userid,
                                        at_justify_argumentation=True)

    pdict['extras'] = extras_dict


def __main_dict(request, title):
    return {
        'layout': base_layout(),
        'title': title,
        'project': project_name,
        'extras': request.decorated['extras'],
        'discussion': {'broke_limit': False}
    }


# main page
@view_config(route_name='main_page', renderer='../templates/index.pt', permission='everybody')
@forbidden_view_config(renderer='../templates/index.pt')
@validate(check_authentication, prep_extras_dict)
def main_page(request):
    """
    View configuration for the main page

    :param request: current request of the server
    :return: HTTP 200 with several information
    """
    logger('main_page', 'request.matchdict: {}'.format(request.matchdict))

    set_language_for_visit(request)
    session_expired = 'session_expired' in request.params and request.params['session_expired'] == 'true'
    ui_locales = get_language_from_cookie(request)

    prep_dict = __main_dict(request, name + ' ' + full_version)
    prep_dict.update({
        'session_expired': session_expired,
        'news': news_handler.get_latest_news(ui_locales)
    })
    return prep_dict


# settings page, when logged in
@view_config(route_name='main_settings', renderer='../templates/settings.pt', permission='use')
@validate(valid_user, check_authentication, prep_extras_dict)
def main_settings(request):
    """
    View configuration for the personal settings view. Only logged in user can reach this page.

    :param request: current request of the server
    :return: dictionary with title and project name as well as a value, weather the user is logged in
    """
    logger('main_settings', 'main: {}'.format(request.params))

    ui_locales = get_language_from_cookie(request)
    old_pw, new_pw, confirm_pw, message = '', '', '', ''
    success, error = False, False
    db_user = request.validated['user']

    if 'form.passwordchange.submitted' in request.params:
        old_pw = escape_string(request.params['passwordold'])
        new_pw = escape_string(request.params['password'])
        confirm_pw = escape_string(request.params['passwordconfirm'])

        message, success = user.change_password(db_user, old_pw, new_pw, confirm_pw, ui_locales)
        error = not success

    settings_dict = DictionaryHelper(ui_locales).prepare_settings_dict(success, old_pw, new_pw, confirm_pw, error,
                                                                       message, db_user, request.application_url,
                                                                       request.decorated['extras']['use_with_ldap'])

    prep_dict = __main_dict(request, Translator(ui_locales).get(_.settings))
    prep_dict.update({
        'settings': settings_dict
    })
    return prep_dict


# message page, when logged in
@view_config(route_name='main_notification', renderer='../templates/notifications.pt', permission='use')
@validate(check_authentication, prep_extras_dict)
def main_notifications(request):
    """
    View configuration for the notification view. Only logged in user can reach this page.

    :param request: current request of the server
    :return: dictionary with title and project name as well as a value, weather the user is logged in
    """
    logger('main_notifications', 'main')
    return __main_dict(request, 'Message')


# news page for everybody
@view_config(route_name='main_news', renderer='../templates/news.pt', permission='everybody')
@validate(invalid_user, check_authentication, prep_extras_dict)
def main_news(request):
    """
    View configuration for the news.

    :param request: current request of the server
    :return: dictionary with title and project name as well as a value, weather the user is logged in
    """
    logger('main_news', 'main')

    ui_locales = get_language_from_cookie(request)
    db_user = request.validated['user']
    is_author = db_user.is_admin() or db_user.is_author()

    prep_dict = __main_dict(request, 'News')
    prep_dict.update({
        'is_author': is_author,
        'news': news_handler.get_news(ui_locales)
    })
    return prep_dict


# public users page for everybody
@view_config(route_name='main_user', renderer='../templates/user.pt', permission='everybody')
@validate(check_authentication, prep_extras_dict)
def main_user(request):
    """
    View configuration for the public user page.

    :param request: current request of the server
    :return: dictionary with title and project name as well as a value, weather the user is logged in
    """
    match_dict = request.matchdict
    logger('main_user', 'request.matchdict: {}'.format(match_dict))

    uid = match_dict.get('uid', 0)
    logger('main_user', 'uid: {}'.format(uid))

    if not is_integer(uid):
        raise HTTPNotFound

    current_user = DBDiscussionSession.query(User).get(uid)
    if current_user is None or current_user.nickname == nick_of_anonymous_user:
        logger('main_user', 'no user: {}'.format(uid), error=True)
        raise HTTPNotFound()

    ui_locales = get_language_from_cookie(request)
    user_dict = user.get_information_of(current_user, ui_locales)

    db_user_of_request = DBDiscussionSession.query(User).filter_by(nickname=request.authenticated_userid).first()
    can_send_notification = False
    if db_user_of_request:
        can_send_notification = current_user.uid != db_user_of_request.uid

    prep_dict = __main_dict(request, user_dict['public_nick'])
    prep_dict.update({
        'user': user_dict,
        'can_send_notification': can_send_notification
    })
    return prep_dict


# imprint
@view_config(route_name='main_imprint', renderer='../templates/imprint.pt', permission='everybody')
@validate(check_authentication, prep_extras_dict)
def main_imprint(request):
    """
    View configuration for the imprint.

    :param request: current request of the server
    :return: dictionary with title and project name as well as a value, weather the user is logged in
    """
    logger('main_imprint', 'main')
    # add version of pyramid
    request.decorated['extras'].update({'pyramid_version': pkg_resources.get_distribution('pyramid').version})

    prep_dict = __main_dict(request, Translator(get_language_from_cookie(request)).get(_.imprint))
    prep_dict.update({'imprint': get_changelog(5)})
    return prep_dict


# faq
@view_config(route_name='main_faq', renderer='../templates/faq.pt', permission='everybody')
@validate(check_authentication, prep_extras_dict)
def main_faq(request):
    """
    View configuration for FAQs.

    :param request: current request of the server
    :return: dictionary with title and project name as well as a value, weather the user is logged in
    """
    logger('main_faq', 'main')
    return __main_dict(request, 'FAQ')


# fieldtest
@view_config(route_name='main_experiment', renderer='../templates/fieldtest.pt', permission='everybody')
@validate(check_authentication, prep_extras_dict)
def main_experiment(request):
    """
    View configuration for fieldtest.

    :param request: current request of the server
    :return: dictionary with title and project name as well as a value, weather the user is logged in
    """
    logger('main_experiment', 'main')
    ui_locales = get_language_from_cookie(request)
    return __main_dict(request, Translator(ui_locales).get(_.fieldtest))


# my discussions
@view_config(route_name='main_discussions_overview', renderer='../templates/discussion-overview.pt', permission='use')
@validate(check_authentication, prep_extras_dict, invalid_user)
def main_discussions_overview(request):
    """
    View configuration for FAQs.

    :param request: current request of the server
    :return: dictionary with title and project name as well as a value, weather the user is logged in
    """
    logger('main_discussions_overview', 'main')
    ui_locales = get_language_from_cookie(request)
    issue_dict = get_issues_overiew(request.validated['user'], request.application_url)

    prep_dict = __main_dict(request, Translator(ui_locales).get(_.myDiscussions))
    __modifiy_issue_overview_url(issue_dict)
    prep_dict.update({
        'issues': issue_dict
    })
    return prep_dict


# docs
@view_config(route_name='main_docs', renderer='../templates/docs.pt', permission='everybody')
@validate(check_authentication, prep_extras_dict)
def main_docs(request):
    """
    View configuration for the documentation.

    :param request: current request of the server
    :return: dictionary with title and project name as well as a value, weather the user is logged in
    """
    logger('main_docs', 'main')
    return __main_dict(request, Translator(get_language_from_cookie(request)).get(_.docs))


# imprint
@view_config(route_name='main_rss', renderer='../templates/rss.pt', permission='everybody')
@validate(check_authentication, prep_extras_dict)
def main_rss(request):
    """
    View configuration for the RSS feed.

    :param request: current request of the server
    :return: dictionary with title and project name as well as a value, weather the user is logged in
    """
    logger('main_rss', 'main')
    ui_locales = get_language_from_cookie(request)
    rss = get_list_of_all_feeds(ui_locales)

    prep_dict = __main_dict(request, 'RSS')
    prep_dict.update({'rss': rss})
    return prep_dict


# graphiql
@view_config(route_name='main_graphiql', permission='everybody', require_csrf=False)
def main_graphiql(request):
    """
    View configuration for GraphiQL.

    :param request: current request of the server
    :return: graphql
    """
    logger('main_graphiql', 'main')
    schema = graphene.Schema(query=Query)
    context = {'session': DBDiscussionSession}
    return serve_graphql_request(request, schema, batch_enabled=True, context_value=context)


# 404 page
@notfound_view_config(renderer='../templates/404.pt')
@validate(prep_extras_dict)
def notfound(request):
    """
    View configuration for the 404 page.

    :param request: current request of the server
    :return: dictionary with title and project name as well as a value, weather the user is logged in
    """
    if request.path.startswith('/api'):
        return HTTPNotFound({
            'path': request.path,
            'message': 'Not Found'
        })

    logger('notfound', 'main in {}'.format(request.method) + '-request' +
           ', path: ' + request.path +
           ', view name: ' + request.view_name +
           ', matchdict: {}'.format(request.matchdict) +
           ', params: {}'.format(request.params))
    path = request.path
    if path.startswith('/404/'):
        path = path[4:]

    param_error = 'param_error' in request.params and request.params['param_error'] == 'true'
    revoked_content = 'revoked_content' in request.params and request.params['revoked_content'] == 'true'

    request.response.status = 404

    prep_dict = __main_dict(request, 'ERROR')
    prep_dict.update({
        'page_notfound_viewname': path,
        'param_error': param_error,
        'revoked_content': revoked_content,
        'discussion': {'broke_limit': False}
    })
    return prep_dict


# ####################################
# DISCUSSION                         #
# ####################################


# content page
@view_config(route_name='discussion_init_with_slug', renderer='../templates/discussion.pt', permission='everybody')
@validate(check_authentication, invalid_user)
def discussion_init(request):
    """
    View configuration for the initial discussion.

    :param request: request of the web server
    :return: dictionary
    """
    logger('discussion_init', 'request.matchdict: {}'.format(request.matchdict))

    prepared_discussion, rdict = __call_from_discussion_step(request, discussion.init)
    if not prepared_discussion:
        raise HTTPNotFound()

    # redirect to oauth url after login and redirecting
    if request.authenticated_userid and 'service' in request.params and request.params['service'] in oauth_providers:
        url = request.session['oauth_redirect_url']
        return HTTPFound(location=url)

    __append_extras_dict(prepared_discussion, rdict, request.authenticated_userid, False)
    if len(prepared_discussion['items']['elements']) == 1:
        _dh = DictionaryHelper(rdict['ui_locales'], prepared_discussion['issues']['lang'])
        nickname = request.authenticated_userid if request.authenticated_userid else nick_of_anonymous_user
        _dh.add_discussion_end_text(prepared_discussion['discussion'], prepared_discussion['extras'], nickname, at_start=True)

    return prepared_discussion


@view_config(route_name='discussion_start', renderer='../templates/discussion-start.pt', permission='everybody')
@view_config(route_name='discussion_start_with_slash', renderer='../templates/discussions-start.pt', permission='everybody')
@validate(check_authentication, invalid_user, prep_extras_dict)
def discussion_start(request):
    """
    View configuration for the initial discussion overview.

    :param request: request of the web server
    :return: dictionary
    """
    logger('discussion_start', 'main')
    ui_locales = get_language_from_cookie(request)
    issue_list = issue_handler.get_issues_overview_on_start(request.validated['user'])
    for i in range(len(issue_list)):
        issue_list[i]['url'] = '/discuss' + issue_list[i]['url']

    prep_dict = __main_dict(request, Translator(ui_locales).get(_.discussionStart))

    prep_dict.update({
        'issues': issue_list
    })
    from pprint import pprint
    pprint(prep_dict)
    return prep_dict


# attitude page
@view_config(route_name='discussion_attitude', renderer='../templates/discussion.pt', permission='everybody')
@validate(check_authentication, invalid_user)
def discussion_attitude(request):
    """
    View configuration for discussion step, where we will ask the user for her attitude towards a statement.

    :param request: request of the web server
    :return: dictionary
    """
    # '/discuss/{slug}/attitude/{statement_id}'
    logger('discussion_attitude', 'request.matchdict: {}'.format(request.matchdict))

    prepared_discussion, rdict = __call_from_discussion_step(request, discussion.attitude)

    if not prepared_discussion:
        raise HTTPNotFound()

    __append_extras_dict(prepared_discussion, rdict, request.authenticated_userid, False)

    return prepared_discussion


# justify page
@view_config(route_name='discussion_justify', renderer='../templates/discussion.pt', permission='everybody')
@validate(check_authentication, invalid_user)
def discussion_justify(request):
    """
    View configuration for discussion step, where we will ask the user for her a justification of her opinion/interest.

    :param request: request of the web server
    :return: dictionary
    """
    # '/discuss/{slug}/justify/{statement_or_arg_id}/{mode}*relation'
    logger('discussion_justify', 'request.matchdict: {}'.format(request.matchdict))

    prepared_discussion, rdict = __call_from_discussion_step(request, discussion.justify)
    if not prepared_discussion:
        raise HTTPNotFound()

    __append_extras_dict_during_justification(request, prepared_discussion, rdict)

    return prepared_discussion


# reaction page
@view_config(route_name='discussion_reaction', renderer='../templates/discussion.pt', permission='everybody')
@validate(check_authentication, invalid_user)
def discussion_reaction(request):
    """
    View configuration for discussion step, where we will ask the user for her reaction (support, undercut, rebut)...

    :param request: request of the web server
    :return: dictionary
    """
    # '/discuss/{slug}/reaction/{arg_id_user}/{mode}*arg_id_sys'
    logger('discussion_reaction', 'request.matchdict: {}'.format(request.matchdict))

    prepared_discussion, rdict = __call_from_discussion_step(request, discussion.reaction)
    if not prepared_discussion:
        raise HTTPNotFound()

    __append_extras_dict(prepared_discussion, rdict, request.authenticated_userid, True)

    return prepared_discussion


# support page
@view_config(route_name='discussion_support', renderer='../templates/discussion.pt', permission='everybody')
@validate(check_authentication, invalid_user)
def discussion_support(request):
    """
    View configuration for discussion step, where we will present another supportive argument.

    :param request: request of the web server
    :return: dictionary
    """
    logger('discussion_support', 'request.matchdict: {}'.format(request.matchdict))

    prepared_discussion, rdict = __call_from_discussion_step(request, discussion.support)
    if not prepared_discussion:
        raise HTTPNotFound()

    __append_extras_dict(prepared_discussion, rdict, request.authenticated_userid, False)

    return prepared_discussion


# finish page
@view_config(route_name='discussion_finish', renderer='../templates/discussion.pt', permission='everybody')
@validate(check_authentication, invalid_user)
def discussion_finish(request):
    """
    View configuration for discussion step, where we present a small/daily summary on the end

    :param request: request of the web server
    :return:
    """
    logger('discussion_finish', 'request.matchdict: {}'.format(request.matchdict))

    prepared_discussion, rdict = __call_from_discussion_step(request, discussion.finish)
    if not prepared_discussion:
        raise HTTPNotFound()

    __append_extras_dict(prepared_discussion, rdict, request.authenticated_userid, True)

    return prepared_discussion


# exit page
@view_config(route_name='discussion_exit', renderer='../templates/exit.pt', permission='use')
@validate(check_authentication, invalid_user)
def discussion_exit(request):
    """
    View configuration for discussion step, where we present a small/daily summary on the end

    :param request: request of the web server
    :return:
    """
    match_dict = request.matchdict
    logger('discussion_exit', 'request.matchdict: {}'.format(match_dict))

    db_user = DBDiscussionSession.query(User).filter_by(nickname=request.authenticated_userid).first()
    dh = DictionaryHelper(get_language_from_cookie(request))
    prepared_discussion = discussion.dexit(get_language_from_cookie(request), db_user)
    prepared_discussion['extras'] = dh.prepare_extras_dict_for_normal_page(request.registry, request.application_url,
                                                                           request.path, db_user)
    prepared_discussion['layout'] = base_layout()
    prepared_discussion['language'] = str(get_language_from_cookie(request))
    prepared_discussion['show_summary'] = len(prepared_discussion['summary']) != 0
    return prepared_discussion


# choosing page
@view_config(route_name='discussion_choose', renderer='../templates/discussion.pt', permission='everybody')
@validate(check_authentication, invalid_user)
def discussion_choose(request):
    """
    View configuration for discussion step, where the user has to choose between given statements.

    :param request: request of the web server
    :return: dictionary
    """
    # '/discuss/{slug}/choose/{is_argument}/{supportive}/{id}*pgroup_ids'
    match_dict = request.matchdict
    logger('discussion_choose', 'request.matchdict: {}'.format(match_dict))

    prepared_discussion, rdict = __call_from_discussion_step(request, discussion.choose)
    if not prepared_discussion:
        raise HTTPNotFound()

    __append_extras_dict(prepared_discussion, rdict, request.authenticated_userid, False)

    return prepared_discussion


# jump page
@view_config(route_name='discussion_jump', renderer='../templates/discussion.pt', permission='everybody')
@validate(check_authentication, invalid_user)
def discussion_jump(request):
    """
    View configuration for the jump view.

    :param request: request of the web server
    :return: dictionary
    """
    # '/discuss/{slug}/jump/{arg_id}'
    logger('discussion_jump', 'request.matchdict: {}'.format(request.matchdict))

    prepared_discussion, rdict = __call_from_discussion_step(request, discussion.jump)
    if not prepared_discussion:
        raise HTTPNotFound()

    __append_extras_dict(prepared_discussion, rdict, request.authenticated_userid, True)

    return prepared_discussion


# ####################################
# REVIEW                             #
# ####################################

# index page for reviews
@view_config(route_name='review_index', renderer='../templates/review.pt', permission='use')
@validate(check_authentication, prep_extras_dict, invalid_user)
def main_review(request):
    """
    View configuration for the review index.

    :param request: current request of the server
    :return: dictionary with title and project name as well as a value, weather the user is logged in
    """
    logger('main_review', 'def {}'.format(request.matchdict))
    nickname = request.authenticated_userid

    _tn = Translator(get_language_from_cookie(request))
    review_dict = review_queue_helper.get_review_queues_as_lists(request.application_url, _tn, nickname)
    count, all_rights = review_reputation_helper.get_reputation_of(nickname)

    prep_dict = __main_dict(request, _tn.get(_.review))
    prep_dict.update({
        'review': review_dict,
        'privilege_list': review_reputation_helper.get_privilege_list(_tn),
        'reputation_list': review_reputation_helper.get_reputation_list(_tn),
        'reputation': {
            'count': count,
            'has_all_rights': all_rights
        }
    })
    return prep_dict


# content page for reviews
@view_config(route_name='review_content', renderer='../templates/review-discussion.pt', permission='use')
@validate(check_authentication, prep_extras_dict)
def review_content(request):
    """
    View configuration for the review content.

    :param request: current request of the server
    :return: dictionary with title and project name as well as a value, weather the user is logged in
    """
    logger('review_content', 'def {}'.format(request.matchdict))
    ui_locales = get_language_from_cookie(request)
    _tn = Translator(ui_locales)

    subpage_name = request.matchdict['queue']
    nickname = request.authenticated_userid
    session = request.session
    application_url = request.application_url
    subpage_dict = review_page_helper.get_subpage_elements_for(nickname, session, application_url, subpage_name, _tn)
    request.session.update(subpage_dict['session'])
    if not subpage_dict['elements'] and not subpage_dict['has_access'] and not subpage_dict['no_arguments_to_review']:
        logger('review_content', 'subpage error', error=True)
        raise HTTPNotFound()

    title = _tn.get(_.review)
    if subpage_name in review_queue_helper.title_mapping:
        title = review_queue_helper.title_mapping[subpage_name]

    prep_dict = __main_dict(request, title)
    prep_dict.update({
        'extras': request.decorated['extras'],
        'subpage': subpage_dict,
        'lock_time': review_queue_helper.max_lock_time_in_sec
    })
    return prep_dict


# history page for reviews
@view_config(route_name='review_history', renderer='../templates/review-history.pt', permission='use')
@validate(check_authentication, prep_extras_dict)
def review_history(request):
    """
    View configuration for the review history.

    :param request: current request of the server
    :return: dictionary with title and project name as well as a value, weather the user is logged in
    """
    logger('review_history', 'def {}'.format(request.matchdict))
    ui_locales = get_language_from_cookie(request)
    request_authenticated_userid = request.authenticated_userid
    _tn = Translator(ui_locales)

    history = review_history_helper.get_review_history(request.application_url, request_authenticated_userid, _tn)
    prep_dict = __main_dict(request, _tn.get(_.review_history))
    prep_dict.update({'history': history})
    return prep_dict


# history page for reviews
@view_config(route_name='review_ongoing', renderer='../templates/review-history.pt', permission='use')
@validate(valid_user, check_authentication, prep_extras_dict)
def ongoing_history(request):
    """
    View configuration for the current reviews.

    :param request: current request of the server
    :return: dictionary with title and project name as well as a value, weather the user is logged in
    """
    logger('ongoing_history', 'def {}'.format(request.matchdict))
    ui_locales = get_language_from_cookie(request)
    _tn = Translator(ui_locales)

    history = review_history_helper.get_ongoing_reviews(request.application_url, request.validated['user'], _tn)
    prep_dict = __main_dict(request, _tn.get(_.review_ongoing))
    prep_dict.update({'history': history})
    return prep_dict


# reputation_borders page for reviews
@view_config(route_name='review_reputation', renderer='../templates/review-reputation.pt', permission='use')
@validate(check_authentication, prep_extras_dict)
def review_reputation(request):
    """
    View configuration for the review reputation_borders.

    :param request: current request of the server
    :return: dictionary with title and project name as well as a value, weather the user is logged in
    """
    logger('review_reputation', 'def {}'.format(request.matchdict))
    ui_locales = get_language_from_cookie(request)
    _tn = Translator(ui_locales)

    reputation_dict = review_history_helper.get_reputation_history_of(request.authenticated_userid, _tn)
    prep_dict = __main_dict(request, _tn.get(_.reputation))
    prep_dict.update({'reputation': reputation_dict})
    return prep_dict<|MERGE_RESOLUTION|>--- conflicted
+++ resolved
@@ -48,11 +48,7 @@
 project_name = name + ' ' + full_version
 
 
-<<<<<<< HEAD
-def __modifiy_discussion_url(prep_dict: dict):
-=======
-def __modify_discussion_url(prep_dict: dict) -> dict:
->>>>>>> 8d79900e
+def __modify_discussion_url(prep_dict: dict):
     """
     Adds the /discuss prefix for every url entry
 
@@ -70,12 +66,6 @@
     for i, el in enumerate(prep_dict['issues']['all']):
         prep_dict['issues']['all'][i]['url'] = '/discuss' + prep_dict['issues']['all'][i]['url']
 
-<<<<<<< HEAD
-    # modify urls of the bubbles
-    for i, el in enumerate(prep_dict['discussion']['bubbles']):
-        if '/' in el.get('url', ''):
-            prep_dict['discussion']['bubbles'][i]['url'] = '/discuss' + prep_dict['discussion']['bubbles'][i]['url']
-
 
 def __modifiy_issue_overview_url(prep_dict: dict):
     # modify urls for topic switch
@@ -83,9 +73,7 @@
     for p in pdict:
         for i, el in enumerate(prep_dict[p]):
             prep_dict[p][i]['url'] = '/discuss' + prep_dict[p][i]['url']
-=======
-    return prep_dict
->>>>>>> 8d79900e
+    return prep_dict
 
 
 def base_layout():
@@ -614,8 +602,6 @@
     prep_dict.update({
         'issues': issue_list
     })
-    from pprint import pprint
-    pprint(prep_dict)
     return prep_dict
 
 
