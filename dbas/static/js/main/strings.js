--- conflicted
+++ resolved
@@ -754,13 +754,8 @@
         '<strong>XXX</strong> wechseln?',
     'support': 'Unterstützung',
     'surname': 'Nachname',
-<<<<<<< HEAD
     'sureToDeleteReview': 'Sind Sie sicher, dass Sie diese Entscheidung rückgangig machen möchten? Dieser Schritt kann ' +
         'nicht rückgangig gemacht werden!',
-=======
-    'sureToDeleteReview': 'Sind Sie sicher, dass Sie diese Entscheidung rückgängig machen möchten? Dieser Schritt kann ' +
-        'nicht rückgängig gemacht werden!',
->>>>>>> 9b6c58c9
     'showMeAnArgumentFor': 'Zeig\' mir ein Argument für',
     'text': 'Text',
     'to': 'An',
