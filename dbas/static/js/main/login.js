--- conflicted
+++ resolved
@@ -34,22 +34,14 @@
  */
 function callbackIfDoneForRegistration(data) {
     'use strict';
-<<<<<<< HEAD
-    
-=======
 
->>>>>>> b035722a
     var success = $('#' + popupLoginSuccess); //popupLoginRegistrationSuccess);
     var failed = $('#' + popupLoginRegistrationFailed);
     var info = $('#' + popupLoginRegistrationInfo);
     success.hide();
     failed.hide();
     info.hide();
-<<<<<<< HEAD
-    
-=======
 
->>>>>>> b035722a
     if (data.success.length > 0) {
         // trigger click
         $('a[href="#login"]').trigger('click');
@@ -73,22 +65,14 @@
  */
 function callbackIfDoneForRegistrationViaOauth(data) {
     'use strict';
-<<<<<<< HEAD
-    
-=======
 
->>>>>>> b035722a
     var success = $('#' + popupLoginSuccess);
     var failed = $('#popup-complete-login-failed');
     var info = $('#popup-complete-login-info');
     success.hide();
     info.hide();
     failed.hide();
-<<<<<<< HEAD
-    
-=======
 
->>>>>>> b035722a
     if ('success' in data && data.success.length > 0) {
         $('#popup-complete-login').modal('hide');
         $('#popup-login').modal('show');
@@ -113,11 +97,7 @@
  */
 function callbackIfDoneForPasswordRequest(data) {
     'use strict';
-<<<<<<< HEAD
-    
-=======
 
->>>>>>> b035722a
     var success = $('#' + popupLoginSuccess);
     var failed = $('#' + popupLoginFailed);
     var info = $('#' + popupLoginInfo);
