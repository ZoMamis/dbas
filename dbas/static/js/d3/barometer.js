// colors from https://www.google.com/design/spec/style/color.html#color-color-palette
var google_colors = [
    //0          1          2          3          4          5          6          7          8          9          10         11         12         13         14
    ['#f44336', '#ffebee', '#ffcdd2', '#ef9a9a', '#e57373', '#ef5350', '#f44336', '#e53935', '#d32f2f', '#c62828', '#b71c1c', '#ff8a80', '#ff5252', '#ff1744', '#d50000'],  // red
    ['#4caf50', '#e8f5e9', '#c8e6c9', '#a5d6a7', '#81c784', '#66bb6a', '#4caf50', '#43a047', '#388e3c', '#2e7d32', '#1b5e20', '#b9f6ca', '#69f0ae', '#00e676', '#00c853'],  // green
    ['#2196f3', '#e3f2fd', '#bbdefb', '#90caf9', '#64b5f6', '#42a5f5', '#2196f3', '#1e88e5', '#1976d2', '#1565c0', '#0d47a1', '#82b1ff', '#448aff', '#2979ff', '#2962ff'],  // blue
    ['#ffeb3b', '#fffde7', '#fff9c4', '#fff59d', '#fff176', '#ffee58', '#ffeb3b', '#fdd835', '#fbc02d', '#f9a825', '#f57f17', '#ffff8d', '#ffff00', '#ffea00', '#ffd600'],  // yellow
    ['#673ab7', '#ede7f6', '#d1c4e9', '#b39ddb', '#9575cd', '#7e57c2', '#673ab7', '#5e35b1', '#512da8', '#4527a0', '#311b92', '#b388ff', '#7c4dff', '#651fff', '#6200ea'],  // deep purple
    ['#3f51b5', '#e8eaf6', '#c5cae9', '#9fa8da', '#7986cb', '#5c6bc0', '#3f51b5', '#3949ab', '#303f9f', '#283593', '#1a237e', '#8c9eff', '#536dfe', '#3d5afe', '#304ffe'],  // indigo
    ['#03a9f4', '#e1f5fe', '#b3e5fc', '#81d4fa', '#4fc3f7', '#29b6f6', '#03a9f4', '#039be5', '#0288d1', '#0277bd', '#01579b', '#80d8ff', '#40c4ff', '#00b0ff', '#0091ea'],  // light blue
    ['#00bcd4', '#e0f7fa', '#b2ebf2', '#80deea', '#4dd0e1', '#26c6da', '#00bcd4', '#00acc1', '#0097a7', '#00838f', '#006064', '#84ffff', '#18ffff', '#00e5ff', '#00b8d4'],  // cyan
    ['#e91e63', '#fce4ec', '#f8bbd0', '#f48fb1', '#f06292', '#ec407a', '#e91e63', '#d81b60', '#c2185b', '#ad1457', '#880e4f', '#ff80ab', '#ff4081', '#f50057', '#c51162'],  // pink
    ['#9c27b0', '#f3e5f5', '#e1bee7', '#ce93d8', '#ba68c8', '#ab47bc', '#9c27b0', '#8e24aa', '#7b1fa2', '#6a1b9a', '#4a148c', '#ea80fc', '#e040fb', '#d500f9', '#aa00ff'],  // purple
    ['#009688', '#e0f2f1', '#b2dfdb', '#80cbc4', '#4db6ac', '#26a69a', '#009688', '#00897b', '#00796b', '#00695c', '#004d40', '#a7ffeb', '#64ffda', '#1de9b6', '#00bfa5'],  // teal
    ['#8bc34a', '#f1f8e9', '#dcedc8', '#c5e1a5', '#aed581', '#9ccc65', '#8bc34a', '#7cb342', '#689f38', '#558b2f', '#33691e', '#ccff90', '#b2ff59', '#76ff03', '#64dd17'],  // light green
    ['#cddc39', '#f9fbe7', '#f0f4c3', '#e6ee9c', '#dce775', '#d4e157', '#cddc39', '#c0ca33', '#afb42b', '#9e9d24', '#827717', '#f4ff81', '#eeff41', '#c6ff00', '#aeea00'],  // lime
    ['#ffc107', '#fff8e1', '#ffecb3', '#ffe082', '#ffd54f', '#ffca28', '#ffc107', '#ffb300', '#ffa000', '#ff8f00', '#ff6f00', '#ffe57f', '#ffd740', '#ffc400', '#ffab00'],  // amber
    ['#ff9800', '#fff3e0', '#ffe0b2', '#ffcc80', '#ffb74d', '#ffa726', '#ff9800', '#fb8c00', '#f57c00', '#ef6c00', '#e65100', '#ffd180', '#ffab40', '#ff9100', '#ff6d00'],  // orange
    ['#ff5722', '#fbe9e7', '#ffccbc', '#ffab91', '#ff8a65', '#ff7043', '#ff5722', '#f4511e', '#e64a19', '#d84315', '#bf360c', '#ff9e80', '#ff6e40', '#ff3d00', '#dd2c00']   // deep orange
    ];


function DiscussionBarometer(){
    'use strict';

    /**
     * Displays barometer.
     */
    this.showBarometer = function(){
        var uid = 0, uid_array = [];
        var url = window.location.href;
        url = url.split('#')[0];
        url = url.split('?')[0];
        var splitted = url.split('/');
        var address = 'position';
        var inputs = $('#discussions-space-list').find('li:visible:not(:last-child) input');

        // parse url
        if (url.indexOf('/attitude/') != -1){
            address = 'attitude';
            uid = splitted[splitted.length-1];
            new AjaxGraphHandler().getUserGraphData(uid, address);
        } else if (url.indexOf('/justify/') != -1 || window.location.href.indexOf('/choose/') != -1) {
            address = 'justify';
            inputs.each(function(){
                uid_array.push($(this).attr('id').substr(5));
            });
            new AjaxGraphHandler().getUserGraphData(uid_array, address);
        } else if (url.indexOf('/reaction/') != -1){
            address = 'argument';
            uid_array.push(splitted[splitted.length - 3]);
            uid_array.push(splitted[splitted.length - 1]);
            new AjaxGraphHandler().getUserGraphData(uid_array, address);
        } else {
            address = 'position';
            inputs.each(function(){
                uid_array.push($(this).attr('id').substr(5));
            });
            new AjaxGraphHandler().getUserGraphData(uid_array, address);
        }

        //setAnchor('barometer');
    };

    /**
     * Callback if ajax request was successfull.
     *
     * @param data: unparsed data of request
     * @param address: step of discussion
     */
    this.callbackIfDoneForGetDictionary = function(data, address){
        var jsonData;
        var dialog = $('#' + popupBarometerId);

        try{
            jsonData = JSON.parse(data);
        } catch(e) {
            setGlobalErrorHandler(_t_discussion(ohsnap), _t_discussion(internalError));
            alert('parsing-json: ' + e);
            return;
        }

        // remove content of modal
        dialog.find('.col-md-6').empty();
        dialog.find('.col-md-5').empty();
        
        // change status of toggle
        $('#chart-btn').bootstrapToggle('on');
<<<<<<< HEAD
        
        // create bar chart as default view
        getD3BarometerDoughnutChart(jsonData, address);
        
=======
        // create bar chart as default view
        getD3BarometerBarChart(jsonData, address);
>>>>>>> 441f963d
        // add listener for buttons to change the type of chart
        addListenerForChartButtons(jsonData, address);

        dialog.modal('show').on('hidden.bs.modal', function () {
            clearAnchor();
        });
        
        $('#' + popupBarometerAcceptBtn).show().click( function () {
            $('#' + popupBarometerId).modal('hide');
        }).removeClass('btn-success');
        $('#' + popupBarometerRefuseBtn).hide();

        dialog.find('.modal-title').html(jsonData.title).css({'line-height': '1.0'});
    };


    /**
     * Add listeners for chart-buttons.
     *
     * @param jsonData
     * @param address
     */
    function addListenerForChartButtons(jsonData, address) {
        // show only button of chart which is currently not visible
        var i = 0;
        $('#chart-btn-div').click(function() {
            if (i % 2 == 0) {
                getD3BarometerDoughnutChart(jsonData, address);
            }
            else{
                getD3BarometerBarChart(jsonData, address);
            }
            i++;
        });
    };

    /**
     * Create barometer.
     *
     * @param jsonData
     * @param address
     */
     function getD3BarometerBarChart(jsonData, address) {
        var dialog = $('#' + popupBarometerId);
        dialog.find('.col-md-6').empty();
        dialog.find('.col-md-5').empty();

        // create div for barometer
        dialog.find('.col-md-6').append('<div id="barometer-div"></div>');
        // width and height of chart
        var width = 400;
        var height = 400;
        var barChartSvg = getSvg(width+50, height+10);

        createAxis(barChartSvg, height-50);

        var usersDict = [];
        // create dictionary depending on address
        if(address === 'attitude')
            usersDict = createDictForAttitude(jsonData, usersDict);
        else
            usersDict = createDictForArgumentAndStatement(jsonData, usersDict);

        // create bars of chart
        // selector = inner-rect: clicks on statement relative to seen_by value
        createBar(width, height-50, usersDict, barChartSvg, "inner-rect");
        // selector = outer-rect: seen_by value
        createBar(width, height-50, usersDict, barChartSvg, "outer-rect");

        // tooltip
        addListenerForTooltip(usersDict, barChartSvg, address, "rect");

        // create legend for chart
        createLegend(usersDict);
    };

    /**
     * Create svg-element.
     *
     * @param width: width of container, which contains barometer
     * @param height: height of container
     * @return scalable vector graphic
     */
    function getSvg(width, height){
        return d3.select('#barometer-div').append('svg').attr({width: width, height: height, id: "barometer-svg"});
    }

    /**
     * Create axis for barometer.
     *
     * @param svg
     * @param height
     */
    function createAxis(svg, height){
        var yScale = d3.scale.linear().domain([0, 100]).range([height, 0]);

        // create y-axis
        var yAxis = d3.svg.axis().scale(yScale).orient("left");
        svg.append("g")
            .attr({id: "yAxis", transform: "translate(50,50)"})
            .call(yAxis)
            .append("text")
            .attr({dx: "0.5em", dy: "-1.5em"})
            .style("text-anchor", "end")
            .text("%");
    }

    /**
     * Add length of each user-dictionary and value of key seen_by to array.
     *
     * @param jsonData
     * @param usersDict
     * @returns usersDict
     */
    function createDictForAttitude(jsonData, usersDict){
        usersDict.push({
            usersNumber: jsonData.agree_users.length,
            seenBy: jsonData.seen_by,
            text: jsonData.agree_text,
            users: jsonData.agree_users
        });
        usersDict.push({
            usersNumber: jsonData.disagree_users.length,
            seenBy: jsonData.seen_by,
            text: jsonData.disagree_text,
            users: jsonData.disagree_users
        });
        return usersDict;
    }

    /**
     * Add length of each user-dictionary and value of key seen_by to array.
     *
     * @param jsonData
     * @param usersDict
     * @returns usersDict
     */
    function createDictForArgumentAndStatement(jsonData, usersDict){
        $.each(jsonData.opinions, function(key, value) {
            usersDict.push({
                usersNumber: value.users.length,
                seenBy: value.seen_by,
                text: value.text,
                message: value.message,
                users: value.users
            });
        });
        return usersDict;
    }

    /**
     * Create bars for chart.
     *
     * @param width
     * @param height
     * @param usersDict
     * @param barChartSvg
     * @param selector
     */
    function createBar(width, height, usersDict, barChartSvg, selector) {
        // width of one bar
        // width - left padding to y-Axis - space between bars
        var barWidth = (width - 10 - (usersDict.length-1)*10) / usersDict.length;
        console.log(barWidth);
        // set max-width of bar
        if(barWidth > 190){
            barWidth = 190;
        }

        barChartSvg.selectAll(selector)
            .data(usersDict)
            .enter().append("rect")
            .attr({
                width: barWidth,
                // height in percent: length/seen_by = x/height
                height: function (d) {
                    if (selector === 'inner-rect')
                        return divideWrapperIfZero(d.usersNumber, d.seenBy) * height;
                    return height - (divideWrapperIfZero(d.usersNumber, d.seenBy) * height);
                },
                // number of bar * width of bar + padding-left + space between to bars
                x: function (d, i) {
                    return i * barWidth + 60 + i * 10;
                },
                // y: height - barLength, because d3 starts to draw in left upper corner
                y: function (d) {
                    if (selector === 'inner-rect')
                        return height - (divideWrapperIfZero(d.usersNumber, d.seenBy) * height - 50);
                    return 50;
                },
                fill: function (d, i) {
                    if (selector === 'inner-rect')
                        return getNormalColorFor(i);
                    return getLightColorFor(i)
                },
                id: function (d, i) {
                    return selector + "-" + i;
                }
            });
    }

    function divideWrapperIfZero(numerator, denominator){
        return denominator == 0 || numerator == 0 ? 0.005 : numerator / denominator;
    }

    // doughnut chart

    /**
     * Create barometer.
     *
     * @param jsonData
     * @param address
     */
    function getD3BarometerDoughnutChart(jsonData, address) {
        var dialog = $('#' + popupBarometerId);
        dialog.find('.col-md-6').empty();
        dialog.find('.col-md-5').empty();

        // create div for barometer
        dialog.find('.col-md-6').append('<div id="barometer-div"></div>');

        // width and height of chart
        var width = 500, height = 410;
        var doughnutChartSvg = getSvgDoughnutChart(width, height);

        var usersDict = [];
        // create dictionary depending on address
        if(address === 'attitude'){
            usersDict = createDictForAttitude(jsonData, usersDict);
        }
        else{
            usersDict = createDictForArgumentAndStatement(jsonData, usersDict);
        }
        // create doughnut of chart
        createDoughnutChart(usersDict, doughnutChartSvg, address);
        // tooltip
        addListenerForTooltip(usersDict, doughnutChartSvg, address, ".chart-sector");
        // create legend for chart
        createLegend(usersDict);
    };

    /**
     * Create svg-element.
     *
     * @param width: width of container, which contains barometer
     * @param height: height of container
     * @return scalable vector graphic
     */
    function getSvgDoughnutChart(width, height){
        return d3.select('#barometer-div').append('svg').attr({width: width, height: height, id: "barometer-svg"});
    }

    /**
     * Create doughnut chart.
     *
     * @param usersDict
     * @param doughnutChartSvg
     * @param address
     */
    function createDoughnutChart(usersDict, doughnutChartSvg, address) {
        var height = 400, width = 400,
            outerRadius = Math.min(width, height) / 2,
            innerRadius = 0.3 * outerRadius;

        var doughnut = getDoughnut(usersDict, address);

        var innerCircle = getInnerCircle(usersDict, innerRadius, outerRadius, address);
        var outerCircle = getOuterCircle(innerRadius, outerRadius);

        createOuterPath(doughnutChartSvg, usersDict, outerCircle, doughnut);
        createInnerPath(doughnutChartSvg, usersDict, innerCircle, doughnut);
    }

    /**
     * Choose layout of d3.
     *
     * @param usersDict
     * @param address
     * @returns {*}
     */
    function getDoughnut(usersDict, address){
        return d3.layout.pie()
            .sort(null)
            .value(function (d, i) {
                // if the user can only choose between agree and disagree: half of doughnut for agree and half for disagree
                if(address === "attitude"){
                    return 50;
                }
                return usersDict[i].usersNumber;
            });
    }

    /**
     * Create inner circle of chart.
     *
     * @param usersDict
     * @param innerRadius
     * @param outerRadius
     * @param address
     * @returns {*}
     */
    function getInnerCircle(usersDict, innerRadius, outerRadius, address){
        return d3.svg.arc()
            .innerRadius(innerRadius)
            .outerRadius(function (d, i) {
                if(address === "attitude"){
                    return (outerRadius - innerRadius) + innerRadius;
                }
                return (outerRadius - innerRadius) * (usersDict[i].usersNumber/usersDict[i].seenBy) + innerRadius;
            });
    }

    /**
     * Create outer circle of chart.
     *
     * @param innerRadius
     * @param outerRadius
     * @returns {*}
     */
    function getOuterCircle(innerRadius, outerRadius){
        return d3.svg.arc()
            .innerRadius(innerRadius)
            .outerRadius(outerRadius);
    }

    /**
     * Create inner path.
     *
     * @param doughnutChartSvg
     * @param usersDict
     * @param innerCircle
     * @param doughnut
     */
    function createInnerPath(doughnutChartSvg, usersDict, innerCircle, doughnut){
        doughnutChartSvg.selectAll(".innerCircle")
            .data(doughnut(usersDict))
            .enter().append("path")
            .attr({fill: function (d, i) { return getNormalColorFor(i); },
                   stroke: "gray", d: innerCircle, transform: "translate(240,210)",
                   id: function (d, i) {return "inner-path-" + i}, class: "chart-sector"});
    }

    /**
     * Create outer path.
     *
     * @param doughnutChartSvg
     * @param usersDict
     * @param outerCircle
     * @param doughnut
     */
    function createOuterPath(doughnutChartSvg, usersDict, outerCircle, doughnut){
        doughnutChartSvg.selectAll(".outerCircle")
            .data(doughnut(usersDict))
            .enter().append("path")
            .attr({'fill': function (d, i) { return getLightColorFor(i); },
                   stroke: "gray", d: outerCircle, transform: "translate(240,210)",
                   id: function (d, i) {return "outer-path-" + i}, class: "chart-sector"});
    }

    /**
     * Create short tooltip for doughnut chart in middle of chart.
     *
     * @param doughnutChartSvg
     * @param usersDict
     * @param index
     * @param address
     */
    function createShortTooltipDoughnutChart(doughnutChartSvg, usersDict, index, address){
        // append tooltip in middle of doughnut chart
        // text of tooltip depends on address
        var tooltipText;
        if(address === "attitude"){
            tooltipText = usersDict[index].seenBy;
        }
        else{
            tooltipText = usersDict[index].usersNumber + "/" + usersDict[index].seenBy;
        }
        doughnutChartSvg.append("text")
            .attr({x: 240, y: 210,
                   class: "doughnut-chart-text-tooltip",
                   "font-weight": "bold", "font-size": "25px"})
            .text(tooltipText);

        if(address === "attitude") {
            tooltipText = "saw this";
        }
        else {
            tooltipText = "clicked on this";
        }
        doughnutChartSvg.append("text")
            .attr({x: 240, y: 230,
                   class: "doughnut-chart-text-tooltip"})
<<<<<<< HEAD
            .text(_t(clickedOnThis));
=======
            .text(tooltipText);
>>>>>>> 441f963d
    }

    // bar chart and doughnut chart
    /**
     * Create tooltips for bar chart and doughnut chart.
     *
     * @param usersDict
     * @param chartSvg
     * @param address
     * @param selector: different selectors for bar chart and doughnut chart
     */
    function addListenerForTooltip(usersDict, chartSvg, address, selector) {
        var div;
        var isClicked = false;
        var tooltipIsVisible = false;
        // save index and id of object of last click event
        var elementIndex;
        var _index;

        // add listener for click event
        chartSvg.selectAll(selector).on('click', function (d, index) {
            // sector of doughnut chart and part which represents the seen-by-value should have the same index
            elementIndex = index % usersDict.length;
<<<<<<< HEAD
            
            if (isClicked){
=======

            if(isClicked){
>>>>>>> 441f963d
                // if the user clicks on another element hide the old element and make the new one visible
                if (_index != elementIndex){
                    hideTooltip(div, selector, _index);
                    div = showTooltip(div, usersDict, elementIndex, address, chartSvg, selector);
                    isClicked = true;
                    tooltipIsVisible = true;
                } else { // if the user clicks on the same tooltip for a second time hide the tooltip
                    hideTooltip(div, selector, elementIndex);
                    isClicked = false;
                    tooltipIsVisible = false;
                }
            } else {
                if (!tooltipIsVisible){
                    div = showTooltip(div, usersDict, elementIndex, address, chartSvg, selector);
                }
                isClicked = true;
                tooltipIsVisible = true;
            }
            _index = elementIndex;
        }).on("mouseover", function (d, index) { // add listener for hover event
            if(!isClicked){
                elementIndex = index % usersDict.length;

                div = showTooltip(div, usersDict, elementIndex, address, chartSvg, selector);
                tooltipIsVisible = true;
            }
        }).on("mouseout", function (d, index) { // add listener for mouse out event
            if(!isClicked){
                elementIndex = index % usersDict.length;

                hideTooltip(div, selector, elementIndex);
                tooltipIsVisible = false;
            }
        });

        // add click-event-listener for popup
        $('#' + popupBarometerId).on('click', function (d) {
            // select area of popup without tooltip and listen for click event
            // if tooltip is visible hide tooltip
            if (d.target.id.indexOf("path") === -1 && d.target.id.indexOf("rect") === -1 && tooltipIsVisible === true) {
                hideTooltip(div, selector, elementIndex);
                isClicked = false;
                tooltipIsVisible = false;
            }
        });
    }

     /**
     * Show tooltip on mouse event.
     *
     * @param div
     * @param usersDict
     * @param index
     * @param address
     * @param chartSvg
     * @param selector
     * @returns {*}
     */
    function showTooltip(div, usersDict, index, address, chartSvg, selector){
        div = getTooltip(usersDict, index, address);
        // if doughnut chart is selected add short tooltip in middle of chart
        if(selector === ".chart-sector"){
            createShortTooltipDoughnutChart(chartSvg, usersDict, index, address);
            // highlight whole sector on hover
            d3.select("#inner-path-" + index).attr('fill', getDarkColorFor(index));
            d3.select("#outer-path-" + index).attr('fill', google_colors[index % google_colors.length][3]);
        }
        else{
            // highlight sector on hover
            d3.select("#inner-rect-" + index).attr('fill', getDarkColorFor(index));
            d3.select("#outer-rect-" + index).attr('fill', google_colors[index % google_colors.length][3]);
        }
        return div;
    }

    /**
     * Hide tooltip on mouse event.
     *
     * @param div
     * @param selector
     * @param index
     */
    function hideTooltip(div, selector, index){
        // hide tooltip with detailed information
        div.style("opacity", 0);

        // if doughnut chart is selected hide text in middle of doughnut
        if(selector === ".chart-sector") {
            $('.doughnut-chart-text-tooltip').text("");
            // fill chart element with originally color
            d3.select("#inner-path-" + index).attr('fill', getNormalColorFor(index));
            d3.select("#outer-path-" + index).attr('fill', getLightColorFor(index));
        }
        else{
            // fill chart element with originally color
            d3.select("#inner-rect-" + index).attr('fill', getNormalColorFor(index));
            d3.select("#outer-rect-" + index).attr('fill', getLightColorFor(index));
        }
    }

     /**
     * Create tooltip.
     *
     * @param usersDict
     * @param index
     * @param address
     * @returns {*}
     */
    function getTooltip(usersDict, index, address){
        var div = d3.select('#' + popupBarometerId + ' .col-md-5').append("div").attr("class", "chartTooltip");

        // make tooltip visible
        div.style("opacity", 1);

        createTooltipContent(usersDict, index, address, div);
         
        var tooltip = $(".chartTooltip");
        // fill background of tooltip with color of selected sector of barometer
        tooltip.css('background-color', getVeryLightColorFor(index));
        // fill border of tooltip with the same color as the sector of barometer
        tooltip.css('border-color', getDarkColorFor(index));

        return div;
    }

    /**
     * Create content of tooltip-div.
     *
     * @param usersDict
     * @param index: index of bar is selected
     * @param address
     * @param div: contains the tooltip
     */
    function createTooltipContent(usersDict, index, address, div){
        // append list elements to div
        if (usersDict[index].message != null) {
            div.append('li').html(usersDict[index].message);
        }
        var text_keyword = '';
        if (address == 'argument')
            text_keyword = usersDict[index].seenBy == 1 ? participantSawArgumentsToThis : participantsSawArgumentsToThis;
        else
            text_keyword = usersDict[index].seenBy == 1 ? participantSawThisStatement : participantsSawThisStatement;
        div.append('li').html(usersDict[index].seenBy + ' ' + _t_discussion(text_keyword));
        div.append('li').html(_t_discussion(users) + ': ');

        // add images of avatars
        usersDict[index].users.forEach(function (e) {
            div.append('a').attr({'href': e.public_profile_url, 'title': e.nickname})
                .append('img').attr({src: e.avatar_url, class: 'img-circle'})
                .style({width: '10%', padding: '2px'});
        });
    }

    /**
     * Create legend for chart.
     *
     * @param usersDict
     */
    function createLegend(usersDict){
        var div, label, element;
        $.each(usersDict, function(key, value) {
            div = $('<div>').attr('class', 'legendSymbolDiv').css('background-color', getNormalColorFor(key));
            label = $('<label>').attr('class', 'legendLabel').html(value.text);
            element = $('<ul>').attr('class', 'legendUl').append(div).append(label);
            $('#' + popupBarometerId).find('.col-md-5').append(element);
        });
    }

    function getNormalColorFor(index){ return google_colors[index % google_colors.length][0]; }
    function getVeryLightColorFor(index){ return google_colors[index % google_colors.length][1]; }
    function getLightColorFor(index){ return google_colors[index % google_colors.length][2]; }
    function getDarkColorFor(index){ return google_colors[index % google_colors.length][9]; }
}<|MERGE_RESOLUTION|>--- conflicted
+++ resolved
@@ -86,15 +86,8 @@
         
         // change status of toggle
         $('#chart-btn').bootstrapToggle('on');
-<<<<<<< HEAD
-        
-        // create bar chart as default view
-        getD3BarometerDoughnutChart(jsonData, address);
-        
-=======
         // create bar chart as default view
         getD3BarometerBarChart(jsonData, address);
->>>>>>> 441f963d
         // add listener for buttons to change the type of chart
         addListenerForChartButtons(jsonData, address);
 
@@ -479,19 +472,9 @@
             .text(tooltipText);
 
         if(address === "attitude") {
-            tooltipText = "saw this";
-        }
-        else {
-            tooltipText = "clicked on this";
-        }
-        doughnutChartSvg.append("text")
-            .attr({x: 240, y: 230,
-                   class: "doughnut-chart-text-tooltip"})
-<<<<<<< HEAD
-            .text(_t(clickedOnThis));
-=======
-            .text(tooltipText);
->>>>>>> 441f963d
+            tooltipText = address === "attitude" ? _t(sawThis) : _t(clickedOnThis);
+        }
+        doughnutChartSvg.append("text").attr({x: 240, y: 230, class: "doughnut-chart-text-tooltip"}).text(tooltipText);
     }
 
     // bar chart and doughnut chart
@@ -515,13 +498,8 @@
         chartSvg.selectAll(selector).on('click', function (d, index) {
             // sector of doughnut chart and part which represents the seen-by-value should have the same index
             elementIndex = index % usersDict.length;
-<<<<<<< HEAD
             
             if (isClicked){
-=======
-
-            if(isClicked){
->>>>>>> 441f963d
                 // if the user clicks on another element hide the old element and make the new one visible
                 if (_index != elementIndex){
                     hideTooltip(div, selector, _index);
