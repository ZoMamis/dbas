--- conflicted
+++ resolved
@@ -89,15 +89,9 @@
         addListenerForChartButtons(jsonData, address);
 
         dialog.modal('show').on('hidden.bs.modal', function () {
-<<<<<<< HEAD
-            new Helper().clearAnchor();
-=======
             clearAnchor();
-        }).on('shown.bs.modal', function () {
-            // display bar after the modal is shown, cause we need the width of the modal
-            getD3BarometerBarChart(jsonData, address);
->>>>>>> 6e4fc9f2
-        });
+        });
+
 
         $('#' + popupConfirmRowDialogAcceptBtn).show().click( function () {
             $('#' + popupConfirmRowDialogId).modal('hide');
