/**
 * @author Teresa Uebber, Tobias Krauthoff
 * @email teresa.uebber@hhu.de, krauthoff@cs.uni-duesseldorf.de
 */

function DiscussionGraph() {
    let s;
    let isPositionVisible = false;
    let isContentVisible = false;
    let isStatementVisible = false;
    let isSupportVisible = false;
    let isAttackVisible = false;
    let grey = '#424242';
    let yellow = '#FFC107';
    let red = '#F44336';
    let green = '#64DD17';
    let blue = '#3D5AFE';
    let black = '#000000';
    let dark_grey = '#616161';
    let dark_red = '#D32F2F';
    let dark_green = '#689F38';
    let dark_blue = '#1976D2';
    let light_grey = '#848484';
    let font_size = 14; // needed for rescaling
    let line_height = 1.5; // needed for rescaling
    let box_sizes = {}; // needed for rescaling
    let node_id_prefix = 'node_'; // needed for rescaling
    let old_scale = 1.0; // needed for rescaling
    let statement_size = 6; // base node size of an statement
    let other_size = 9; // base node size
    let issue_size = 10; // node size of the issue
    let node_factor_size = 10; // additional size for the doj, which is in [0,1]
    let rel_node_factor;

    /**
     * Displays a graph of current discussion
     */
    this.showGraph = function () {
        new AjaxGraphHandler().getDiscussionGraphData('/graph/d3');
    };

    /**
     * Callback if ajax request was successful.
     *
     * @param data
     */
    this.callbackIfDoneForDiscussionGraph = function (data) {
        let jsonData = $.parseJSON(data);
        s = new DiscussionGraph().setDefaultViewParams(true, jsonData, null);
    };

    /**
     * If ajax request was successful show modal with data for jump into discussion.
     *
     * @param data
     */
    this.callbackIfDoneForGetJumpDataForGraph = function (data) {
        let jsonData = $.parseJSON(data);
        let popup = $('#popup-jump-graph');
        if (jsonData.error.length === 0) {
            let list = $('<ul>');
            popup.find('div.modal-body div').empty();
            createContentOfModalBody(jsonData, list);
            popup.find('div.modal-body div').append(list);

            // jump to url
            popup.find('input').click(function () {
                window.location = $(this).attr('value');
            });
        } else {
            popup.modal('hide');
        }

        // add hover effects
        new GuiHandler().hoverInputListOf(popup.find('div.modal-body div'));
    };

    /**
     * Create content for modal to jump into discussion.
     *
     * @param jsonData
     * @param list
     */
    function createContentOfModalBody(jsonData, list) {
        let label, input, element, counter = 0;

        $.each(jsonData.arguments, function (key, value) {
            input = $('<input>').attr('type', 'radio').attr('value', value.url).attr('id', 'jump_' + counter);
            label = $('<label>').html(value.text).attr('for', 'jump_' + counter);
            element = $('<li>').append(input).append(label);
            list.append(element);
            counter += 1;
        });
    }

    /**
     * Set parameters for default view of graph.
     *
     * @param startD3
     * @param jsonData
     * @param d3
     */
    this.setDefaultViewParams = function (startD3, jsonData, d3) {
        new DiscussionGraph().setButtonDefaultSettings();
        let container = $('#' + graphViewContainerSpaceId);
        container.empty();

        if (startD3) {
            if (!this.getD3Graph(jsonData))
                new DiscussionGraph().setDefaultViewParams(false, null, d3);
            
        } else {
            container.empty();
        }
    };

    /**
     * Set default settings of buttons.
     */
    this.setButtonDefaultSettings = function () {
        $('#show-labels').show();
        $('#hide-labels').hide();
        $('#show-attacks-on-my-statements').show();
        $('#hide-attacks-on-my-statements').hide();
        $('#show-my-statements').show();
        $('#hide-my-statements').hide();
        $('#show-supports-on-my-statements').show();
        $('#hide-supports-on-my-statements').hide();
        $('#show-positions').show();
        $('#hide-positions').hide();
    };

    /**
     * Create a graph.
     *
     * @param jsonData
     */
    this.getD3Graph = function (jsonData) {
        let container = $('#' + graphViewContainerSpaceId);
        container.empty();
<<<<<<< HEAD
        rel_node_factor = 'node_doj_factors' in jsonData ? jsonData.node_doj_factors : {};
        //rel_node_factor = 'node_opinion_factors' in jsonData? jsonData.node_opinion_factors : {};

        // height of the header (offset per line count)
        let offset = ($('#graph-view-container-header').outerHeight() / 26 - 1 ) * 26;
=======
        rel_node_factor = {};
        //rel_node_factor = 'node_doj_factors' in jsonData ? jsonData.node_doj_factors : {};
        //rel_node_factor = 'node_opinion_factors' in jsonData? jsonData.node_opinion_factors : {};

        // height of the header (offset per line count)
        let offset = ($('#' + graphViewContainerHeaderId).outerHeight() / 26 - 1 ) * 26;
>>>>>>> 6c03abd1

        let width = container.width();
        let height = container.outerHeight() - offset;

        let svg = getGraphSvg(width, height);
        let force = getForce(width, height + 100);

        // zoom and pan
        zoomAndPan();
        let drag = enableDrag(force);

        // resize
        resizeGraph(container, force);

        // edge
        let edges = createEdgeDict(jsonData);
        setNodeColorsForData(jsonData);
        // create arrays of links, nodes and move layout forward one step
        force.links(edges).nodes(jsonData.nodes).on("tick", forceTick);
        let edgesTypeArrow = createArrowDict(edges);
        let marker = createArrows(svg, edgesTypeArrow);
        let link = createLinks(svg, edges, marker);

        // node
        let node = createNodes(svg, force, drag);
        let circle = setNodeProperties(node).attr('class', 'circle');

        // tooltip
        // rect as background of label
        let tooltip = node.append('g');
        let rect = tooltip.append('rect').attr('class', 'labelBox');
        let label = createLabel(tooltip);

        // reorder the elements so that the tooltips appear in front of the nodes
        tooltip.order();

        setRectProperties(rect);

        // legend
        createLegend();
        // call updated legend
        let legend = d3.svg.legend();
        // create div for legend
        container.append("<div id = 'graphViewLegendId'></div>");
        getLegendSvg().call(legend);

        // buttons of sidebar
        addListenersForSidebarButtons(jsonData, label, rect, edges, force);
        // add listener to show/hide tooltip on mouse over
        addListenerForTooltip();

        force.start();
        
        // update force layout calculations
        function forceTick() {
            // update position of edges
            link.attr({
                x1: function (d) {
                    return d.source.x;
                },
                y1: function (d) {
                    return d.source.y;
                },
                x2: function (d) {
                    return getPositionOfLink("x2", d.target.x, edges, d);
                },
                y2: function (d) {
                    return getPositionOfLink("y2", d.target.y, edges, d);
                }
            });

            // update position of rect
            rect.attr("transform", function (d) {
                return "translate(" + d.x + "," + (d.y - 50) + ")";
            });

            // update position of nodes
            circle.attr({
                cx: function (d) {
                    return d.x;
                },
                cy: function (d) {
                    return d.y;
                }
            });

            // update position of label
            label.attr("transform", function (d) {
                return "translate(" + d.x + "," + (d.y - 50) + ")";
            });
        }

        //////////////////////////////////////////////////////////////////////////////
        // highlight nodes and edges
        addListenerForNodes(circle, edges);

        addListenerForBackgroundOfNodes(edges);
        
        return true;
    };

    /**
     * Calculate coordinate of link for undercuts.
     *
     * @param linkTargetCoordinate
     * @param nodeCoordinate
     * @param edges
     * @param d
     * @returns {*}
     */
    function getPositionOfLink(linkTargetCoordinate, nodeCoordinate, edges, d) {
        let position;
        let edge;
        if (d.is_undercut === true) {
            edges.forEach(function (e) {
                if (e.id === d.target_edge) {
                    edge = e;
                }
            });
            if(linkTargetCoordinate === 'x2'){
                position = (parseInt(d3.select('#link-' + edge.id).attr('x2')) + parseInt(d3.select('#link-' + edge.id).attr('x1')))/2;
            }
            else{
                position = (parseInt(d3.select('#link-' + edge.id).attr('y2')) + parseInt(d3.select('#link-' + edge.id).attr('y1')))/2;
            }
        } else {
            position = nodeCoordinate;
        }
        return position;
    }

    /**
     * Create svg-element.
     *
     * @param width: width of container, which contains graph
     * @param height: height of container
     * @return scalable vector graphic
     */
    function getGraphSvg(width, height) {
        return d3.select('#' + graphViewContainerSpaceId).append("svg")
            .attr({width: width, height: height, id: "graph-svg"})
            .append('g')
            .attr("class", "zoom");
    }

    /**
     * Create force-directed network diagram and define properties.
     *
     * @param width: width of container, which contains graph
     * @param height: height of container
     * @return force layout
     */
    function getForce(width, height) {
        return d3.layout.force()
            .size([width, height])
            // pull nodes toward layout center
            .gravity(0.11)
            // nodes push each other away
            .charge(-350)
            .linkDistance(function (d) {
                return d.size;
            });
    }

    /**
     * Enable zoom and pan functionality on graph.
     */
    function zoomAndPan() {
        let zoom = d3.behavior.zoom().on("zoom", redraw).scaleExtent([0.5, 5]);

        d3.select("#graph-svg").call(zoom).on("dblclick.zoom", null);

        function redraw() {
            let zoom_scale = zoom.scale();
            let change_scale = Math.abs(old_scale - zoom_scale) > 0.02;
            old_scale = zoom_scale;

            d3.selectAll("g.zoom").attr("transform", "translate(" + zoom.translate() + ")" + " scale(" + zoom_scale + ")");
            if (change_scale) {
                // resizing of font size, line height and the complete rectangle
                $('#' + graphViewContainerSpaceId).find('.node').each(function () {
                    let id = $(this).attr('id').replace(node_id_prefix, '');
                    if (id.indexOf('statement') != -1 || id.indexOf('issue') != -1) {
                        $('#label-' + id).css({
                            'font-size': font_size / zoom_scale + 'px',
                            'line-height': line_height / zoom_scale
                        });
                        let width = box_sizes[id].width / zoom_scale;
                        let height = box_sizes[id].height / zoom_scale;
                        let pos = calculateRectPos(box_sizes[id].width, box_sizes[id].height);
                        $('#rect-' + id).attr({
                            'width': width,
                            'height': height,
                            'x': pos[0] / zoom_scale,
                            'y': pos[1] / zoom_scale
                        });
                    }
                });

                // dirty hack to accept new line height and label position
                $('body').css({'line-height': '1.0'});
                setTimeout(function () {
                    $('body').css({'line-height': '1.5'});
                    $('#' + graphViewContainerSpaceId).find('.node').each(function () {
                        let id = $(this).attr('id').replace(node_id_prefix, '');
                        let label = $('#label-' + id);
                        let rect = $('#rect-' + id);
                        label.attr({
                            'y': -label.height() / zoom_scale + 45 / zoom_scale
                        });
                    });
                }, 300);
            }
        }
    }

    /**
     * Enable drag functionality, because pan functionality overrides drag.
     *
     * @param force
     * @return drag functionality
     */
    function enableDrag(force) {
        return force.drag()
            .on("dragstart", function () {
                d3.event.sourceEvent.stopPropagation();
            });
    }

    /**
     * Resize graph on window event.
     *
     * @param container
     * @param force
     */
    function resizeGraph(container, force) {
        d3.select(window).on("resize", resize);
        function resize() {
            let graphSvg = $('#graph-svg');
            graphSvg.width(container.width());
            // height of space between header and bottom of container
            graphSvg.height(container.outerHeight() - $('#graph-view-container-header').height() + 20);
            force.size([container.width(), container.outerHeight()]).resume();
        }
    }

    /**
     * Sets the color in the json Data
     *
     * @param jsonData: dict with data for nodes and edges
     */
    function setNodeColorsForData(jsonData) {
        jsonData.nodes.forEach(function (e) {
            if (e.type === 'position')       e.color = blue;
            else if (e.type === 'statement') e.color = yellow;
            else if (e.type === 'issue')     e.color = light_grey;
            else                             e.color = black;
        });
    }

    /**
     * Create dictionary for edges.
     *
     * @param jsonData: dict with data for nodes and edges
     * @return edges: array, which contains dicts for edges
     */
    function createEdgeDict(jsonData) {
        let edges = [];
        jsonData.edges.forEach(function (e) {
            // get source and target nodes
            let sourceNode = jsonData.nodes.filter(function (d) {
                    return d.id === e.source;
                })[0],
                targetNode = jsonData.nodes.filter(function (d) {
                    return d.id === e.target;
                })[0];
            // add edge, color, type, size and id to array
            let color = e.is_attacking === 'none' ? grey : e.is_attacking ? red : green;
            edges.push({
                source: sourceNode,
                target: targetNode,
                color: color,
                edge_type: e.edge_type,
                size: e.size,
                id: e.id,
                is_attacking: e.is_attacking,
                target_edge: e.target_edge,
                is_undercut: e.is_undercut
            });
        });
        return edges;
    }

    /**
     * Select edges with type of arrow.
     *
     * @param edges: edges of graph
     * @return edgesTypeArrow: array, which contains edges of type arrow
     */
    function createArrowDict(edges) {
        let edgesTypeArrow = [];
        edges.forEach(function (d) {
            if (d.edge_type === 'arrow') {
                return edgesTypeArrow.push(d);
            }
        });
        return edgesTypeArrow;
    }

    /**
     * Create arrows for edges.
     *
     * @param svg
     * @param edgesTypeArrow
     * @return marker: arrow
     */
    function createArrows(svg, edgesTypeArrow) {
        return svg.append("defs").selectAll('marker').data(edgesTypeArrow)
            .enter().append("svg:marker")
            .attr({
                id: function (d) {
                    return "marker_" + d.edge_type + d.id;
                },
                refX: function (d) {
                    if(d.is_undercut === true){
                        return 6;
                    }
                    return 6 + calculateNodeSize(d.target) / 2;
                },
                refY: 0,
                markerWidth: 10, markerHeight: 10,
                viewBox: '0 -5 10 10',
                orient: "auto",
                fill: function (d) {
                    return d.color;
                }
            })
            .append("svg:path")
            .attr("d", "M0,-3L7,0L0,3");
    }

    /**
     * Create links between nodes.
     *
     * @param svg
     * @param marker: arrow
     * @param edges
     * @return links
     */
    function createLinks(svg, edges, marker) {
        return svg.selectAll(".path")
            .data(edges)
            // svg lines
            .enter().append("line")
            .attr({
                class: "link",
                id: function (d) {
                    return 'link-' + d.id;
                }
            })
            .style("stroke", function (d) {
                return d.color;
            })
            // assign marker to line
            .attr("marker-end", function (d) {
                return "url(#marker_" + d.edge_type + d.id + ")";
            });
    }

    /**
     * Create node as svg circle and enable drag functionality.
     *
     * @param svg
     * @param force
     * @param drag
     * @return nodes
     */
    function createNodes(svg, force, drag) {
        return svg.selectAll(".node")
            .data(force.nodes())
            .enter().append("g")
            .attr({
                class: "node",
                id: function (d) {
                    return node_id_prefix + d.id;
                }
            })
            .call(drag);
    }

    /**
     * Define properties for nodes.
     *
     * @param node
     * @return circle
     */
    function setNodeProperties(node) {
        return node.append("circle")
            .attr({
                r: function (d) {
                    return calculateNodeSize(d);
                },
                fill: function (d) {
                    return d.color;
                },
                id: function (d) {
                    return 'circle-' + d.id;
                }
            });
    }

    /**
     * Calculates the node size in respect to the DOJ
     *
     * @param node
     * @returns {*}
     */
    function calculateNodeSize(node) {
        if (node.id.indexOf('statement_') != -1) {
            let id = node.id.replace('statement_', '');
            if (id in rel_node_factor)
                return node.size + node_factor_size * rel_node_factor[id];
            else
                return node.size;
        }
        return node.size;
    }

    /**
     * Wrap text.
     *
     * @param node
     * @return label
     */
    function createLabel(node) {
        return node.append("text").each(function (d) {
            let node_text = d.label.split(" ");
            for (let i = 0; i < node_text.length; i++) {
                if ((i % 4) == 0) {
                    d3.select(this).append("tspan")
                        .text(node_text[i])
                        .attr({
                            dy: i ? '1.2em' : '0', x: '0',
                            "text-anchor": "middle"
                        });
                }
                else {
                    d3.select(this).append("tspan").text(' ' + node_text[i]);
                }
            }
            d3.select(this).attr("id", 'label-' + d.id);
            // set position of label
            let height = $("#label-" + d.id).height();
            d3.select(this).attr("y", -height + 45);
        });
    }

    /**
     * Set properties for rect.
     *
     * @param rect: background of label
     */
    function setRectProperties(rect) {
        rect.each(function (d) {
            let element = $("#label-" + d.id);
            let width = element.width() + 24;
            let height = element.height() + 10;
            let pos = calculateRectPos(width, height);
            if (d.size === 0) {
                width = 0;
                height = 0;
            }
            d3.select(this).attr({
                width: width,
                height: height,
                x: pos[0],
                y: pos[1],
                id: 'rect-' + d.id
            });
            if (d.id.indexOf('statement') != -1 || d.id.indexOf('issue') != -1) {
                box_sizes[d.id] = {'width': width, 'height': height};
            }
        });
    }

    /**
     * Calculate the rectangle position depending on the rectangle width and height
     *
     * @param width int
     * @param height int
     * @returns {*[]} [x, y]
     */
    function calculateRectPos(width, height) {
        return [-width / 2, -height + 36];
    }

    /**
     * Create svg for legend.
     */
    function getLegendSvg() {
        d3.select('#graphViewLegendId').append("svg")
            .attr({width: 200, height: 200, id: "graph-legend-svg"});
        return d3.select("#graph-legend-svg").append("g")
            .attr({
                id: "graphLegend",
                transform: "translate(10,20)"
            });
    }

    /**
     * Listen whether a node is clicked.
     *
     * @param circle
     * @param edges
     */
    function addListenerForNodes(circle, edges) {
        let selectedCircleId;

        circle.on("click", function (d) {
            // distinguish between click and drag event
            if (d3.event.defaultPrevented) return;
            // show modal when node clicked twice
            if (d.id === selectedCircleId) {
                showModal(d);
            }
            let circleId = this.id;
            showPartOfGraph(edges, circleId);
            selectedCircleId = d.id;
        });
    }

    /**
     * Make whole graph visible if background of graph is clicked.
     *
     * @param edges
     */
    function addListenerForBackgroundOfNodes(edges) {
        $(document).on("click", function (d) {
            if (d.target.id.indexOf("circle") === -1) {
                highlightAllElements(edges);
            }
        });
    }

    /**
     * Create legend and update legend.
     */
    function createLegend() {
        // labels and colors for legend
        let legendLabelCircle = [_t_discussion("issue"), _t_discussion("position"), _t_discussion("statement")],
            legendLabelRect = [_t_discussion("support"), _t_discussion("attack")],
            legendColorCircle = [light_grey, blue, yellow],
            legendColorRect = [green, red];

        // set properties for legend
        return d3.svg.legend = function () {
            function legend(selection) {
                createNodeSymbols(selection, legendLabelCircle, legendColorCircle);
                createEdgeSymbols(selection, legendLabelRect, legendColorRect);
                createLabelsForSymbols(selection, legendLabelCircle, legendLabelRect);
                return this;
            }

            return legend;
        };
    }

    /**
     * Create symbols for nodes.
     *
     * @param selection
     * @param legendLabelCircle: array with labels for circle
     * @param legendColorCircle: array with colors
     */
    function createNodeSymbols(selection, legendLabelCircle, legendColorCircle) {
        selection.selectAll(".circle")
            .data(legendLabelCircle)
            .enter().append("circle")
            .attr({
                fill: function (d, i) {
                    return legendColorCircle[i];
                },
                r: statement_size,
                cy: function (d, i) {
                    return i * 40;
                }
            });
    }

    /**
     * Create symbols for edges.
     *
     * @param selection
     * @param legendLabelRect: array with labels for rect
     * @param legendColorRect: array with colors
     */
    function createEdgeSymbols(selection, legendLabelRect, legendColorRect) {
        selection.selectAll(".rect")
            .data(legendLabelRect)
            .enter().append("rect")
            .attr({
                fill: function (d, i) {
                    return legendColorRect[i];
                },
                width: 15, height: 5,
                x: -7, y: function (d, i) {
                    return i * 40 + 118;
                }
            });
    }

    /**
     * Create labels for symbols.
     *
     * @param selection
     * @param legendLabelCircle: array with labels for circle
     * @param legendLabelRect: array with labels for rect
     */
    function createLabelsForSymbols(selection, legendLabelCircle, legendLabelRect) {
        selection.selectAll(".text")
            .data(legendLabelCircle.concat(legendLabelRect))
            .enter().append("text")
            .text(function (d) {
                return d;
            })
            .attr({
                x: 20, y: function (d, i) {
                    return i * 40 + 5;
                }
            });
    }

    /**
     * Add listeners for buttons of sidebar.
     *
     * @param jsonData
     * @param label
     * @param rect
     * @param edges
     * @param force
     */
    function addListenersForSidebarButtons(jsonData, label, rect, edges, force) {
        showDefaultView(jsonData);
        $('#show-labels').click(function () {
            showLabels(label, rect);
        });
        $('#hide-labels').click(function () {
            hideLabels(label, rect);
        });
        $('#show-positions').click(function () {
            showPositions();
        });
        $('#hide-positions').click(function () {
            hidePositions();
        });
        $('#show-my-statements').click(function () {
            showMyStatements(edges, force);
        });
        $('#hide-my-statements').click(function () {
            hideMyStatements(edges, force);
        });
        $('#show-supports-on-my-statements').click(function () {
            showSupportsOnMyStatements(edges, force);
        });
        $('#hide-supports-on-my-statements').click(function () {
            hideSupportsOnMyStatements(edges, force);
        });
        $('#show-attacks-on-my-statements').click(function () {
            showAttacksOnMyStatements(edges, force);
        });
        $('#hide-attacks-on-my-statements').click(function () {
            hideAttacksOnMyStatements(edges, force);
        });
    }

    /**
     * Restore initial state of graph.
     *
     * @param jsonData
     */
    function showDefaultView(jsonData) {
        $('#start-view').click(function () {
            new DiscussionGraph().setDefaultViewParams(true, jsonData, s);
        });
    }

    /**
     * Show all labels of graph.
     *
     * @param label
     * @param rect
     */
    function showLabels(label, rect) {
        isContentVisible = true;
        isPositionVisible = true;
        label.style("display", 'inline');
        rect.style("display", 'inline');
        $('#show-labels').hide();
        $('#hide-labels').show();
        // also show content of positions
        $('#show-positions').hide();
        $('#hide-positions').show();
    }

    /**
     * Hide all labels of graph.
     *
     * @param label
     * @param rect
     */
    function hideLabels(label, rect) {
        isContentVisible = false;
        label.style("display", 'none');
        rect.style("display", 'none');
        $('#show-labels').show();
        $('#hide-labels').hide();
        addListenerForTooltip();
        if (isPositionVisible) {
            $('#show-positions').show();
            $('#hide-positions').hide();
        }
        isPositionVisible = false;
    }

    /**
     * Show labels for positions.
     */
    function showPositions() {
        isPositionVisible = true;
        // select positions
        setDisplayStyleOfNodes('inline');
        $('#show-positions').hide();
        $('#hide-positions').show();
    }

    /**
     * Hide labels for positions.
     */
    function hidePositions() {
        isPositionVisible = false;
        addListenerForTooltip();
        // select positions
        setDisplayStyleOfNodes('none');
        $('#show-positions').show();
        $('#hide-positions').hide();
    }

    /**
     * Show all statements, which the current user has created.
     *
     * @param edges
     * @param force
     */
    function showMyStatements(edges, force) {
        isStatementVisible = true;
        isSupportVisible = true;
        isAttackVisible = true;

        // graying all elements of graph
        edges.forEach(function (d) {
            grayingElements(d);
        });
        // highlight incoming and outgoing edges of all statements, which the current user has created
        force.nodes().forEach(function (d) {
            if (d.author.name === $('#header_nickname')[0].innerText) {
                d3.select('#circle-' + d.id).attr({fill: d.color, stroke: 'black'});
                showPartOfGraph(edges, d.id);
            }
        });

        $('#show-my-statements').hide();
        $('#hide-my-statements').show();
        // also show supports and attacks on statements
        $('#show-supports-on-my-statements').hide();
        $('#hide-supports-on-my-statements').show();
        $('#show-attacks-on-my-statements').hide();
        $('#hide-attacks-on-my-statements').show();
    }

    /**
     * Hide all statements, which the current user has created.
     *
     * @param edges
     * @param force
     */
    function hideMyStatements(edges, force) {
        isStatementVisible = false;
        if (isSupportVisible) {
            $('#show-supports-on-my-statements').show();
            $('#hide-supports-on-my-statements').hide();
            isSupportVisible = false;
        }
        if (isAttackVisible) {
            $('#show-attacks-on-my-statements').show();
            $('#hide-attacks-on-my-statements').hide();
            isAttackVisible = false;
        }

        highlightAllElements(edges);

        // delete border of nodes
        force.nodes().forEach(function (d) {
            d3.select('#circle-' + d.id).attr('stroke', 'none');
        });

        $('#show-my-statements').show();
        $('#hide-my-statements').hide();
    }

    /**
     * Highlight all elements of graph.
     *
     * @param edges
     */
    function highlightAllElements(edges) {
        edges.forEach(function (d) {
            highlightElements(d);
        });
    }

    /**
     * Show all supports on the statements, which the current user has created.
     *
     * @param edges
     * @param force
     */
    function showSupportsOnMyStatements(edges, force) {
        isSupportVisible = true;

        // if attacks on statements of current user are visible, highlight additionally the supports
        if (!isAttackVisible) {
            // graying all elements of graph
            edges.forEach(function (d) {
                grayingElements(d);
            });
        }
        force.nodes().forEach(function (d) {
            if (d.author.name === $('#header_nickname')[0].innerText) {
                d3.select('#circle-' + d.id).attr({fill: d.color, stroke: 'black'});
                showPartOfGraph(edges, d.id);
            }
        });
        $('#show-supports-on-my-statements').hide();
        $('#hide-supports-on-my-statements').show();
    }

    /**
     * Hide all supports on the statements, which the current user has created.
     *
     * @param edges
     * @param force
     */
    function hideSupportsOnMyStatements(edges, force) {
        isSupportVisible = false;

        // if attacks are not visible, show the default view of the graph
        // else let them visible
        if (!isAttackVisible) {
            highlightAllElements(edges);

            // delete border of nodes
            force.nodes().forEach(function (d) {
                d3.select('#circle-' + d.id).attr('stroke', 'none');
            });
        }
        else {
            if (isStatementVisible) {
                $('#show-my-statements').show();
                $('#hide-my-statements').hide();
                isStatementVisible = false;
            }
            showAttacksOnMyStatements(edges, force);
        }
        $('#show-supports-on-my-statements').show();
        $('#hide-supports-on-my-statements').hide();
    }

    /**
     * Show all attacks on the statements, which the current user has created.
     *
     * @param edges
     * @param force
     */
    function showAttacksOnMyStatements(edges, force) {
        isAttackVisible = true;

        // if supports on statements of current user are visible, highlight additionally the attacks
        if (!isSupportVisible) {
            // graying all elements of graph
            edges.forEach(function (d) {
                grayingElements(d);
            });
        }
        force.nodes().forEach(function (d) {
            if (d.author.name === $('#header_nickname')[0].innerText) {
                d3.select('#circle-' + d.id).attr({fill: d.color, stroke: 'black'});
                showPartOfGraph(edges, d.id);
            }
        });
        $('#show-attacks-on-my-statements').hide();
        $('#hide-attacks-on-my-statements').show();
    }

    /**
     * Hide all attacks on the statements, which the current user has created.
     *
     * @param edges
     * @param force
     */
    function hideAttacksOnMyStatements(edges, force) {
        isAttackVisible = false;

        if (!isSupportVisible) {
            highlightAllElements(edges);

            // delete border of nodes
            force.nodes().forEach(function (d) {
                d3.select('#circle-' + d.id).attr('stroke', 'none');
            });
        }
        else {
            if (isStatementVisible) {
                $('#show-my-statements').show();
                $('#hide-my-statements').hide();
                isStatementVisible = false;
            }
            showSupportsOnMyStatements(edges, force);
        }
        $('#show-attacks-on-my-statements').show();
        $('#hide-attacks-on-my-statements').hide();
    }

    /**
     * Set display style of nodes.
     *
     * @param style
     */
    function setDisplayStyleOfNodes(style) {
        // select edges with position as source and issue as target
        d3.selectAll(".node").each(function (d) {
            d3.selectAll(".link").each(function (e) {
                if (e.source.id === d.id && e.target.id === 'issue') {
                    // set display style of positions
                    d3.select('#label-' + d.id).style("display", style);
                    d3.select("#rect-" + d.id).style("display", style);
                }
            });
        });
    }

    /**
     * Show/hide tooltips on mouse event.
     */
    function addListenerForTooltip() {
        d3.selectAll('.node').on("mouseover", function (d) {
            determineShowOrHidTooltip(d, true);
        }).on("mouseout", function (d) {
            determineShowOrHidTooltip(d, false);
        });
    }

    /**
     * Show or hide tooltip of node dependent on selected side-bar buttons.
     *
     * @param d: current node
     * @param mouseover
     */
    function determineShowOrHidTooltip(d, mouseover) {
        let isPosition = testNodePosition(d);
        if(isPositionVisible && isContentVisible){
        }
        else if(!isPositionVisible && !isContentVisible){
            showHideTooltip(d, mouseover);
        }
        else if(!isPosition && isPositionVisible){
            showHideTooltip(d, mouseover);
        }
        else if(isPosition && isContentVisible){
            showHideTooltip(d, mouseover);
        }
    }

    /**
     * Test whether the selected node is a position.
     *
     * @param d
     */
    function testNodePosition(d){
        let isPosition = false;
        d3.selectAll(".link").each(function (e) {
            if (e.source.id === d.id && e.target.id === 'issue') {
                isPosition = true;
            }
        });
        return isPosition;
    }

    /**
     * Show or hide tooltip of node dependent on mouse event.
     *
     * @param d
     * @param mouseover
     */
    function showHideTooltip(d, mouseover) {
        // if there is a mouseover-event show the tooltip
        if(mouseover){
            d3.select('#label-' + d.id).style('display', 'inline');
            d3.select('#rect-' + d.id).style('display', 'inline');
            d3.select('#circle-' + d.id).attr('fill', '#757575');
        }
        // otherwise there is a mouseout-out, then hide the tooltip
        else{
            d3.select('#label-' + d.id).style('display', 'none');
            d3.select('#rect-' + d.id).style('display', 'none');
            d3.select('#circle-' + d.id).attr('fill', d.color);
        }
    }

    /**
     * Show modal.
     */
    function showModal(d) {
        let popup = $('#popup-jump-graph');
        if (d.id != 'issue') {
            popup.modal('show');
            let splitted = d.id.split('_'),
                uid = splitted[splitted.length - 1];
            new AjaxGraphHandler().getJumpDataForGraph(uid);
        }
    }

    /**
     * Select uid.
     */
    function selectUid(id) {
        let splitted = id.split('-');
        return splitted[splitted.length - 1];
    }

    /**
     * Highlight incoming and outgoing edges of selected node.
     *
     * @param edges: all edges of graph
     * @param circleId: id of selected node
     */
    function showPartOfGraph(edges, circleId) {
        // edges with selected circle as source or as target
        let edgesCircleId = [];
        // select all incoming and outgoing edges of selected circle
        edges.forEach(function (d) {
            let circleUid = selectUid(circleId);
            if (isSupportVisible && selectUid(d.target.id) === circleUid && d.color === green) {
                edgesCircleId.push(d);
            }
            else if (isAttackVisible && selectUid(d.target.id) === circleUid && d.color === 'red') {
                edgesCircleId.push(d);
            }
            else if ((selectUid(d.source.id) === circleUid || selectUid(d.target.id) === circleUid)
                && ((!isAttackVisible && !isSupportVisible) || isStatementVisible)) {
                edgesCircleId.push(d);
            }
        });

        // if isMyStatementsClicked is false gray all elements at each function call,
        // else the graph is colored once gray
        if (!isStatementVisible && !isSupportVisible && !isAttackVisible) {
            edges.forEach(function (d) {
                grayingElements(d);
            });
        }
        edgesCircleId.forEach(function (d) {
            highlightElements(d);
        });

        highlightElementsVirtualNodes(edges, edgesCircleId);
    }

    /**
     * Highlight incoming and outgoing edges of virtual node.
     *
     * @param edges
     * @param edgesVirtualNodes
     */
    function highlightElementsVirtualNodes(edges, edgesVirtualNodes) {
        // array with edges from last loop pass
        let edgesVirtualNodesLast = edgesVirtualNodes;
        let isVirtualNodeLeft;
        do {
            // virtual nodes
            let virtualNodes = createVirtualNodesArray(edgesVirtualNodes);
            // edges with a virtual node as source or as target
            edgesVirtualNodes = createVirtualNodesEdgesArray(edges, virtualNodes);
            isVirtualNodeLeft = testVirtualNodesLeft(edgesVirtualNodes, edgesVirtualNodesLast);
            // save array with edges for next loop pass
            edgesVirtualNodesLast = edgesVirtualNodes;

        }
        while (isVirtualNodeLeft);
    }

    /**
     * Create array with virtual nodes.
     *
     * @param edgesVirtualNodes
     * @return Array
     */
    function createVirtualNodesArray(edgesVirtualNodes) {
        let virtualNodes = [];
        edgesVirtualNodes.forEach(function (d) {
            if (d.source.label === '') {
                virtualNodes.push(d.source);
            }
            if (d.target.label === '') {
                virtualNodes.push(d.target);
            }
        });
        return virtualNodes;
    }

    /**
     * Create array which contains edges with virtual node as source or as target.
     *
     * @param edges
     * @param virtualNodes
     * @return Array
     */
    function createVirtualNodesEdgesArray(edges, virtualNodes) {
        let edgesVirtualNodes = [];
        edges.forEach(function (d) {
            virtualNodes.forEach(function (e) {
                if (d.source.id === e.id || d.target.id === e.id) {
                    // if button supports or attacks is clicked do not highlight supports or attacks on premise groups
                    if (!((isSupportVisible || isAttackVisible) && (d.edge_type === 'arrow') && !isStatementVisible)) {
                        edgesVirtualNodes.push(d);
                    }
                }
            });
        });
        edgesVirtualNodes.forEach(function (d) {
            highlightElements(d);
        });
        return edgesVirtualNodes;
    }

    /**
     * Test whether virtual nodes are left, where not all incoming and outgoing edges are highlighted.
     *
     * @param edgesVirtualNodes
     * @param edgesVirtualNodesLast
     * @return boolean
     */
    function testVirtualNodesLeft(edgesVirtualNodes, edgesVirtualNodesLast) {
        let isVirtualNodeLeft = false;
        edgesVirtualNodes.forEach(function (d) {
            if (d.source.label === '') {
                isVirtualNodeLeft = true;
                // if the edge is already highlighted terminate loop
                edgesVirtualNodesLast.forEach(function (e) {
                    if (d.id === e.id) {
                        isVirtualNodeLeft = false;
                    }
                });
            }
        });
        return isVirtualNodeLeft;
    }

    /**
     * Highlighting components of graph.
     *
     * @param edge: edge that should be highlighted
     */
    function highlightElements(edge) {
        // edges
        d3.select('#link-' + edge.id).style('stroke', edge.color);
        // nodes
        d3.select('#circle-' + edge.source.id).attr('fill', edge.source.color);
        d3.select('#circle-' + edge.target.id).attr('fill', edge.target.color);
        // arrows
        d3.select("#marker_" + edge.edge_type + edge.id).attr('fill', edge.color);
    }

    /**
     * Graying components of graph.
     *
     * @param edge: edge that should be gray
     */
    function grayingElements(edge) {
        // edges
        d3.select('#link-' + edge.id).style('stroke', '#E0E0E0');
        // nodes
        d3.select('#circle-' + edge.source.id).attr('fill', '#E0E0E0');
        d3.select('#circle-' + edge.target.id).attr('fill', '#E0E0E0');
        // arrows
        d3.select("#marker_" + edge.edge_type + edge.id).attr('fill', '#E0E0E0');
    }
}<|MERGE_RESOLUTION|>--- conflicted
+++ resolved
@@ -138,20 +138,12 @@
     this.getD3Graph = function (jsonData) {
         let container = $('#' + graphViewContainerSpaceId);
         container.empty();
-<<<<<<< HEAD
-        rel_node_factor = 'node_doj_factors' in jsonData ? jsonData.node_doj_factors : {};
-        //rel_node_factor = 'node_opinion_factors' in jsonData? jsonData.node_opinion_factors : {};
-
-        // height of the header (offset per line count)
-        let offset = ($('#graph-view-container-header').outerHeight() / 26 - 1 ) * 26;
-=======
         rel_node_factor = {};
         //rel_node_factor = 'node_doj_factors' in jsonData ? jsonData.node_doj_factors : {};
         //rel_node_factor = 'node_opinion_factors' in jsonData? jsonData.node_opinion_factors : {};
 
         // height of the header (offset per line count)
         let offset = ($('#' + graphViewContainerHeaderId).outerHeight() / 26 - 1 ) * 26;
->>>>>>> 6c03abd1
 
         let width = container.width();
         let height = container.outerHeight() - offset;
