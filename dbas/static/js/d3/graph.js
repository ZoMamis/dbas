/**
 * @author Teresa Uebber, Tobias Krauthoff
 * @email teresa.uebber@hhu.de, krauthoff@cs.uni-duesseldorf.de
 */

function DiscussionGraph() {
    let s;
    let isPositionVisible = false;
    let isContentVisible = false;
    let isStatementVisible = false;
    let isSupportVisible = false;
    let isAttackVisible = false;
    let grey = '#424242';
    let yellow = '#FFC107';
    let red = '#F44336';
    let green = '#64DD17';
    let blue = '#3D5AFE';
    let black = '#000000';
    let dark_grey = '#616161';
    let dark_red = '#D32F2F';
    let dark_green = '#689F38';
    let dark_blue = '#1976D2';
    let light_grey = '#848484';
    let font_size = 14; // needed for rescaling
    let line_height = 1.5; // needed for rescaling
    let box_sizes = {}; // needed for rescaling
    let node_id_prefix = 'node_'; // needed for rescaling
    let old_scale = 1.0; // needed for rescaling
    let statement_size = 6; // base node size of an statement
    let other_size = 9; // base node size
    let issue_size = 10; // node size of the issue
    let node_factor_size = 10; // additional size for the doj, which is in [0,1]
    let rel_node_factor;

    /**
     * Displays a graph of current discussion
     */
    this.showGraph = function () {
        new AjaxGraphHandler().getDiscussionGraphData('/graph/d3');
    };

    /**
     * Callback if ajax request was successful.
     *
     * @param data
     */
    this.callbackIfDoneForDiscussionGraph = function (data) {
        let jsonData = $.parseJSON(data);
        try {
            s = new DiscussionGraph().setDefaultViewParams(true, jsonData, null);
        } catch (err) {
            new DiscussionGraph().setDefaultViewParams(false, null, s);
            setGlobalErrorHandler(_t(ohsnap), _t(internalError));
        }
    };

    /**
     * If ajax request was successful show modal with data for jump into discussion.
     *
     * @param data
     */
    this.callbackIfDoneForGetJumpDataForGraph = function (data) {
        let jsonData = $.parseJSON(data);
        let popup = $('#popup-jump-graph');
        if (jsonData.error.length === 0) {
            let list = $('<ul>');
            popup.find('div.modal-body div').empty();
            createContentOfModalBody(jsonData, list);
            popup.find('div.modal-body div').append(list);

            // jump to url
            popup.find('input').click(function () {
                window.location = $(this).attr('value');
            });
        } else {
            popup.modal('hide');
        }

        // add hover effects
        new GuiHandler().hoverInputListOf(popup.find('div.modal-body div'));
    };

    /**
     * Create content for modal to jump into discussion.
     *
     * @param jsonData
     * @param list
     */
    function createContentOfModalBody(jsonData, list) {
        let label, input, element, counter = 0;

        $.each(jsonData.arguments, function (key, value) {
            input = $('<input>').attr('type', 'radio').attr('value', value.url).attr('id', 'jump_' + counter);
            label = $('<label>').html(value.text).attr('for', 'jump_' + counter);
            element = $('<li>').append(input).append(label);
            list.append(element);
            counter += 1;
        });
    }

    /**
     * Set parameters for default view of graph.
     *
     * @param startD3
     * @param jsonData
     * @param d3
     */
    this.setDefaultViewParams = function (startD3, jsonData, d3) {
        new DiscussionGraph().setButtonDefaultSettings();
        let container = $('#' + graphViewContainerSpaceId);
        container.empty();

        if (startD3) {
            try {
                return this.getD3Graph(jsonData);
            } catch (err) {
                new DiscussionGraph().setDefaultViewParams(false, null, d3);
                setGlobalErrorHandler('Oh Snap!', _t(internalError));
                console.log('D3: ' + err.message);
            }
        } else {
            container.empty();
        }
    };

    /**
     * Set default settings of buttons.
     */
    this.setButtonDefaultSettings = function () {
        $('#show-labels').show();
        $('#hide-labels').hide();
        $('#show-attacks-on-my-statements').show();
        $('#hide-attacks-on-my-statements').hide();
        $('#show-my-statements').show();
        $('#hide-my-statements').hide();
        $('#show-supports-on-my-statements').show();
        $('#hide-supports-on-my-statements').hide();
        $('#show-positions').show();
        $('#hide-positions').hide();
    };

    /**
     * Create a graph.
     *
     * @param jsonData
     */
    this.getD3Graph = function (jsonData) {
        let container = $('#' + graphViewContainerSpaceId);
        container.empty();
        //rel_node_factor = 'node_doj_factors' in jsonData ? jsonData.node_doj_factors : {};
        rel_node_factor = 'node_opinion_factors' in jsonData? jsonData.node_opinion_factors : {};

        // height of the header ( offset per line count)
        let offset = ($('#graph-view-container-header').outerHeight() / 26 - 1 ) * 26;

        let width = container.width();
        let height = container.outerHeight() - offset;

        let svg = getGraphSvg(width, height);
        let force = getForce(width, height + 100);

        // zoom and pan
        zoomAndPan();
        let drag = enableDrag(force);

        // resize
        resizeGraph(container, force);

        // edge
        let edges = createEdgeDict(jsonData);
        setNodeColorsForData(jsonData);
        // create arrays of links, nodes and move layout forward one step
        force.links(edges).nodes(jsonData.nodes).on("tick", forceTick);
        let edgesTypeArrow = createArrowDict(edges);
        let marker = createArrows(svg, edgesTypeArrow);
        let link = createLinks(svg, edges, marker);

        // node
        let node = createNodes(svg, force, drag);
        let circle = setNodeProperties(node).attr('class', 'circle');

        // tooltip
        // rect as background of label
        let tooltip = node.append('g');
        let rect = tooltip.append('rect').attr('class', 'labelBox');
        let label = createLabel(tooltip);

        // reorder the elements so that the tooltips appear in front of the nodes
        tooltip.order();

        setRectProperties(rect);

        // legend
        createLegend();
        // call updated legend
        let legend = d3.svg.legend();
        // create div for legend
        container.append("<div id = 'graphViewLegendId'></div>");
        getLegendSvg().call(legend);

        // buttons of sidebar
        addListenersForSidebarButtons(jsonData, label, rect, edges, force);
        // add listener to show/hide tooltip on mouse over
        addListenerForTooltip();

        force.start();
<<<<<<< HEAD
        
=======
        let edge;
        let position;

>>>>>>> c208233c
        // update force layout calculations
        function forceTick() {
            // update position of edges
            link.attr({
                x1: function (d) {
                    return d.source.x;
                }, y1: function (d) {
                    return d.source.y;
                },
                x2: function (d) {
<<<<<<< HEAD
                    return getPositionOfLink("x2", d.target.x, edges, d);
                }, y2: function (d) {
                    return getPositionOfLink("y2", d.target.y, edges, d);
=======
                    if (d.is_attacking && d.edge_type === 'arrow' && d.target.id.indexOf('argument_') != -1) {
                        edges.forEach(function (e) {
                            if (e.source.id === d.target.id) {
                                edge = e;
                            }
                        });
                        position = (edge.target.x + d.target.x) / 2;
                    }
                    else
                    {
                        position = d.target.x;
                    }
                    return position;
                }, y2: function (d) {
                    if (d.is_attacking && d.edge_type === 'arrow' && d.target.id.indexOf('argument_') != -1) {
                        edges.forEach(function (e) {
                            if (e.source.id === d.target.id) {
                                edge = e;
                            }
                        });
                        position = (edge.target.y + d.target.y) / 2;
                    }
                    else
                    {
                        position = d.target.y;
                    }
                    return position;
>>>>>>> c208233c
                }
            });

            // update position of rect
            rect.attr("transform", function (d) {
                return "translate(" + d.x + "," + (d.y - 50) + ")";
            });

            // update position of nodes
            circle.attr({
                cx: function (d) {
                    return d.x;
                },
                cy: function (d) {
                    return d.y;
                }
            });

            // update position of label
            label.attr("transform", function (d) {
                return "translate(" + d.x + "," + (d.y - 50) + ")";
            });
        }

        //////////////////////////////////////////////////////////////////////////////
        // highlight nodes and edges
        addListenerForNodes(circle, edges);

        addListenerForBackgroundOfNodes(edges);
    };

    /**
     * Calculate coordinate of link for undercuts.
     *
     * @param linkTargetCoordinate
     * @param nodeCoordinate
     * @param edges
     * @param d
     * @returns {*}
     */
    function getPositionOfLink(linkTargetCoordinate, nodeCoordinate, edges, d) {
        let position;
        let edge;
        if (d.is_attacking && d.edge_type === 'arrow' && d.target.id.indexOf('argument_') != -1) {
            edges.forEach(function (e) {
                if (e.source.id === d.target.id) {
                    edge = e;
                }
            });
                position = (parseInt(d3.select('#link-' + edge.id).attr(linkTargetCoordinate)) + nodeCoordinate)/2;
            }
            else
            {
                position = nodeCoordinate;
            }
        return position;
    }

    /**
     * Create svg-element.
     *
     * @param width: width of container, which contains graph
     * @param height: height of container
     * @return scalable vector graphic
     */
    function getGraphSvg(width, height) {
        return d3.select('#' + graphViewContainerSpaceId).append("svg")
            .attr({width: width, height: height, id: "graph-svg"})
            .append('g')
            .attr("class", "zoom");
    }

    /**
     * Create force-directed network diagram and define properties.
     *
     * @param width: width of container, which contains graph
     * @param height: height of container
     * @return force layout
     */
    function getForce(width, height) {
        return d3.layout.force()
            .size([width, height])
            // pull nodes toward layout center
            .gravity(0.11)
            // nodes push each other away
            .charge(-350)
            .linkDistance(function (d) {
                return d.size;
            });
    }

    /**
     * Enable zoom and pan functionality on graph.
     */
    function zoomAndPan() {
        let zoom = d3.behavior.zoom().on("zoom", redraw).scaleExtent([0.5, 5]);

        d3.select("#graph-svg").call(zoom).on("dblclick.zoom", null);

        function redraw() {
            let zoom_scale = zoom.scale();
            let change_scale = Math.abs(old_scale - zoom_scale) > 0.02;
            old_scale = zoom_scale;

            d3.selectAll("g.zoom").attr("transform", "translate(" + zoom.translate() + ")" + " scale(" + zoom_scale + ")");
            if (change_scale) {
                // resizing of font size, line height and the complete rectangle
                $('#' + graphViewContainerSpaceId).find('.node').each(function () {
                    let id = $(this).attr('id').replace(node_id_prefix, '');
                    if (id.indexOf('statement') != -1 || id.indexOf('issue') != -1) {
                        $('#label-' + id).css({
                            'font-size': font_size / zoom_scale + 'px',
                            'line-height': line_height / zoom_scale
                        });
                        let width = box_sizes[id].width / zoom_scale;
                        let height = box_sizes[id].height / zoom_scale;
                        let pos = calculateRectPos(box_sizes[id].width, box_sizes[id].height);
                        $('#rect-' + id).attr({
                            'width': width,
                            'height': height,
                            'x': pos[0] / zoom_scale,
                            'y': pos[1] / zoom_scale
                        });
                    }
                });

                // dirty hack to accept new line height and label position
                $('body').css({'line-height': '1.0'});
                setTimeout(function () {
                    $('body').css({'line-height': '1.5'});
                    $('#' + graphViewContainerSpaceId).find('.node').each(function () {
                        let id = $(this).attr('id').replace(node_id_prefix, '');
                        let label = $('#label-' + id);
                        let rect = $('#rect-' + id);
                        label.attr({
                            'y': -label.height() / zoom_scale + 45 / zoom_scale
                        });
                    });
                }, 300);
            }
        }
    }

    /**
     * Enable drag functionality, because pan functionality overrides drag.
     *
     * @param force
     * @return drag functionality
     */
    function enableDrag(force) {
        return force.drag()
            .on("dragstart", function () {
                d3.event.sourceEvent.stopPropagation();
            });
    }

    /**
     * Resize graph on window event.
     *
     * @param container
     * @param force
     */
    function resizeGraph(container, force) {
        d3.select(window).on("resize", resize);
        function resize() {
            let graphSvg = $('#graph-svg');
            graphSvg.width(container.width());
            // height of space between header and bottom of container
            graphSvg.height(container.outerHeight() - $('#graph-view-container-header').height() + 20);
            force.size([container.width(), container.outerHeight()]).resume();
        }
    }

    /**
     * Sets the color in the json Data
     *
     * @param jsonData: dict with data for nodes and edges
     */
    function setNodeColorsForData(jsonData) {
        jsonData.nodes.forEach(function (e) {
            if (e.type === 'position')       e.color = blue;
            else if (e.type === 'statement') e.color = yellow;
            else if (e.type === 'issue')     e.color = light_grey;
            else                             e.color = black;
        });
    }

    /**
     * Create dictionary for edges.
     *
     * @param jsonData: dict with data for nodes and edges
     * @return edges: array, which contains dicts for edges
     */
    function createEdgeDict(jsonData) {
        let edges = [];
        jsonData.edges.forEach(function (e) {
            // get source and target nodes
            let sourceNode = jsonData.nodes.filter(function (d) {
                    return d.id === e.source;
                })[0],
                targetNode = jsonData.nodes.filter(function (d) {
                    return d.id === e.target;
                })[0];
            // add edge, color, type, size and id to array
            let color = e.is_attacking === 'none' ? grey : e.is_attacking ? green : red;
            edges.push({
                source: sourceNode,
                target: targetNode,
                color: color,
                edge_type: e.edge_type,
                size: e.size,
                id: e.id,
                is_attacking: e.is_attacking
            });
        });
        return edges;
    }

    /**
     * Select edges with type of arrow.
     *
     * @param edges: edges of graph
     * @return edgesTypeArrow: array, which contains edges of type arrow
     */
    function createArrowDict(edges) {
        let edgesTypeArrow = [];
        edges.forEach(function (d) {
            if (d.edge_type === 'arrow') {
                return edgesTypeArrow.push(d);
            }
        });
        return edgesTypeArrow;
    }

    /**
     * Create arrows for edges.
     *
     * @param svg
     * @param edgesTypeArrow
     * @return marker: arrow
     */
    function createArrows(svg, edgesTypeArrow) {
        return svg.append("defs").selectAll('marker').data(edgesTypeArrow)
            .enter().append("svg:marker")
            .attr({
                id: function (d) {
                    return "marker_" + d.edge_type + d.id;
                },
                refX: function (d) {
                    return 6 + calculateNodeSize(d.target) / 2;
                },
                refY: 0,
                markerWidth: 10, markerHeight: 10,
                viewBox: '0 -5 10 10',
                orient: "auto",
                fill: function (d) {
                    return d.color;
                }
            })
            .append("svg:path")
            .attr("d", "M0,-3L7,0L0,3");
    }

    /**
     * Create links between nodes.
     *
     * @param svg
     * @param marker: arrow
     * @param edges
     * @return links
     */
    function createLinks(svg, edges, marker) {
        return svg.selectAll(".path")
            .data(edges)
            // svg lines
            .enter().append("line")
            .attr({
                class: "link",
                id: function (d) {
                    return 'link-' + d.id;
                }
            })
            .style("stroke", function (d) {
                return d.color;
            })
            // assign marker to line
            .attr("marker-end", function (d) {
                return "url(#marker_" + d.edge_type + d.id + ")";
            });
    }

    /**
     * Create node as svg circle and enable drag functionality.
     *
     * @param svg
     * @param force
     * @param drag
     * @return nodes
     */
    function createNodes(svg, force, drag) {
        return svg.selectAll(".node")
            .data(force.nodes())
            .enter().append("g")
            .attr({
                class: "node",
                id: function (d) {
                    return node_id_prefix + d.id;
                }
            })
            .call(drag);
    }

    /**
     * Define properties for nodes.
     *
     * @param node
     * @return circle
     */
    function setNodeProperties(node) {
        return node.append("circle")
            .attr({
                r: function (d) {
                    return calculateNodeSize(d);
                },
                fill: function (d) {
                    return d.color;
                },
                id: function (d) {
                    return 'circle-' + d.id;
                }
            });
    }

    /**
     * Calculates the node size in respect to the DOJ
     *
     * @param node
     * @returns {*}
     */
    function calculateNodeSize(node) {
        if (node.id.indexOf('statement_') != -1) {
            let id = node.id.replace('statement_', '');
            if (id in rel_node_factor)
                return node.size + node_factor_size * rel_node_factor[id];
            else
                return node.size;
        }
        return node.size;
    }

    /**
     * Wrap text.
     *
     * @param node
     * @return label
     */
    function createLabel(node) {
        return node.append("text").each(function (d) {
            let node_text = d.label.split(" ");
            for (let i = 0; i < node_text.length; i++) {
                if ((i % 4) == 0) {
                    d3.select(this).append("tspan")
                        .text(node_text[i])
                        .attr({
                            dy: i ? '1.2em' : '0', x: '0',
                            "text-anchor": "middle"
                        });
                }
                else {
                    d3.select(this).append("tspan").text(' ' + node_text[i]);
                }
            }
            d3.select(this).attr("id", 'label-' + d.id);
            // set position of label
            let height = $("#label-" + d.id).height();
            d3.select(this).attr("y", -height + 45);
        });
    }

    /**
     * Set properties for rect.
     *
     * @param rect: background of label
     */
    function setRectProperties(rect) {
        rect.each(function (d) {
            let element = $("#label-" + d.id);
            let width = element.width() + 24;
            let height = element.height() + 10;
            let pos = calculateRectPos(width, height);
            if (d.size === 0) {
                width = 0;
                height = 0;
            }
            d3.select(this).attr({
                width: width,
                height: height,
                x: pos[0],
                y: pos[1],
                id: 'rect-' + d.id
            });
            if (d.id.indexOf('statement') != -1 || d.id.indexOf('issue') != -1) {
                box_sizes[d.id] = {'width': width, 'height': height};
            }
        });
    }

    /**
     * Calculate the rectangle position depending on the rectangle width and height
     *
     * @param width int
     * @param height int
     * @returns {*[]} [x, y]
     */
    function calculateRectPos(width, height) {
        return [-width / 2, -height + 36];
    }

    /**
     * Create svg for legend.
     */
    function getLegendSvg() {
        d3.select('#graphViewLegendId').append("svg")
            .attr({width: 200, height: 200, id: "graph-legend-svg"});
        return d3.select("#graph-legend-svg").append("g")
            .attr({
                id: "graphLegend",
                transform: "translate(10,20)"
            });
    }

    /**
     * Listen whether a node is clicked.
     *
     * @param circle
     * @param edges
     */
    function addListenerForNodes(circle, edges) {
        let selectedCircleId;

        circle.on("click", function (d) {
            // distinguish between click and drag event
            if (d3.event.defaultPrevented) return;
            // show modal when node clicked twice
            if (d.id === selectedCircleId) {
                showModal(d);
            }
            let circleId = this.id;
            showPartOfGraph(edges, circleId);
            selectedCircleId = d.id;
        });
    }

    /**
     * Make whole graph visible if background of graph is clicked.
     *
     * @param edges
     */
    function addListenerForBackgroundOfNodes(edges) {
        $(document).on("click", function (d) {
            if (d.target.id.indexOf("circle") === -1) {
                highlightAllElements(edges);
            }
        });
    }

    /**
     * Create legend and update legend.
     */
    function createLegend() {
        // labels and colors for legend
        let legendLabelCircle = [_t_discussion("issue"), _t_discussion("position"), _t_discussion("statement")],
            legendLabelRect = [_t_discussion("support"), _t_discussion("attack")],
            legendColorCircle = [light_grey, blue, yellow],
            legendColorRect = [green, red];

        // set properties for legend
        return d3.svg.legend = function () {
            function legend(selection) {
                createNodeSymbols(selection, legendLabelCircle, legendColorCircle);
                createEdgeSymbols(selection, legendLabelRect, legendColorRect);
                createLabelsForSymbols(selection, legendLabelCircle, legendLabelRect);
                return this;
            }

            return legend;
        };
    }

    /**
     * Create symbols for nodes.
     *
     * @param selection
     * @param legendLabelCircle: array with labels for circle
     * @param legendColorCircle: array with colors
     */
    function createNodeSymbols(selection, legendLabelCircle, legendColorCircle) {
        selection.selectAll(".circle")
            .data(legendLabelCircle)
            .enter().append("circle")
            .attr({
                fill: function (d, i) {
                    return legendColorCircle[i];
                },
                r: statement_size,
                cy: function (d, i) {
                    return i * 40;
                }
            });
    }

    /**
     * Create symbols for edges.
     *
     * @param selection
     * @param legendLabelRect: array with labels for rect
     * @param legendColorRect: array with colors
     */
    function createEdgeSymbols(selection, legendLabelRect, legendColorRect) {
        selection.selectAll(".rect")
            .data(legendLabelRect)
            .enter().append("rect")
            .attr({
                fill: function (d, i) {
                    return legendColorRect[i];
                },
                width: 15, height: 5,
                x: -7, y: function (d, i) {
                    return i * 40 + 118;
                }
            });
    }

    /**
     * Create labels for symbols.
     *
     * @param selection
     * @param legendLabelCircle: array with labels for circle
     * @param legendLabelRect: array with labels for rect
     */
    function createLabelsForSymbols(selection, legendLabelCircle, legendLabelRect) {
        selection.selectAll(".text")
            .data(legendLabelCircle.concat(legendLabelRect))
            .enter().append("text")
            .text(function (d) {
                return d;
            })
            .attr({
                x: 20, y: function (d, i) {
                    return i * 40 + 5;
                }
            });
    }

    /**
     * Add listeners for buttons of sidebar.
     *
     * @param jsonData
     * @param label
     * @param rect
     * @param edges
     * @param force
     */
    function addListenersForSidebarButtons(jsonData, label, rect, edges, force) {
        showDefaultView(jsonData);
        $('#show-labels').click(function () {
            showLabels(label, rect);
        });
        $('#hide-labels').click(function () {
            hideLabels(label, rect);
        });
        $('#show-positions').click(function () {
            showPositions();
        });
        $('#hide-positions').click(function () {
            hidePositions();
        });
        $('#show-my-statements').click(function () {
            showMyStatements(edges, force);
        });
        $('#hide-my-statements').click(function () {
            hideMyStatements(edges, force);
        });
        $('#show-supports-on-my-statements').click(function () {
            showSupportsOnMyStatements(edges, force);
        });
        $('#hide-supports-on-my-statements').click(function () {
            hideSupportsOnMyStatements(edges, force);
        });
        $('#show-attacks-on-my-statements').click(function () {
            showAttacksOnMyStatements(edges, force);
        });
        $('#hide-attacks-on-my-statements').click(function () {
            hideAttacksOnMyStatements(edges, force);
        });
    }

    /**
     * Restore initial state of graph.
     *
     * @param jsonData
     */
    function showDefaultView(jsonData) {
        $('#start-view').click(function () {
            new DiscussionGraph().setDefaultViewParams(true, jsonData, s);
        });
    }

    /**
     * Show all labels of graph.
     *
     * @param label
     * @param rect
     */
    function showLabels(label, rect) {
        isContentVisible = true;
        isPositionVisible = true;
        label.style("display", 'inline');
        rect.style("display", 'inline');
        $('#show-labels').hide();
        $('#hide-labels').show();
        // also show content of positions
        $('#show-positions').hide();
        $('#hide-positions').show();
    }

    /**
     * Hide all labels of graph.
     *
     * @param label
     * @param rect
     */
    function hideLabels(label, rect) {
        isContentVisible = false;
        label.style("display", 'none');
        rect.style("display", 'none');
        $('#show-labels').show();
        $('#hide-labels').hide();
        addListenerForTooltip();
        if (isPositionVisible) {
            $('#show-positions').show();
            $('#hide-positions').hide();
        }
        isPositionVisible = false;
    }

    /**
     * Show labels for positions.
     */
    function showPositions() {
        isPositionVisible = true;
        // select positions
        setDisplayStyleOfNodes('inline');
        $('#show-positions').hide();
        $('#hide-positions').show();
    }

    /**
     * Hide labels for positions.
     */
    function hidePositions() {
        isPositionVisible = false;
        addListenerForTooltip();
        // select positions
        setDisplayStyleOfNodes('none');
        $('#show-positions').show();
        $('#hide-positions').hide();
    }

    /**
     * Show all statements, which the current user has created.
     *
     * @param edges
     * @param force
     */
    function showMyStatements(edges, force) {
        isStatementVisible = true;
        isSupportVisible = true;
        isAttackVisible = true;

        // graying all elements of graph
        edges.forEach(function (d) {
            grayingElements(d);
        });
        // highlight incoming and outgoing edges of all statements, which the current user has created
        force.nodes().forEach(function (d) {
            if (d.author.name === $('#header_nickname')[0].innerText) {
                d3.select('#circle-' + d.id).attr({fill: d.color, stroke: 'black'});
                showPartOfGraph(edges, d.id);
            }
        });

        $('#show-my-statements').hide();
        $('#hide-my-statements').show();
        // also show supports and attacks on statements
        $('#show-supports-on-my-statements').hide();
        $('#hide-supports-on-my-statements').show();
        $('#show-attacks-on-my-statements').hide();
        $('#hide-attacks-on-my-statements').show();
    }

    /**
     * Hide all statements, which the current user has created.
     *
     * @param edges
     * @param force
     */
    function hideMyStatements(edges, force) {
        isStatementVisible = false;
        if (isSupportVisible) {
            $('#show-supports-on-my-statements').show();
            $('#hide-supports-on-my-statements').hide();
            isSupportVisible = false;
        }
        if (isAttackVisible) {
            $('#show-attacks-on-my-statements').show();
            $('#hide-attacks-on-my-statements').hide();
            isAttackVisible = false;
        }

        highlightAllElements(edges);

        // delete border of nodes
        force.nodes().forEach(function (d) {
            d3.select('#circle-' + d.id).attr('stroke', 'none');
        });

        $('#show-my-statements').show();
        $('#hide-my-statements').hide();
    }

    /**
     * Highlight all elements of graph.
     *
     * @param edges
     */
    function highlightAllElements(edges) {
        edges.forEach(function (d) {
            highlightElements(d);
        });
    }

    /**
     * Show all supports on the statements, which the current user has created.
     *
     * @param edges
     * @param force
     */
    function showSupportsOnMyStatements(edges, force) {
        isSupportVisible = true;

        // if attacks on statements of current user are visible, highlight additionally the supports
        if (!isAttackVisible) {
            // graying all elements of graph
            edges.forEach(function (d) {
                grayingElements(d);
            });
        }
        force.nodes().forEach(function (d) {
            if (d.author.name === $('#header_nickname')[0].innerText) {
                d3.select('#circle-' + d.id).attr({fill: d.color, stroke: 'black'});
                showPartOfGraph(edges, d.id);
            }
        });
        $('#show-supports-on-my-statements').hide();
        $('#hide-supports-on-my-statements').show();
    }

    /**
     * Hide all supports on the statements, which the current user has created.
     *
     * @param edges
     * @param force
     */
    function hideSupportsOnMyStatements(edges, force) {
        isSupportVisible = false;

        // if attacks are not visible, show the default view of the graph
        // else let them visible
        if (!isAttackVisible) {
            highlightAllElements(edges);

            // delete border of nodes
            force.nodes().forEach(function (d) {
                d3.select('#circle-' + d.id).attr('stroke', 'none');
            });
        }
        else {
            if (isStatementVisible) {
                $('#show-my-statements').show();
                $('#hide-my-statements').hide();
                isStatementVisible = false;
            }
            showAttacksOnMyStatements(edges, force);
        }
        $('#show-supports-on-my-statements').show();
        $('#hide-supports-on-my-statements').hide();
    }

    /**
     * Show all attacks on the statements, which the current user has created.
     *
     * @param edges
     * @param force
     */
    function showAttacksOnMyStatements(edges, force) {
        isAttackVisible = true;

        // if supports on statements of current user are visible, highlight additionally the attacks
        if (!isSupportVisible) {
            // graying all elements of graph
            edges.forEach(function (d) {
                grayingElements(d);
            });
        }
        force.nodes().forEach(function (d) {
            if (d.author.name === $('#header_nickname')[0].innerText) {
                d3.select('#circle-' + d.id).attr({fill: d.color, stroke: 'black'});
                showPartOfGraph(edges, d.id);
            }
        });
        $('#show-attacks-on-my-statements').hide();
        $('#hide-attacks-on-my-statements').show();
    }

    /**
     * Hide all attacks on the statements, which the current user has created.
     *
     * @param edges
     * @param force
     */
    function hideAttacksOnMyStatements(edges, force) {
        isAttackVisible = false;

        if (!isSupportVisible) {
            highlightAllElements(edges);

            // delete border of nodes
            force.nodes().forEach(function (d) {
                d3.select('#circle-' + d.id).attr('stroke', 'none');
            });
        }
        else {
            if (isStatementVisible) {
                $('#show-my-statements').show();
                $('#hide-my-statements').hide();
                isStatementVisible = false;
            }
            showSupportsOnMyStatements(edges, force);
        }
        $('#show-attacks-on-my-statements').show();
        $('#hide-attacks-on-my-statements').hide();
    }

    /**
     * Set display style of nodes.
     *
     * @param style
     */
    function setDisplayStyleOfNodes(style) {
        // select edges with position as source and issue as target
        d3.selectAll(".node").each(function (d) {
            d3.selectAll(".link").each(function (e) {
                if (e.source.id === d.id && e.target.id === 'issue') {
                    // set display style of positions
                    d3.select('#label-' + d.id).style("display", style);
                    d3.select("#rect-" + d.id).style("display", style);
                }
            });
        });
    }

    /**
     * Show/hide tooltips on mouse event.
     */
    function addListenerForTooltip() {
        d3.selectAll('.node').on("mouseover", function (d) {
            determineShowOrHidTooltip(d, true);
        }).on("mouseout", function (d) {
            determineShowOrHidTooltip(d, false);
        });
    }

    /**
     * Show or hide tooltip of node dependent on selected side-bar buttons.
     *
     * @param d: current node
     * @param mouseover
     */
    function determineShowOrHidTooltip(d, mouseover) {
        var isPosition = testNodePosition(d);
        if(isPositionVisible && isContentVisible){
        }
        else if(!isPositionVisible && !isContentVisible){
            showHideTooltip(d, mouseover);
        }
        else if(!isPosition && isPositionVisible){
            showHideTooltip(d, mouseover);
        }
        else if(isPosition && isContentVisible){
            showHideTooltip(d, mouseover);
        }
    }

    /**
     * Test whether the selected node is a position.
     *
     * @param d
     */
    function testNodePosition(d){
        var isPosition = false;
        d3.selectAll(".link").each(function (e) {
            if (e.source.id === d.id && e.target.id === 'issue') {
                isPosition = true;
            }
        });
        return isPosition;
    }

    /**
     * Show or hide tooltip of node dependent on mouse event.
     *
     * @param d
     * @param mouseover
     */
    function showHideTooltip(d, mouseover) {
        // if there is a mouseover-event show the tooltip
        if(mouseover){
            d3.select('#label-' + d.id).style('display', 'inline');
            d3.select('#rect-' + d.id).style('display', 'inline');
            d3.select('#circle-' + d.id).attr('fill', '#757575');
        }
        // otherwise there is a mouseout-out, then hide the tooltip
        else{
            d3.select('#label-' + d.id).style('display', 'none');
            d3.select('#rect-' + d.id).style('display', 'none');
            d3.select('#circle-' + d.id).attr('fill', d.color);
        }
    }

    /**
     * Show modal.
     */
    function showModal(d) {
        let popup = $('#popup-jump-graph');
        if (d.id != 'issue') {
            popup.modal('show');
            let splitted = d.id.split('_'),
                uid = splitted[splitted.length - 1];
            new AjaxGraphHandler().getJumpDataForGraph(uid);
        }
    }

    /**
     * Select uid.
     */
    function selectUid(id) {
        let splitted = id.split('-');
        return splitted[splitted.length - 1];
    }

    /**
     * Highlight incoming and outgoing edges of selected node.
     *
     * @param edges: all edges of graph
     * @param circleId: id of selected node
     */
    function showPartOfGraph(edges, circleId) {
        // edges with selected circle as source or as target
        let edgesCircleId = [];
        // select all incoming and outgoing edges of selected circle
        edges.forEach(function (d) {
            let circleUid = selectUid(circleId);
            if (isSupportVisible && selectUid(d.target.id) === circleUid && d.color === green) {
                edgesCircleId.push(d);
            }
            else if (isAttackVisible && selectUid(d.target.id) === circleUid && d.color === 'red') {
                edgesCircleId.push(d);
            }
            else if ((selectUid(d.source.id) === circleUid || selectUid(d.target.id) === circleUid)
                && ((!isAttackVisible && !isSupportVisible) || isStatementVisible)) {
                edgesCircleId.push(d);
            }
        });

        // if isMyStatementsClicked is false gray all elements at each function call,
        // else the graph is colored once gray
        if (!isStatementVisible && !isSupportVisible && !isAttackVisible) {
            edges.forEach(function (d) {
                grayingElements(d);
            });
        }
        edgesCircleId.forEach(function (d) {
            highlightElements(d);
        });

        highlightElementsVirtualNodes(edges, edgesCircleId);
    }

    /**
     * Highlight incoming and outgoing edges of virtual node.
     *
     * @param edges
     * @param edgesVirtualNodes
     */
    function highlightElementsVirtualNodes(edges, edgesVirtualNodes) {
        // array with edges from last loop pass
        let edgesVirtualNodesLast = edgesVirtualNodes;
        let isVirtualNodeLeft;
        do {
            // virtual nodes
            let virtualNodes = createVirtualNodesArray(edgesVirtualNodes);
            // edges with a virtual node as source or as target
            edgesVirtualNodes = createVirtualNodesEdgesArray(edges, virtualNodes);
            isVirtualNodeLeft = testVirtualNodesLeft(edgesVirtualNodes, edgesVirtualNodesLast);
            // save array with edges for next loop pass
            edgesVirtualNodesLast = edgesVirtualNodes;

        }
        while (isVirtualNodeLeft);
    }

    /**
     * Create array with virtual nodes.
     *
     * @param edgesVirtualNodes
     * @return Array
     */
    function createVirtualNodesArray(edgesVirtualNodes) {
        let virtualNodes = [];
        edgesVirtualNodes.forEach(function (d) {
            if (d.source.label === '') {
                virtualNodes.push(d.source);
            }
            if (d.target.label === '') {
                virtualNodes.push(d.target);
            }
        });
        return virtualNodes;
    }

    /**
     * Create array which contains edges with virtual node as source or as target.
     *
     * @param edges
     * @param virtualNodes
     * @return Array
     */
    function createVirtualNodesEdgesArray(edges, virtualNodes) {
        let edgesVirtualNodes = [];
        edges.forEach(function (d) {
            virtualNodes.forEach(function (e) {
                if (d.source.id === e.id || d.target.id === e.id) {
                    // if button supports or attacks is clicked do not highlight supports or attacks on premise groups
                    if (!((isSupportVisible || isAttackVisible) && (d.edge_type === 'arrow') && !isStatementVisible)) {
                        edgesVirtualNodes.push(d);
                    }
                }
            });
        });
        edgesVirtualNodes.forEach(function (d) {
            highlightElements(d);
        });
        return edgesVirtualNodes;
    }

    /**
     * Test whether virtual nodes are left, where not all incoming and outgoing edges are highlighted.
     *
     * @param edgesVirtualNodes
     * @param edgesVirtualNodesLast
     * @return boolean
     */
    function testVirtualNodesLeft(edgesVirtualNodes, edgesVirtualNodesLast) {
        let isVirtualNodeLeft = false;
        edgesVirtualNodes.forEach(function (d) {
            if (d.source.label === '') {
                isVirtualNodeLeft = true;
                // if the edge is already highlighted terminate loop
                edgesVirtualNodesLast.forEach(function (e) {
                    if (d.id === e.id) {
                        isVirtualNodeLeft = false;
                    }
                });
            }
        });
        return isVirtualNodeLeft;
    }

    /**
     * Highlighting components of graph.
     *
     * @param edge: edge that should be highlighted
     */
    function highlightElements(edge) {
        // edges
        d3.select('#link-' + edge.id).style('stroke', edge.color);
        // nodes
        d3.select('#circle-' + edge.source.id).attr('fill', edge.source.color);
        d3.select('#circle-' + edge.target.id).attr('fill', edge.target.color);
        // arrows
        d3.select("#marker_" + edge.edge_type + edge.id).attr('fill', edge.color);
    }

    /**
     * Graying components of graph.
     *
     * @param edge: edge that should be gray
     */
    function grayingElements(edge) {
        // edges
        d3.select('#link-' + edge.id).style('stroke', '#E0E0E0');
        // nodes
        d3.select('#circle-' + edge.source.id).attr('fill', '#E0E0E0');
        d3.select('#circle-' + edge.target.id).attr('fill', '#E0E0E0');
        // arrows
        d3.select("#marker_" + edge.edge_type + edge.id).attr('fill', '#E0E0E0');
    }
}<|MERGE_RESOLUTION|>--- conflicted
+++ resolved
@@ -204,56 +204,22 @@
         addListenerForTooltip();
 
         force.start();
-<<<<<<< HEAD
         
-=======
-        let edge;
-        let position;
-
->>>>>>> c208233c
         // update force layout calculations
         function forceTick() {
             // update position of edges
             link.attr({
                 x1: function (d) {
                     return d.source.x;
-                }, y1: function (d) {
+                },
+                y1: function (d) {
                     return d.source.y;
                 },
                 x2: function (d) {
-<<<<<<< HEAD
                     return getPositionOfLink("x2", d.target.x, edges, d);
-                }, y2: function (d) {
+                },
+                y2: function (d) {
                     return getPositionOfLink("y2", d.target.y, edges, d);
-=======
-                    if (d.is_attacking && d.edge_type === 'arrow' && d.target.id.indexOf('argument_') != -1) {
-                        edges.forEach(function (e) {
-                            if (e.source.id === d.target.id) {
-                                edge = e;
-                            }
-                        });
-                        position = (edge.target.x + d.target.x) / 2;
-                    }
-                    else
-                    {
-                        position = d.target.x;
-                    }
-                    return position;
-                }, y2: function (d) {
-                    if (d.is_attacking && d.edge_type === 'arrow' && d.target.id.indexOf('argument_') != -1) {
-                        edges.forEach(function (e) {
-                            if (e.source.id === d.target.id) {
-                                edge = e;
-                            }
-                        });
-                        position = (edge.target.y + d.target.y) / 2;
-                    }
-                    else
-                    {
-                        position = d.target.y;
-                    }
-                    return position;
->>>>>>> c208233c
                 }
             });
 
@@ -303,12 +269,10 @@
                     edge = e;
                 }
             });
-                position = (parseInt(d3.select('#link-' + edge.id).attr(linkTargetCoordinate)) + nodeCoordinate)/2;
-            }
-            else
-            {
-                position = nodeCoordinate;
-            }
+            position = (parseInt(d3.select('#link-' + edge.id).attr(linkTargetCoordinate)) + nodeCoordinate)/2;
+        } else {
+            position = nodeCoordinate;
+        }
         return position;
     }
 
@@ -1144,7 +1108,7 @@
      * @param mouseover
      */
     function determineShowOrHidTooltip(d, mouseover) {
-        var isPosition = testNodePosition(d);
+        let isPosition = testNodePosition(d);
         if(isPositionVisible && isContentVisible){
         }
         else if(!isPositionVisible && !isContentVisible){
@@ -1164,7 +1128,7 @@
      * @param d
      */
     function testNodePosition(d){
-        var isPosition = false;
+        let isPosition = false;
         d3.selectAll(".link").each(function (e) {
             if (e.source.id === d.id && e.target.id === 'issue') {
                 isPosition = true;
