/**
 * @author Teresa Uebber, Tobias Krauthoff
 * @email teresa.uebber@hhu.de, krauthoff@cs.uni-duesseldorf.de
 */

function DiscussionGraph(box_sizes_for_rescaling, is_partial_graph_mode) {
    var s;
    var isPartialGraphMode = is_partial_graph_mode;
    var isPositionVisible = false;
    var isContentVisible = false;
    var isStatementVisible = false;
    var isSupportVisible = false;
    var isAttackVisible = false;
    var isDefaultView = false;
    var light_grey = '#E0E0E0';
    var grey = '#848484';
    var yellow = '#FFC107';
    var red = '#F44336';
    var green = '#64DD17';
    var blue = '#3D5AFE';
    var black = '#000000';
    var dark_grey = '#424242';
    var dark_red = '#D32F2F';
    var dark_green = '#689F38';
    var dark_blue = '#1976D2';
    var font_size = 14; // needed for rescaling
    var line_height = 1.5; // needed for rescaling
    var box_sizes = box_sizes_for_rescaling; // needed for rescaling
    var node_id_prefix = 'node_'; // needed for rescaling
    var old_scale = 1.0; // needed for rescaling
    var zoom_scale;
    var statement_size = 6; // base node size of an statement
    var node_factor_size = 10; // additional size for the doj, which is in [0,1]
    var rel_node_factor;
    var currentColorOfCircle;
    var selectedCircleId;
    var node_size = 6;
    var issue_size = 8;
    var edge_size = 90;
    var edge_size_on_virtual_nodes = 45;

    /**
     * Displays a graph of current discussion
     */
    this.showGraph = function (override_cases) {
        var url = window.location.href.split('?')['0'];
        url = url.split('#')[0];
        var is_argument = null;
        var uid = null;
        var tmp = url.split('/');
        isPartialGraphMode = override_cases;
        if (!override_cases) {
	        if (url.indexOf('attitude') != -1) {
		        uid = tmp[tmp.indexOf('attitude') + 1];
		        is_argument = false;
		        isPartialGraphMode = true;
	        } else if (url.indexOf('justify') != -1) {
		        uid = tmp[tmp.indexOf('justify') + 1];
		        is_argument = false;
		        isPartialGraphMode = true;
	        } else if (url.indexOf('reaction') != -1) {
		        uid = tmp[tmp.indexOf('reaction') + 1];
		        is_argument = true;
		        isPartialGraphMode = true;
	        } else if (url.indexOf('support') != -1) {
		        uid = tmp[tmp.indexOf('support') + 1];
		        is_argument = true;
		        isPartialGraphMode = true;
	        }
        }
	    new AjaxGraphHandler().getDiscussionGraphData(this, uid, is_argument, isPartialGraphMode);
    };

    /**
     * Callback if ajax request was successful.
     *
     * @param data
     * @param request_for_complete
     */
    this.callbackIfDoneForDiscussionGraph = function (data, request_for_complete) {
        var jsonData = $.parseJSON(data);
        console.log(jsonData);
        if (jsonData.error.length != 0){
        	setGlobalErrorHandler('Ohh!', jsonData.error);
        	new GuiHandler().setDisplayStyleAsDiscussion();
        	return;
        }
        s = new DiscussionGraph(box_sizes, isPartialGraphMode).setDefaultViewParams(true, jsonData, null, request_for_complete);
    };

    /**
     * If ajax request was successful show modal with data for jump into discussion.
     *
     * @param data
     */
    this.callbackIfDoneForGetJumpDataForGraph = function (data) {
        var jsonData = $.parseJSON(data);
        var popup = $('#popup-jump-graph');
        if (jsonData.error.length === 0) {
            var list = $('<ul>');
            popup.find('div.modal-body div').empty();
            createContentOfModalBody(jsonData, list);
            popup.find('div.modal-body div').append(list);

            // jump to url
            popup.find('input').click(function () {
                window.location = $(this).attr('value');
            });
        } else {
            popup.modal('hide');
        }

        // add hover effects
        new GuiHandler().hoverInputListOf(popup.find('div.modal-body div'));
    };

    /**
     * Create content for modal to jump into discussion.
     *
     * @param jsonData
     * @param list
     */
    function createContentOfModalBody(jsonData, list) {
        var label, input, element, counter = 0;

        $.each(jsonData.arguments, function (key, value) {
            input = $('<input>').attr('type', 'radio').attr('value', value.url).attr('id', 'jump_' + counter);
            label = $('<label>').html(value.text).attr('for', 'jump_' + counter);
            element = $('<li>').append(input).append(label);
            list.append(element);
            counter += 1;
        });
    }

    /**
     * Set parameters for default view of graph.
     *
     * @param startD3
     * @param jsonData
     * @param d3
     * @param request_for_complete
     */
    this.setDefaultViewParams = function (startD3, jsonData, d3, request_for_complete) {
    	var dg = new DiscussionGraph(box_sizes, isPartialGraphMode);
	    $('#global-view').attr('data-global-view-loaded', jsonData['type'] == 'complete');
        dg.setButtonDefaultSettings(jsonData, request_for_complete);
        var container = $('#' + graphViewContainerSpaceId);
        container.empty();

        if (startD3) {
            if (!this.getD3Graph(jsonData))
                dg.setDefaultViewParams(false, null, d3, request_for_complete);
        } else {
            container.empty();
        }
    };

    /**
     * Set default settings of buttons.
     */
    this.setButtonDefaultSettings = function (jsonData, request_for_complete) {
    	$('#graph-view-container').find('.sidebar').find('li').each(function(){
    		$(this).removeClass('hidden');
	    });
    	
        $('#show-labels').show();
        $('#hide-labels').hide();
        $('#show-my-statements').show();
        $('#hide-my-statements').hide();
        $('#show-attacks-on-my-statements').show();
        $('#hide-attacks-on-my-statements').hide();
        $('#show-supports-on-my-statements').show();
        $('#hide-supports-on-my-statements').hide();
        $('#show-positions').show();
        $('#hide-positions').hide();
        if ((request_for_complete || typeof request_for_complete === 'undefined') && !isPartialGraphMode){
        	$('#global-view').hide();
        } else {
        	$('#global-view').show();
        }
        
        // show or hide my path
	    $('#hide-my-path').hide();
        if (jsonData.path.length == 0) {
            $('#show-my-path').addClass('hidden');
        } else {
            $('#show-my-path').show();
        }
    };

    /**
     * Create a graph.
     *
     * @param jsonData
     */
    this.getD3Graph = function (jsonData) {
        var container = $('#' + graphViewContainerSpaceId);
        container.empty();
        rel_node_factor = {};
        //rel_node_factor = 'node_doj_factors' in jsonData ? jsonData.node_doj_factors : {};
        //rel_node_factor = 'node_opinion_factors' in jsonData? jsonData.node_opinion_factors : {};

        // height of the header (offset per line count)
        var offset = ($('#' + graphViewContainerHeaderId).outerHeight() / 26 - 1 ) * 26;

        var width = container.width();
        var height = container.outerHeight() - offset;

        var svg = getGraphSvg(width, height);
        var force = getForce(width, height, jsonData);

        // zoom and pan
        var zoom = d3.behavior.zoom();
        zoomAndPan(zoom);
        var drag = enableDrag(force);

        // resize
        resizeGraph(container, force);

        // edge
        var edges = createEdgeDict(jsonData);
        setNodeColorsForData(jsonData);
        // create arrays of links, nodes and move layout forward one step
        force.links(edges).nodes(jsonData.nodes).on("tick", forceTick);
        var edgesTypeArrow = createArrowDict(edges);
        var marker = createArrows(svg, edgesTypeArrow);
        var link = createLinks(svg, edges, marker);

        // node
        var node = createNodes(svg, force, drag);
        var circle = setNodeProperties(node).attr('class', 'circle');

        // tooltip
        // rect as background of label
        var tooltip = node.append('g');
        var rect = tooltip.append('rect').attr('class', 'labelBox');
        var label = createLabel(tooltip);

        // reorder the elements so that the tooltips appear in front of the nodes
        tooltip.order();

        setRectProperties(rect);

        // legend
        createLegend();
        // call updated legend
        var legend = d3.svg.legend();
        // create div for legend
        container.append("<div id = 'graphViewLegendId'></div>");
        getLegendSvg().call(legend);

        // buttons of sidebar
        addListenersForSidebarButtons(jsonData, label, rect, edges, force, zoom);
        // add listener to show/hide tooltip on mouse over
        addListenerForTooltip();

        // update force layout calculations
        function forceTick() {
            // update position of edges
            link.attr({
                x1: function (d) {
                    return d.source.x;
                },
                y1: function (d) {
                    return d.source.y;
                },
                x2: function (d) {
                    return getPositionOfLink("x2", d.target.x, edges, d);
                },
                y2: function (d) {
                    return getPositionOfLink("y2", d.target.y, edges, d);
                }
            });

            // update position of rect
            rect.attr("transform", function (d) {
                return "translate(" + d.x + "," + (d.y - 50) + ")";
            });

            // update position of nodes
            circle.attr({
                cx: function (d) {
                    return d.x;
                },
                cy: function (d) {
                    return d.y;
                }
            });

            // update position of label
            label.attr("transform", function (d) {
                return "translate(" + d.x + "," + (d.y - 50) + ")";
            });
        }

        force.start();


        //////////////////////////////////////////////////////////////////////////////
        // highlight nodes and edges
        addListenerForNodes(circle, edges);

        return true;
    };

    /**
     * Calculate coordinate of link for undercuts.
     *
     * @param linkTargetCoordinate
     * @param nodeCoordinate
     * @param edges
     * @param d
     * @returns {*}
     */
    function getPositionOfLink(linkTargetCoordinate, nodeCoordinate, edges, d) {
        var position;
        var edge;
        if (d.is_undercut === true && d.target_edge != 'none') {
            edges.forEach(function (e) {
                if (e.id === d.target_edge) {
                    edge = e;
                }
            });
            try {
	            if (linkTargetCoordinate === 'x2') {
		            position = (parseInt(d3.select('#link-' + edge.id).attr('x2')) + parseInt(d3.select('#link-' + edge.id).attr('x1'))) / 2;
	            } else {
		            position = (parseInt(d3.select('#link-' + edge.id).attr('y2')) + parseInt(d3.select('#link-' + edge.id).attr('y1'))) / 2;
	            }
            } catch (TypeError){
            	console.log('TypeError in getPositionOfLink while selecting link');
            }
        } else {
            position = nodeCoordinate;
        }
        return position;
    }

    /**
     * Create svg-element.
     *
     * @param width: width of container, which contains graph
     * @param height: height of container
     * @return scalable vector graphic
     */
    function getGraphSvg(width, height) {
        return d3.select('#' + graphViewContainerSpaceId).append("svg")
            .attr({width: width, height: height, id: "graph-svg"})
            .append('g')
            .attr("class", "zoom");
    }

    /**
     * Create force-directed network diagram and define properties.
     *
     * @param width: width of container, which contains graph
     * @param height: height of container
     * @param jsonData
     * @return force layout
     */
    function getForce(width, height, jsonData) {
        //var factor = jsonData.nodes.length/5 * 100;
        var factor = 800;
        return d3.layout.force()
            .size([width, height])
            // nodes push each other away
            .charge(-factor)
            .linkDistance(function (d) {
                  return d.size;
            });
    }

    /**
     * Enable zoom and pan functionality on graph.
     */
    function zoomAndPan(zoom) {
        zoom.on("zoom", redraw).scaleExtent([0.5, 5]);

        d3.select("#graph-svg").call(zoom).on("dblclick.zoom", null);

        // if default view button is clicked redraw graph once
        if(isDefaultView){
            redraw();
        }

        function redraw() {
            var change_scale = true;
            if(isDefaultView){
                zoom_scale = 1;
                isDefaultView = false;
            }
            else{
                zoom_scale = zoom.scale();
                change_scale = Math.abs(old_scale - zoom_scale) > 0.02;
            }

            old_scale = zoom_scale;

            d3.selectAll("g.zoom").attr("transform", "translate(" + zoom.translate() + ")" + " scale(" + zoom_scale + ")");

            if (change_scale) {
                // resizing of font size, line height and the complete rectangle
                $('#graph-svg').find('.node').each(function () {
                    var id = $(this).attr('id').replace(node_id_prefix, '');
                    if (id.indexOf('statement') != -1 || id.indexOf('issue') != -1) {
                        $('#label-' + id).css({
                            'font-size': font_size / zoom_scale + 'px',
                            'line-height': line_height / zoom_scale
                        });
                        var width = box_sizes[id].width / zoom_scale;
                        var height = box_sizes[id].height / zoom_scale;
                        var pos = calculateRectPos(box_sizes[id].width, box_sizes[id].height);
                        $('#rect-' + id).attr({
                            'width': width,
                            'height': height,
                            'x': pos[0] / zoom_scale,
                            'y': pos[1] / zoom_scale
                        });
                    }
                });

                // dirty hack to accept new line height and label position
                $('#graph-svg').css({'line-height': '1.0'});
                setTimeout(function () {
                    $('#graph-svg').css({'line-height': '1.5'});
                    $('#' + graphViewContainerSpaceId).find('.node').each(function () {
                        var id = $(this).attr('id').replace(node_id_prefix, '');
                        var label = $('#label-' + id);
                        var rect = $('#rect-' + id);
                        label.attr({
                            'y': -label.height() / zoom_scale + 45 / zoom_scale
                        });
                    });
                }, 300);
            }
        }
    }

    /**
     * Enable drag functionality, because pan functionality overrides drag.
     *
     * @param force
     * @return drag functionality
     */
    function enableDrag(force) {
        return force.drag()
            .on("dragstart", function () {
                d3.event.sourceEvent.stopPropagation();
            });
    }

    /**
     * Resize graph on window event.
     *
     * @param container
     * @param force
     */
    function resizeGraph(container, force) {
        d3.select(window).on("resize", resize);
        function resize() {
            var graphSvg = $('#graph-svg');
            graphSvg.width(container.width());
            // height of space between header and bottom of container
            graphSvg.height(container.outerHeight() - $('#graph-view-container-header').height() + 20);
            force.size([container.width(), container.outerHeight()]).resume();
        }
    }

    /**
     * Sets the color in the json Data
     *
     * @param jsonData: dict with data for nodes and edges
     */
    function setNodeColorsForData(jsonData) {
        jsonData.nodes.forEach(function (e) {
            if (e.type === 'position')       e.color = blue;
            else if (e.type === 'statement') e.color = yellow;
            else if (e.type === 'issue')     e.color = grey;
            else                             e.color = black;
        });
    }

    /**
     * Create dictionary for edges.
     *
     * @param jsonData: dict with data for nodes and edges
     * @return edges: array, which contains dicts for edges
     */
    function createEdgeDict(jsonData) {
        var edges = [];
        jsonData.edges.forEach(function (e) {
            // get source and target nodes
            var sourceNode = jsonData.nodes.filter(function (d) {
                    return d.id === e.source;
                })[0],
                targetNode = jsonData.nodes.filter(function (d) {
                    return d.id === e.target;
                })[0];
            // add edge, color, type, size and id to array
            var color = e.is_attacking === 'none' ? dark_grey : e.is_attacking ? red : green;
            edges.push({
                source: sourceNode,
                target: targetNode,
                color: color,
                edge_type: e.edge_type,
                size: edge_size,
                id: e.id,
                is_attacking: e.is_attacking,
                target_edge: e.target_edge,
                is_undercut: e.is_undercut
            });
        });
        return edges;
    }

    /**
     * Select edges with type of arrow.
     *
     * @param edges: edges of graph
     * @return Array array, which contains edges of type arrow
     */
    function createArrowDict(edges) {
        var edgesTypeArrow = [];
        edges.forEach(function (d) {
            if (d.edge_type === 'arrow') {
                return edgesTypeArrow.push(d);
            }
        });
        return edgesTypeArrow;
    }

    /**
     * Create arrows for edges.
     *
     * @param svg
     * @param edgesTypeArrow
     * @return marker: arrow
     */
    function createArrows(svg, edgesTypeArrow) {
        return svg.append("defs").selectAll('marker').data(edgesTypeArrow)
            .enter().append("svg:marker")
            .attr({
                id: function (d) {
                    return "marker_" + d.edge_type + d.id;
                },
                refX: function (d) {
                    if(d.is_undercut === true){
                        return 6;
                    }
                    return 6 + calculateNodeSize(d.target) / 2;
                },
                refY: 0,
                markerWidth: 10, markerHeight: 10,
                viewBox: '0 -5 10 10',
                orient: "auto",
                fill: function (d) {
                    return d.color;
                }
            })
            .append("svg:path")
            .attr("d", "M0,-3L7,0L0,3");
    }

    /**
     * Create links between nodes.
     *
     * @param svg
     * @param marker: arrow
     * @param edges
     * @return links
     */
    function createLinks(svg, edges, marker) {
        return svg.selectAll(".path")
            .data(edges)
            // svg lines
            .enter().append("line")
            .attr({
                'class': "link",
                'id': function (d) { return 'link-' + d.id; }
            })
            .style("stroke", function (d) {
                return d.color;
            })
            // assign marker to line
            .attr("marker-end", function (d) {
                return "url(#marker_" + d.edge_type + d.id + ")";
            });
    }

    /**
     * Create node as svg circle and enable drag functionality.
     *
     * @param svg
     * @param force
     * @param drag
     * @return nodes
     */
    function createNodes(svg, force, drag) {
        return svg.selectAll(".node")
            .data(force.nodes())
            .enter().append("g")
            .attr({
                'class': "node",
                'id': function (d) { return node_id_prefix + d.id; }
            })
            .call(drag);
    }

    /**
     * Define properties for nodes.
     *
     * @param node
     * @return circle
     */
    function setNodeProperties(node) {
        return node.append("circle")
            .attr({
                'r': function (d) { return calculateNodeSize(d); },
                'fill': function (d) { return d.color; },
                'id': function (d) { return 'circle-' + d.id; }
            });
    }

    /**
     * Calculates the node size in respect to the DOJ
     *
     * @param node
     * @returns {*}
     */
    function calculateNodeSize(node) {
        if (node.id.indexOf('statement_') != -1) {
            var id = node.id.replace('statement_', '');
            if (id in rel_node_factor)
                return node_size + node_factor_size * rel_node_factor[id];
            else
                return node_size;
        }
        if (node.id.indexOf('argument_') != -1)
            return 0;
        return issue_size;
    }

    /**
     * Wrap text.
     *
     * @param node
     * @return label
     */
    function createLabel(node) {
        return node.append("text").each(function (d) {
        	var text = $("<div>").html(d.label).text();
            var node_text = text.split(" ");
            for (var i = 0; i < node_text.length; i++) {
                if ((i % 4) == 0) {
                    d3.select(this).append("tspan")
                        .text(node_text[i])
                        .attr({
                            'dy': i ? '1.2em' : '0',
                            'x': '0',
                            'text-anchor': "middle"
                        });
                }
                else {
                    d3.select(this).append("tspan").text(' ' + node_text[i]);
                }
            }
            d3.select(this).attr("id", 'label-' + d.id);
            // set position of label
            var height = $("#label-" + d.id).height();
            d3.select(this).attr("y", -height + 45);
        });
    }

    /**
     * Set properties for rect.
     *
     * @param rect: background of label
     */
    function setRectProperties(rect) {
        rect.each(function (d) {
            var element = $("#label-" + d.id);
            var width = element.width() + 24;
            var height = element.height() + 10;
            var pos = calculateRectPos(width, height);
            // if d is a virtual node do not show label
            if (d.label === '') {
                width = 0;
                height = 0;
            }
            d3.select(this).attr({
                'width': width,
                'height': height,
                'x': pos[0],
                'y': pos[1],
                'id': 'rect-' + d.id
            });
            if (d.id.indexOf('statement') != -1 || d.id.indexOf('issue') != -1) {
                box_sizes[d.id] = {'width': width, 'height': height};
            }
        });
    }

    /**
     * Calculate the rectangle position depending on the rectangle width and height
     *
     * @param width int
     * @param height int
     * @returns {*[]} [x, y]
     */
    function calculateRectPos(width, height) {
        return [-width / 2, -height + 36];
    }

    /**
     * Create svg for legend.
     */
    function getLegendSvg() {
        d3.select('#graphViewLegendId').append("svg")
            .attr({
                'width': 200,
                'height': 200,
                'id': "graph-legend-svg"
            });
        return d3.select("#graph-legend-svg").append("g")
            .attr({
                'id': "graphLegend",
                'transform': "translate(10,20)"
            });
    }

    /**
     * Listen whether a node is clicked.
     *
     * @param circle
     * @param edges
     */
    function addListenerForNodes(circle, edges) {
        circle.on("click", function (d) {
            // distinguish between click and drag event
            if (d3.event.defaultPrevented) return;
            var circleId = this.id;
            showPartOfGraph(edges, circleId);
            selectedCircleId = d.id;
        });
        circle.on("dblclick", function (d) {
            // distinguish between click and drag event
            if (d3.event.defaultPrevented) return;
            // show modal when node clicked twice
            showModal(d);
            var circleId = this.id;
            showPartOfGraph(edges, circleId);
            selectedCircleId = d.id;
        });
    }

    /**
     * Create legend and update legend.
     */
    function createLegend() {
        // labels and colors for legend
        var legendLabelCircle = [_t_discussion("issue"), _t_discussion("position"), _t_discussion("statement")],
            legendLabelRect = [_t_discussion("support"), _t_discussion("attack")],
            legendColorCircle = [grey, blue, yellow],
            legendColorRect = [green, red];

        // set properties for legend
        return d3.svg.legend = function () {
            function legend(selection) {
                createNodeSymbols(selection, legendLabelCircle, legendColorCircle);
                createEdgeSymbols(selection, legendLabelRect, legendColorRect);
                createLabelsForSymbols(selection, legendLabelCircle, legendLabelRect);
                return this;
            }

            return legend;
        };
    }

    /**
     * Create symbols for nodes.
     *
     * @param selection
     * @param legendLabelCircle: array with labels for circle
     * @param legendColorCircle: array with colors
     */
    function createNodeSymbols(selection, legendLabelCircle, legendColorCircle) {
        selection.selectAll(".circle")
            .data(legendLabelCircle)
            .enter().append("circle")
            .attr({
                fill: function (d, i) {
                    return legendColorCircle[i];
                },
                r: statement_size,
                cy: function (d, i) {
                    return i * 40;
                }
            });
    }

    /**
     * Create symbols for edges.
     *
     * @param selection
     * @param legendLabelRect: array with labels for rect
     * @param legendColorRect: array with colors
     */
    function createEdgeSymbols(selection, legendLabelRect, legendColorRect) {
        selection.selectAll(".rect")
            .data(legendLabelRect)
            .enter().append("rect")
            .attr({
                fill: function (d, i) {
                    return legendColorRect[i];
                },
                'width': 15,
                'height': 5,
                'x': -7, y: function (d, i) { return i * 40 + 118; }
            });
    }

    /**
     * Create labels for symbols.
     *
     * @param selection
     * @param legendLabelCircle: array with labels for circle
     * @param legendLabelRect: array with labels for rect
     */
    function createLabelsForSymbols(selection, legendLabelCircle, legendLabelRect) {
        selection.selectAll(".text")
            .data(legendLabelCircle.concat(legendLabelRect))
            .enter().append("text")
            .text(function (d) {
                return d;
            })
            .attr({
                x: 20, y: function (d, i) {
                    return i * 40 + 5;
                }
            });
    }

    /**
     * Add listeners for buttons of sidebar.
     *
     * @param jsonData
     * @param label
     * @param rect
     * @param edges
     * @param force
     * @param zoom
     */
    function addListenersForSidebarButtons(jsonData, label, rect, edges, force, zoom) {
        $('#default-view').off('click').click(function () {
<<<<<<< HEAD
        	if ($('#global-view').attr('data-global-view-loaded') == 'true')
                new DiscussionGraph(box_sizes, isPartialGraphMode).showGraph(false);
=======
        	if ($('#global-view').attr('data-global-view-loaded') == 'true' && $('#global-view:hidden').length == 0)
	            new DiscussionGraph(box_sizes, isPartialGraphMode).showGraph(false);
>>>>>>> 44a15373
	        else
	            showDefaultView(jsonData, force, edges, label, rect, zoom);
        });
        $('#global-view').off('click').click(function () {
        	if ($(this).attr('data-global-view-loaded') == 'true')
        		showDefaultView(jsonData, force, edges, label, rect, zoom);
	        else
                new DiscussionGraph(box_sizes, isPartialGraphMode).showGraph(true);
        });
        $('#show-labels').off('click').click(function () {
            showLabels(label, rect);
        });
        $('#hide-labels').off('click').click(function () {
            hideLabels(label, rect);
        });
        $('#show-positions').off('click').click(function () {
            showPositions();
        });
        $('#hide-positions').off('click').click(function () {
            hidePositions();
        });
        $('#show-my-path').off('click').click(function () {
            showPath(jsonData, edges);
        });
        $('#hide-my-path').off('click').click(function () {
            hidePath(edges);
        });
        $('#show-my-statements').off('click').click(function () {
            showMyStatements(edges, force);
        });
        $('#hide-my-statements').off('click').click(function () {
            hideMyStatements(edges, force);
        });
        $('#show-supports-on-my-statements').off('click').click(function () {
            showSupportsOnMyStatements(edges, force);
        });
        $('#hide-supports-on-my-statements').off('click').click(function () {
            hideSupportsOnMyStatements(edges, force);
        });
        $('#show-attacks-on-my-statements').off('click').click(function () {
            showAttacksOnMyStatements(edges, force);
        });
        $('#hide-attacks-on-my-statements').off('click').click(function () {
            hideAttacksOnMyStatements(edges, force);
        });
    }
	
	/**
     * Restore initial state of graph.
	 *
	 * @param jsonData
	 * @param force
	 * @param edges
	 * @param label
	 * @param rect
	 * @param zoom
	 */
    function showDefaultView(jsonData, force, edges, label, rect, zoom) {
        isDefaultView = true;

        // reset buttons
        new DiscussionGraph(box_sizes, isPartialGraphMode).setButtonDefaultSettings(jsonData);

        // set position of graph and set scale
        d3.selectAll("g.zoom").attr("transform", "translate(" + 0 + ")" + " scale(" + 1 + ")");

        // stop zoom event
        zoom.on("zoom", null);

        // create new zoom event listener
        var zoomDefaultView = d3.behavior.zoom();
        zoomAndPan(zoomDefaultView);

        resetButtons(label, rect, edges, force);
    }

    /**
     * Reset graph if button default view is clicked.
     *
     * @param label
     * @param rect
     * @param edges
     * @param force
     */
    function resetButtons(label, rect, edges, force) {
        isPositionVisible = true;
        isContentVisible = true;
        isStatementVisible = true;
        isSupportVisible = true;
        isAttackVisible = true;

        hideLabels(label, rect);
        hidePositions();
        hidePath(edges);
        hideMyStatements(edges, force);
        hideSupportsOnMyStatements(edges, force);
        hideAttacksOnMyStatements(edges, force);
    }

    /**
     * Show all labels of graph.
     *
     * @param label
     * @param rect
     */
    function showLabels(label, rect) {
        isContentVisible = true;
        isPositionVisible = true;

        label.style("display", 'inline');
        rect.style("display", 'inline');

        hideLabelsOfNotSelectedNodes();

        $('#show-labels').hide();
        $('#hide-labels').show();
        // also show content of positions
        $('#show-positions').hide();
        $('#hide-positions').show();
    }

    /**
     * Hide labels of not selected nodes
     */
    function hideLabelsOfNotSelectedNodes() {
        // hide labels of nodes which are not selected
        d3.selectAll(".node").each(function (d) {
            if (d3.select('#circle-' + d.id).attr('fill') == light_grey) {
                d3.select('#label-' + d.id).style("display", 'none');
                d3.select("#rect-" + d.id).style("display", 'none');
            }
        });
    }

    /**
     * Hide all labels of graph.
     *
     * @param label
     * @param rect
     */
    function hideLabels(label, rect) {
        isContentVisible = false;
        label.style("display", 'none');
        rect.style("display", 'none');
        $('#show-labels').show();
        $('#hide-labels').hide();
        addListenerForTooltip();
        if (isPositionVisible) {
            $('#show-positions').show();
            $('#hide-positions').hide();
        }
        isPositionVisible = false;
    }

    /**
     * Show labels for positions.
     */
    function showPositions() {
        isPositionVisible = true;
        // select positions
        setDisplayStyleOfNodes('inline');
        $('#show-positions').hide();
        $('#hide-positions').show();
    }

    /**
     * Hide labels for positions.
     */
    function hidePositions() {
        isPositionVisible = false;
        addListenerForTooltip();
        // select positions
        setDisplayStyleOfNodes('none');
        $('#show-positions').show();
        $('#hide-positions').hide();
    }

    /**
     * Show current path.
     *
     * @param jsonData
     * @param edges
     */
    function showPath(jsonData, edges) {
        $('#show-my-path').hide();
        $('#hide-my-path').show();

        edges.forEach(function (d) {
            grayingElements(d);
        });

        if(jsonData.path.length != 0) { // if jsonData.path is not empty highlight path
            highlightPath(jsonData, edges);
        } else{ // if jsonData.path is empty color issue
            d3.select('#circle-issue').attr('fill', grey);
        }
    }

    /**
     * Highlight path.
     *
     * @param jsonData
     * @param edges
     */
    function highlightPath(jsonData, edges) {
        let edgesCircleId = [];

        // run through all values in jsonData.path
        jsonData.path.forEach(function (d) {
            edges.forEach(function (edge) {
                // edge without virtual node
                if((edge.source.id === getId(d[0])) && (edge.target.id === getId(d[1]))) {
                    edgesCircleId.push(edge);
                }
                // edge with virtual node
                else if(edge.source.id == getId(d[0]) && edge.target.label == ''){
                    findEdgesVirtualNode(edges, edge, edgesCircleId, d);
                }
            });
        });

        // highlight path
        edgesCircleId.forEach(function (d) {
            highlightElements(d);
        });
    }

    /**
     * Find two edges which connect source and target.
     *
     * @param edges
     * @param edge
     * @param edgesCircleId
     */
    function findEdgesVirtualNode(edges, edge, edgesCircleId, d){
        // edge from virtual node to statement
        edges.forEach(function (e) {
            if (e.source.id == edge.target.id && e.target.id == getId(d[1])) {
                edgesCircleId.push(edge);
                edgesCircleId.push(e);
            }
        });
    }

    /**
     * Get id of node.
     *
     * @param node
     * @returns {*}
     */
    function getId(node) {
        if(node == "issue"){
            return node;
        }
        return "statement_" + node;
    }

    /**
     * Hide current path.
     *
     * @param edges
     */
    function hidePath(edges) {
        $('#show-my-path').show();
        $('#hide-my-path').hide();
        edges.forEach(function (d) {
            highlightElements(d);
        });
    }

    /**
     * Show all statements, which the current user has created.
     *
     * @param edges
     * @param force
     */
    function showMyStatements(edges, force) {
        isStatementVisible = true;

        // hide supports and attacks on statements
        if (isSupportVisible) {
            $('#show-supports-on-my-statements').show();
            $('#hide-supports-on-my-statements').hide();
            isSupportVisible = false;
        }
        if (isAttackVisible) {
            $('#show-attacks-on-my-statements').show();
            $('#hide-attacks-on-my-statements').hide();
            isAttackVisible = false;
        }

        // graying all elements of graph
        edges.forEach(function (d) {
            grayingElements(d);
        });

        selectSupportsAttacks(edges, force);

        $('#show-my-statements').hide();
        $('#hide-my-statements').show();
    }

    /**
     * Hide all statements, which the current user has created.
     *
     * @param edges
     * @param force
     */
    function hideMyStatements(edges, force) {
        isStatementVisible = false;

        // hide supports and attacks on statements
        if (isSupportVisible) {
            $('#show-supports-on-my-statements').show();
            $('#hide-supports-on-my-statements').hide();
            isSupportVisible = false;
        }
        if (isAttackVisible) {
            $('#show-attacks-on-my-statements').show();
            $('#hide-attacks-on-my-statements').hide();
            isAttackVisible = false;
        }

        highlightAllElements(edges);

        // delete border of nodes
        deleteBorderOfCircle(force);

        $('#show-my-statements').show();
        $('#hide-my-statements').hide();
    }

    /**
     * Show all supports on the statements, which the current user has created.
     *
     * @param edges
     * @param force
     */
    function showSupportsOnMyStatements(edges, force) {
        isSupportVisible = true;

        // hide statements
        // delete border of nodes
        deleteBorderOfCircle(force);
        $('#show-my-statements').show();
        $('#hide-my-statements').hide();
        isStatementVisible = false;

        // if attacks on statements of current user are visible, highlight additionally the supports
        if (!isAttackVisible) {
            // graying all elements of graph
            edges.forEach(function (d) {
                grayingElements(d);
            });
        }

        selectSupportsAttacks(edges, force);

        $('#show-supports-on-my-statements').hide();
        $('#hide-supports-on-my-statements').show();
    }

    /**
     * Hide all supports on the statements, which the current user has created.
     *
     * @param edges
     * @param force
     */
    function hideSupportsOnMyStatements(edges, force) {
        isSupportVisible = false;

        deleteBorderOfCircle(force);

        // if attacks are not visible, show the default view of the graph
        // else make them visible
        if (!isAttackVisible) {
            highlightAllElements(edges);
        }
        else {
            showAttacksOnMyStatements(edges, force);
        }

        $('#show-supports-on-my-statements').show();
        $('#hide-supports-on-my-statements').hide();
    }

    /**
     * Show all attacks on the statements, which the current user has created.
     *
     * @param edges
     * @param force
     */
    function showAttacksOnMyStatements(edges, force) {
        isAttackVisible = true;

        // hide statements
        // delete border of nodes
        deleteBorderOfCircle(force);
        $('#show-my-statements').show();
        $('#hide-my-statements').hide();
        isStatementVisible = false;

        // if supports on statements of current user are visible, highlight additionally the attacks
        if (!isSupportVisible) {
            // graying all elements of graph
            edges.forEach(function (d) {
                grayingElements(d);
            });
        }

        selectSupportsAttacks(edges, force);

        $('#show-attacks-on-my-statements').hide();
        $('#hide-attacks-on-my-statements').show();
    }

    /**
     * Hide all attacks on the statements, which the current user has created.
     *
     * @param edges
     * @param force
     */
    function hideAttacksOnMyStatements(edges, force) {
        isAttackVisible = false;

        deleteBorderOfCircle(force);

        if (!isSupportVisible) {
            highlightAllElements(edges);
        }
        else {
            showSupportsOnMyStatements(edges, force);
        }
        $('#show-attacks-on-my-statements').show();
        $('#hide-attacks-on-my-statements').hide();
    }

    /**
     * Highlight all elements of graph.
     *
     * @param edges
     */
    function highlightAllElements(edges) {
        edges.forEach(function (d) {
            highlightElements(d);
        });
    }

    /**
     * Select supports or attacks on statements of current user.
     *
     * @param edges
     * @param force
     */
    function selectSupportsAttacks(edges, force) {
        let circleIds = [];
        // highlight supports or attacks on statements, which the current user has created
        force.nodes().forEach(function (d) {
            if (d.author.name === $('#header_nickname')[0].innerText) {
                circleIds.push(d.id);
            }
        });
        // show attacks or supports on statements of current user
        // if button "show statements" is not selected
        if(!isStatementVisible){
            showAttacksSupports(edges, circleIds);
        }
        else{
            // highlight all statements of current user
            force.nodes().forEach(function (d) {
                if($.inArray(d.id, circleIds) != -1) {
                    d3.select('#circle-' + d.id).attr({fill: d.color, stroke: 'black'});
                }
            });
        }
    }

    /**
     * Delete border of circle.
     *
     * @param force
     */
    function deleteBorderOfCircle(force){
        // delete border of nodes
        force.nodes().forEach(function (d) {
            d3.select('#circle-' + d.id).attr('stroke', 'none');
        });
    }

    /**
     * Set display style of nodes.
     *
     * @param style
     */
    function setDisplayStyleOfNodes(style) {
        // select edges with position as source and issue as target
        d3.selectAll(".node").each(function (d) {
            d3.selectAll(".link").each(function (e) {
                // only show labels of highlighted nodes
                if (e.source.id === d.id && e.target.id === 'issue' && d3.select('#circle-' + d.id).attr('fill') != light_grey) {
                    // set display style of positions
                    d3.select('#label-' + d.id).style("display", style);
                    d3.select("#rect-" + d.id).style("display", style);
                }
            });
        });
    }

    /**
     * Show/hide tooltips on mouse event.
     */
    function addListenerForTooltip() {
        d3.selectAll('.node').on("mouseover", function (d) {
            determineShowOrHideTooltip(d, true);
        }).on("mouseout", function (d) {
            determineShowOrHideTooltip(d, false);
        });
    }

    /**
     * Show or hide tooltip of node dependent on selected side-bar buttons.
     *
     * @param d: current node
     * @param mouseover
     */
    function determineShowOrHideTooltip(d, mouseover) {
        var isPosition = testNodePosition(d);
        if(isPositionVisible && isContentVisible){
        }
        else if(!isPositionVisible && !isContentVisible){
            showHideTooltip(d, mouseover);
        }
        else if(!isPosition && isPositionVisible){
            showHideTooltip(d, mouseover);
        }
        else if(isPosition && isContentVisible){
            showHideTooltip(d, mouseover);
        }
    }

    /**
     * Test whether the selected node is a position.
     *
     * @param d
     */
    function testNodePosition(d){
        var isPosition = false;
        d3.selectAll(".link").each(function (e) {
            if (e.source.id === d.id && e.target.id === 'issue') {
                isPosition = true;
            }
        });
        return isPosition;
    }

    /**
     * Show or hide tooltip of node dependent on mouse event.
     *
     * @param d
     * @param mouseover
     */
    function showHideTooltip(d, mouseover) {
        // if there is a mouseover-event show the tooltip
        if(mouseover){
            d3.select('#label-' + d.id).style('display', 'inline');
            d3.select('#rect-' + d.id).style('display', 'inline');
            // determine color of circle before mouse over
            // to restore color on mouse out
            currentColorOfCircle = d3.select('#circle-' + d.id).attr('fill');
            d3.select('#circle-' + d.id).attr('fill', '#757575');
        }
        // otherwise there is a mouseout-out, then hide the tooltip
        else{
            d3.select('#label-' + d.id).style('display', 'none');
            d3.select('#rect-' + d.id).style('display', 'none');
            // if circle d is currently clicked restore originally color of circle
            if(d.id === selectedCircleId){
                d3.select('#circle-' + d.id).attr('fill', d.color);
            }
            else{
                d3.select('#circle-' + d.id).attr('fill', currentColorOfCircle);
            }
        }
    }

    /**
     * Show modal.
     */
    function showModal(d) {
        var popup = $('#popup-jump-graph');
        if (d.id != 'issue') {
            popup.modal('show');
            var splitted = d.id.split('_'),
                uid = splitted[splitted.length - 1];
            new AjaxGraphHandler().getJumpDataForGraph(uid);
        }
    }

    /**
     * Select uid.
     */
    function selectUid(id) {
        var splitted = id.split('-');
        return splitted[splitted.length - 1];
    }

    /**
     * Highlight incoming and outgoing edges of selected nodes.
     *
     * @param edges: all edges of graph
     * @param circleIds: id of selected node
     */
    function showAttacksSupports(edges, circleIds) {
        // edges with selected statement as target
        let edgesCircleId = [];

        // edge with circleUid as target
        circleIds.forEach(function (circleId) {
            edges.forEach(function (e) {
                if (e.target.id === circleId) {
                    // if supports and attacks is clicked
                    if (isSupportVisible && isAttackVisible) {
                        edgesCircleId.push(e);
                        findVirtualNodes(edges, edgesCircleId, e);
                    }
                    // if attacks is clicked
                    else if (isAttackVisible && (e.color === red)) {
                        if (!(e.is_undercut == true)) {
                            edgesCircleId.push(e);
                            findUndercutsForEdge(edges, edgesCircleId, e);
                            findVirtualNodes(edges, edgesCircleId, e);
                        }
                    }
                    // if supports is clicked
                    else if (isSupportVisible && (e.color === green)) {
                        edgesCircleId.push(e);
                        findVirtualNodes(edges, edgesCircleId, e);
                    }
                }
            });
        });

        // highlight incoming edges
        edgesCircleId.forEach(function (d) {
            // add border to statements of user, if they are source or target of edge in edgesCircleId
            if(($.inArray(d.source.id, circleIds) != -1) && (d.is_undercut == 'none')){
                d3.select('#circle-' + d.source.id).attr({'fill': d.source.color, 'stroke': 'black'});
            }
            if(($.inArray(d.target.id, circleIds) != -1) && (d.is_undercut == 'none')){
                d3.select('#circle-' + d.target.id).attr({'fill': d.target.color, 'stroke': 'black'});
            }
            highlightElements(d);
        });
    }

    /**
     * Highlight incoming and outgoing edges of selected node.
     *
     * @param edges: all edges of graph
     * @param circleId: id of selected node
     */
    function showPartOfGraph(edges, circleId) {
        // edges with selected circle as source or as target
        var edgesCircleId = [];
        var circleUid = selectUid(circleId);

        // edge with circleUid as source
        var edgesWithSourceCircleUid = [];
        edges.forEach(function (e) {
            if(e.source.id === circleUid){
                edgesWithSourceCircleUid.push(e);
            }
        });

        if(circleUid == 'issue'){
            // circleUid is equal to 'issue'
            edges.forEach(function (e) {
                if (e.target.id === circleUid) {
                    edgesCircleId.push(e);
                }
            });
        }
        else {
            // edge is an undercut
            edgesWithSourceCircleUid.forEach(function (edge) {
                testEdgeUndercut(edges, edgesCircleId, edge);
            });

            // undercuts on edge of circleUid to target or of source to circleUid
            findUndercuts(edges, edgesCircleId, circleUid);
        }

        // if isMyStatementsClicked is false gray all elements at each function call,
        // else the graph is colored once gray
        if (!isStatementVisible && !isSupportVisible && !isAttackVisible) {
            edges.forEach(function (d) {
                grayingElements(d);
            });
        }
        edgesCircleId.forEach(function (d) {
            highlightElements(d);
        });
    }

    /**
     * Test if edge is an undercut.
     *
     * @param edges
     * @param edgesCircleId
     * @param edge
     */
    function testEdgeUndercut(edges, edgesCircleId, edge) {
        if (edge.is_undercut == true) {
            // highlight undercut on edge
            edges.forEach(function (e) {
                if (e.target_edge === edge.id) {
                    edgesCircleId.push(e);
                    findVirtualNodes(edges, edgesCircleId, e);
                }
            });
            // target edge of undercut
            var targetEdge = getTargetEdgeOfEdge(edges, edgesCircleId, edge);

            // edge is an undercut on an undercut
            if (targetEdge.is_undercut === true) {
                // find target edge of target edge of edge
                getTargetEdgeOfEdge(edges, edgesCircleId, targetEdge);
            }
        }
    }

    /**
     * Find all undercuts on edges.
     *
     * @param edges
     * @param edgesCircleId
     * @param circleUid
     */
    function findUndercuts(edges, edgesCircleId, circleUid){
        // incoming or outgoing edges of node
        var sourceTargetEdges = [];
        // undercuts
        // highlight all incoming and outgoing edges
        edges.forEach(function (e) {
            if((e.target.id == circleUid) || (e.source.id == circleUid)) {
                sourceTargetEdges.push(e);
                // test if source or target of e is a virtual node
                findVirtualNodes(edges, edgesCircleId, e);
                edgesCircleId.push(e);
            }
        });
        sourceTargetEdges.forEach(function (k) {
            findUndercutsForEdge(edges, edgesCircleId, k);
        });
    }

    /**
     * Highlight all undercuts on given edge.
     *
     * @param edges
     * @param edgesCircleId
     * @param edge
     */
    function findUndercutsForEdge(edges, edgesCircleId, edge){
        var undercuts = [];
        // undercuts on edge
        edges.forEach(function (e) {
            if ((e.is_undercut == true) && (e.target_edge === edge.id)) {
                undercuts.push(e);
                edgesCircleId.push(e);
                findVirtualNodes(edges, edgesCircleId, e);
            }
        });
        // undercuts on undercuts on edge
        undercuts.forEach(function (k) {
            edges.forEach(function (e) {
                if ((e.is_undercut == true) && (e.target_edge === k.id)) {
                    edgesCircleId.push(e);
                    findVirtualNodes(edges, edgesCircleId, e);
                }
            });
        });
    }


    /**
     * Test if target or source of edge is a virtual node.
     *
     * @param edges
     * @param edgesCircleId
     * @param edge
     */
    function findVirtualNodes(edges, edgesCircleId, edge){
        if(edge.target.label === '' || edge.source.label === '') {
            edges.forEach(function (e) {
                // source of edge is virtual node or target of edge is virtual node
                if (((e.source.id === edge.target.id) || (e.target.id === edge.target.id)) && (edge.target.label === '')) {
                    if(!isSupportVisible){
                        findUndercutsForEdge(edges, edgesCircleId, e);
                        // check if e is an Undercut
                        testEdgeUndercut(edges, edgesCircleId, e);
                    }
                    edgesCircleId.push(e);
                }
                if (((e.source.id === edge.source.id) || (e.target.id === edge.source.id)) && (edge.source.label === '')) {
                    if(!isSupportVisible){
                        findUndercutsForEdge(edges, edgesCircleId, e);
                    }
                    edgesCircleId.push(e);
                }
            });
        }
    }

    /**
     * Find target edge of edge and add it to array edgesCircleId.
     *
     * @param edges
     * @param edgesCircleId
     * @param d
     */
    function getTargetEdgeOfEdge(edges, edgesCircleId, d){
        var targetEdge;
        edges.forEach(function (e) {
            // highlight all undercuts on undercut d
            if (e.target_edge === d.target_edge) {
                edgesCircleId.push(e);
            }
            if (e.id === d.target_edge) {
                targetEdge = e;
                findVirtualNodes(edges, edgesCircleId, targetEdge);
                edgesCircleId.push(e);
            }
        });
        return targetEdge;
    }

    /**
     * Highlighting components of graph.
     *
     * @param edge: edge that should be highlighted
     */
    function highlightElements(edge) {
        // edges
        d3.select('#link-' + edge.id).style('stroke', edge.color);
        // nodes
        d3.select('#circle-' + edge.source.id).attr('fill', edge.source.color);
        d3.select('#circle-' + edge.target.id).attr('fill', edge.target.color);
        // arrows
        d3.select("#marker_" + edge.edge_type + edge.id).attr('fill', edge.color);
    }

    /**
     * Graying components of graph.
     *
     * @param edge: edge that should be gray
     */
    function grayingElements(edge) {
        // edges
        d3.select('#link-' + edge.id).style('stroke', light_grey);
        // nodes
        d3.select('#circle-' + edge.source.id).attr('fill', light_grey);
        d3.select('#circle-' + edge.target.id).attr('fill', light_grey);
        // arrows
        d3.select("#marker_" + edge.edge_type + edge.id).attr('fill', light_grey);
    }
}<|MERGE_RESOLUTION|>--- conflicted
+++ resolved
@@ -852,13 +852,8 @@
      */
     function addListenersForSidebarButtons(jsonData, label, rect, edges, force, zoom) {
         $('#default-view').off('click').click(function () {
-<<<<<<< HEAD
-        	if ($('#global-view').attr('data-global-view-loaded') == 'true')
-                new DiscussionGraph(box_sizes, isPartialGraphMode).showGraph(false);
-=======
         	if ($('#global-view').attr('data-global-view-loaded') == 'true' && $('#global-view:hidden').length == 0)
 	            new DiscussionGraph(box_sizes, isPartialGraphMode).showGraph(false);
->>>>>>> 44a15373
 	        else
 	            showDefaultView(jsonData, force, edges, label, rect, zoom);
         });
