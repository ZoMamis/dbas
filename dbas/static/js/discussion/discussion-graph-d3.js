/**
 * @author Tobias Krauthoff
 * @email krauthoff@cs.uni-duesseldorf.de
 */

function DiscussionGraph() {
    var s;
	/**
	 * Displays a graph of current discussion
	 */
	this.showGraph = function () {
		new AjaxGraphHandler().getDiscussionGraphData('/graph/d3');
	};


	/**
	 *
	 * @param data
	 */
	this.callbackIfDoneForDiscussionGraph = function (data) {
		var jsonData = $.parseJSON(data);
		try {
			s = new DiscussionGraph().setDefaultViewParams(true, jsonData, null);
		} catch (err) {
			new DiscussionGraph().setDefaultViewParams(false, null, s);
			setGlobalErrorHandler(_t(ohsnap), _t(internalError));
		}
	};

	/**
	 *
	 * @param startD3
	 * @param jsonData
	 * @param d3
	 */
	this.setDefaultViewParams = function (startD3, jsonData, d3) {
		$('#hide-content').hide();
		$('#show-content').show();
		$('#wide-view').show();
		$('#tight-view').hide();

		var container = $('#' + graphViewContainerSpaceId);
		container.empty();

		if (startD3){
			try {
				return this.getD3Graph(jsonData);
			} catch (err){
				new DiscussionGraph().setDefaultViewParams(false, null, d3);
				setGlobalErrorHandler('Oh Snap!', _t(internalError));
				console.log('D3: ' + err.message);
			}
		} else {
			container.empty();
		}
	};

	/**
	 * Create a graph.
	 * 
	 * @param jsonData
	 */
	this.getD3Graph = function(jsonData){
		var container = $('#' + graphViewContainerSpaceId);
		container.empty();
			
		var width = container.width();
		var height = container.outerHeight();

		// container for visualization
		var svg = d3.select('#' + graphViewContainerSpaceId).append("svg")
    		.attr("width", width)
    		.attr("height", height)
			.append('g')
			.attr("class", "zoom");

		// create force layout object and define properties
		var force = d3.layout.force()
			// pull nodes toward layout center
<<<<<<< HEAD
    		.gravity(0.07)
			// nodes push each other away
			.charge(-180)
    		.linkDistance(90)
    		.size([width, height]);

		$(window).resize(function () {
			container.find('svg').attr("width", container.width()).attr("height", container.height());
			force.size([container.width(), container.height()]);
		});
=======
    		.gravity(0.11)
			// nodes push each other away
			.charge(-350)
    		.linkDistance(90)
    		.size([width, height]);


>>>>>>> bad51755

		// zoom and pan
		var zoom = d3.behavior.zoom().on("zoom", redraw);
		d3.select("svg").call(zoom);

        function redraw() {
            d3.select("g.zoom")
            .attr("transform", "translate(" + zoom.translate() + ")"
			+ " scale(" + zoom.scale() + ")");
<<<<<<< HEAD
=======

            /*trans = d3.event.translate;
            scale = d3.event.scale;
            svg.selectAll("*:not(.text)").attr("transform", "translate(" + trans + ")" + " scale(" + zoom.scale() + ")");*/
>>>>>>> bad51755
        }

		// enable drag functionality, pan functionality overrides drag
        var drag = force.drag()
			.on("dragstart", function(d){
				d3.event.sourceEvent.stopPropagation();
			});

		var edges = [];

		jsonData.edges.forEach(function(e) {
    		// get source and target nodes
    		var sourceNode = jsonData.nodes.filter(function(d) { return d.id === e.source; })[0],
        		targetNode = jsonData.nodes.filter(function(d) { return d.id === e.target; })[0];
    		// add edge, color and type to array
<<<<<<< HEAD
    		edges.push({source: sourceNode, target: targetNode, color: e.color, type: e.type});
		});

		force.links(edges).nodes(jsonData.nodes).on("tick", forceTick);
		
		// select edges with type of arrow 
		var edgesTypeArrow = [];
		edges.forEach(function(d){
			if(d.type == 'arrow'){
			    return edgesTypeArrow.push(d);
			}
		});
=======
    		edges.push({source: sourceNode, target: targetNode, color: e.color, edge_type: e.edge_type});
		});

		force.links(edges).nodes(jsonData.nodes).on("tick", forceTick);

		// select edges with type of arrow 
		var edgesTypeArrow = [];
		edges.forEach(function(d){
			if(d.edge_type == 'arrow'){
			    return edgesTypeArrow.push(d);
			}
		});

>>>>>>> bad51755
		// arrows for edges
        var marker = svg.append("defs").selectAll('marker').data(edgesTypeArrow)
            .enter()
            .append("svg:marker")
            .attr("id", function(d) { return "marker_" + d.edge_type + d.color + d.target.color})
			.attr("refX", function(d){
			    if(d.target.label == ''){ return 4; }
				else if(d.target.size == 8){ return 8; }
				else{ return 7; }
			})
            .attr("refY", 2.2)
            .attr("markerWidth", 10)
            .attr("markerHeight", 10)
            .attr("orient", "auto")
			.append("svg:path")
			.attr("d", "M 0,0 V 4 L 5,2 Z")
            .attr("fill", function(d) {
			    return d.color;
			});

		// links between nodes
		var link = svg.selectAll(".path")
    		.data(edges)
			// svg lines
    		.enter().append("line")
      		.attr("class", "link")
			.style("stroke", function(d) { return d.color; })
<<<<<<< HEAD
			.attr("marker-end", function(d) { return "url(#marker_" + d.target.color + d.color + ")" });
=======
			.attr("marker-end", function(d) { return "url(#marker_" + d.edge_type + d.color + d.target.color + ")" });
>>>>>>> bad51755

		// node: svg circle
   		var node = svg.selectAll(".node")
        	.data(force.nodes())
        	.enter().append("g")
            .attr("class", "node")
            .call(drag);

		// define properties for nodes
    	var circle = node.append("circle")
      		.attr("r", function(d){
				return d.size;
            })
			.attr("fill", function(d){
				return d.color;
			});

		// background of labels
		var rect = node.append("rect");

		// wrap text
		var label = node.append("text").each(function (d) {
            var node_text = d.label.split(" ");
            for (var i = 0; i < node_text.length; i++) {
                if((i % 4) == 0){
                    d3.select(this).append("tspan")
					.text(node_text[i])
                    .attr("dy", i ? '1.2em' : '0')
                    .attr("x", '0')
                    .attr("text-anchor", "middle");
                }
                else{
                    d3.select(this).append("tspan")
                    .text(' ' + node_text[i]);
				}
            }
			d3.select(this).attr("id", d.id);
			// set position of label
			var height = $("#" + d.id).height();
			d3.select(this).attr("y", -height+45);
<<<<<<< HEAD
		});

		// set properties for rect
		rect.each(function (d) {
		    var width = $("#" + d.id).width()+10,
			    height = $("#" + d.id).height()+10;
			if(d.size == 0){
				width = 0;
				height = 0;
			}
			d3.select(this)
			.attr("width", width)
			.attr("height", height)
			.attr("y", -height+38)
			.attr("x", -width/2);
		});

=======
		});

		// set properties for rect
		rect.each(function (d) {
		    var width = $("#" + d.id).width()+10,
			    height = $("#" + d.id).height()+10;
			if(d.size == 0){
				width = 0;
				height = 0;
			}
			d3.select(this)
			.attr("width", width)
			.attr("height", height)
			.attr("y", -height+38)
			.attr("x", -width/2);
		});

>>>>>>> bad51755
		// labels and colors for legend
		var legendLabelCircle = ["Issue", "Position", "Statement"];
		var legendLabelRect = ["Support", "Attack", "Rebut"];

        var legendColorCircle = ["#3D5AFE", "#3D5AFE", "#FFC107"];
		var legendColorRect = ["#64DD17", "#F44336", "#424242"];

		// set properties for legend
		d3.svg.legend = function() {
            function legend(selection) {
				// symbols for nodes
                selection.selectAll(".circle")
                .data(legendLabelCircle)
                .enter()
                .append("circle")
				.attr("fill", function (d,i) {return legendColorCircle[i]})
                .attr("r", function (d,i) {
	                if(i == 0) { return 8; }
                    else { return 6; }
				})
				.attr("cy", function (d,i) {return i*40});

				// symbols for edges
				selection.selectAll(".rect")
                .data(legendLabelRect)
                .enter()
                .append("rect")
				.attr("fill", function (d,i) {return legendColorRect[i]})
                .attr("width", 15)
				.attr("height", 5)
				.attr("x", -7)
				.attr("y", function (d,i) {return i*40+118});

				// labels for symbols
                selection.selectAll(".text")
                .data(legendLabelCircle.concat(legendLabelRect))
                .enter()
                .append("text")
                .text(function(d) {return d;})
				.attr("x", 20)
				.attr("y", function (d,i) {return i*40+5});

				return this;
            }
            return legend;
        };

		// create legend
        var legend = d3.svg.legend();
        d3.select("svg").append("g")
            .attr("transform", "translate(30, 290)")
            .call(legend);

		// show content
		$('#show-content').click(function() {
			label.style("display", "inline");
			rect.style("display", "inline");
			$('#show-content').hide();
			$('#hide-content').show();
		});

		// hide content
		$('#hide-content').click(function() {
			label.style("display", "none");
			rect.style("display", "none");
			$('#show-content').show();
			$('#hide-content').hide();
		});

        force.start();

		resize();
		d3.select(window).on("resize", resize);

		// update force layout calculations
<<<<<<< HEAD
  		function forceTick() {
            // update position of edges
    		link
        		.attr("x1", function(d) { return d.source.x; })
        		.attr("y1", function(d) { return d.source.y; })
        		.attr("x2", function(d) { return d.target.x; })
        		.attr("y2", function(d) { return d.target.y; });

			// update position of rect
			rect
				.attr("transform", function (d) {
					return "translate(" + d.x + "," + (d.y - 50) + ")";
    			});

            // update position of nodes
			circle
        		.attr("cx", function(d) { return d.x; })
        		.attr("cy", function(d) { return d.y; });

            // update position of label
			label
				.attr("transform", function (d) {
       			    return "translate(" + d.x + "," + (d.y - 50) + ")";
    			});
		}
	}
=======
		function forceTick() {
		// update position of edges
		link
            .attr("x1", function(d) { return d.source.x; })
        	.attr("y1", function(d) { return d.source.y; })
        	.attr("x2", function(d) { return d.target.x; })
        	.attr("y2", function(d) { return d.target.y; });

		// update position of rect
		rect
			.attr("transform", function (d) {
				return "translate(" + d.x + "," + (d.y - 50) + ")";
    		});

        // update position of nodes
		circle
       		.attr("cx", function(d) { return d.x; })
       		.attr("cy", function(d) { return d.y; });

        // update position of label
		label
			.attr("transform", function (d) {
  			    return "translate(" + d.x + "," + (d.y - 50) + ")";
   			});
		}

		function resize() {
			var width = container.width(), height = container.outerHeight();
			svg.attr("width", width).attr("height", height);
			force.size([width, height]).resume();
		}
	};
>>>>>>> bad51755
}<|MERGE_RESOLUTION|>--- conflicted
+++ resolved
@@ -77,18 +77,6 @@
 		// create force layout object and define properties
 		var force = d3.layout.force()
 			// pull nodes toward layout center
-<<<<<<< HEAD
-    		.gravity(0.07)
-			// nodes push each other away
-			.charge(-180)
-    		.linkDistance(90)
-    		.size([width, height]);
-
-		$(window).resize(function () {
-			container.find('svg').attr("width", container.width()).attr("height", container.height());
-			force.size([container.width(), container.height()]);
-		});
-=======
     		.gravity(0.11)
 			// nodes push each other away
 			.charge(-350)
@@ -96,7 +84,6 @@
     		.size([width, height]);
 
 
->>>>>>> bad51755
 
 		// zoom and pan
 		var zoom = d3.behavior.zoom().on("zoom", redraw);
@@ -106,13 +93,10 @@
             d3.select("g.zoom")
             .attr("transform", "translate(" + zoom.translate() + ")"
 			+ " scale(" + zoom.scale() + ")");
-<<<<<<< HEAD
-=======
 
             /*trans = d3.event.translate;
             scale = d3.event.scale;
             svg.selectAll("*:not(.text)").attr("transform", "translate(" + trans + ")" + " scale(" + zoom.scale() + ")");*/
->>>>>>> bad51755
         }
 
 		// enable drag functionality, pan functionality overrides drag
@@ -128,20 +112,6 @@
     		var sourceNode = jsonData.nodes.filter(function(d) { return d.id === e.source; })[0],
         		targetNode = jsonData.nodes.filter(function(d) { return d.id === e.target; })[0];
     		// add edge, color and type to array
-<<<<<<< HEAD
-    		edges.push({source: sourceNode, target: targetNode, color: e.color, type: e.type});
-		});
-
-		force.links(edges).nodes(jsonData.nodes).on("tick", forceTick);
-		
-		// select edges with type of arrow 
-		var edgesTypeArrow = [];
-		edges.forEach(function(d){
-			if(d.type == 'arrow'){
-			    return edgesTypeArrow.push(d);
-			}
-		});
-=======
     		edges.push({source: sourceNode, target: targetNode, color: e.color, edge_type: e.edge_type});
 		});
 
@@ -155,7 +125,6 @@
 			}
 		});
 
->>>>>>> bad51755
 		// arrows for edges
         var marker = svg.append("defs").selectAll('marker').data(edgesTypeArrow)
             .enter()
@@ -183,11 +152,7 @@
     		.enter().append("line")
       		.attr("class", "link")
 			.style("stroke", function(d) { return d.color; })
-<<<<<<< HEAD
-			.attr("marker-end", function(d) { return "url(#marker_" + d.target.color + d.color + ")" });
-=======
 			.attr("marker-end", function(d) { return "url(#marker_" + d.edge_type + d.color + d.target.color + ")" });
->>>>>>> bad51755
 
 		// node: svg circle
    		var node = svg.selectAll(".node")
@@ -228,7 +193,6 @@
 			// set position of label
 			var height = $("#" + d.id).height();
 			d3.select(this).attr("y", -height+45);
-<<<<<<< HEAD
 		});
 
 		// set properties for rect
@@ -246,25 +210,6 @@
 			.attr("x", -width/2);
 		});
 
-=======
-		});
-
-		// set properties for rect
-		rect.each(function (d) {
-		    var width = $("#" + d.id).width()+10,
-			    height = $("#" + d.id).height()+10;
-			if(d.size == 0){
-				width = 0;
-				height = 0;
-			}
-			d3.select(this)
-			.attr("width", width)
-			.attr("height", height)
-			.attr("y", -height+38)
-			.attr("x", -width/2);
-		});
-
->>>>>>> bad51755
 		// labels and colors for legend
 		var legendLabelCircle = ["Issue", "Position", "Statement"];
 		var legendLabelRect = ["Support", "Attack", "Rebut"];
@@ -340,34 +285,6 @@
 		d3.select(window).on("resize", resize);
 
 		// update force layout calculations
-<<<<<<< HEAD
-  		function forceTick() {
-            // update position of edges
-    		link
-        		.attr("x1", function(d) { return d.source.x; })
-        		.attr("y1", function(d) { return d.source.y; })
-        		.attr("x2", function(d) { return d.target.x; })
-        		.attr("y2", function(d) { return d.target.y; });
-
-			// update position of rect
-			rect
-				.attr("transform", function (d) {
-					return "translate(" + d.x + "," + (d.y - 50) + ")";
-    			});
-
-            // update position of nodes
-			circle
-        		.attr("cx", function(d) { return d.x; })
-        		.attr("cy", function(d) { return d.y; });
-
-            // update position of label
-			label
-				.attr("transform", function (d) {
-       			    return "translate(" + d.x + "," + (d.y - 50) + ")";
-    			});
-		}
-	}
-=======
 		function forceTick() {
 		// update position of edges
 		link
@@ -400,5 +317,4 @@
 			force.size([width, height]).resume();
 		}
 	};
->>>>>>> bad51755
 }