/**
 * @author Tobias Krauthoff
 * @email krauthoff@cs.uni-duesseldorf.de
 */

function DiscussionGraph() {
    var s;
	/**
	 * Displays a graph of current discussion
	 */
	this.showGraph = function () {
		new AjaxGraphHandler().getDiscussionGraphData('/graph/d3');
	};


	/**
	 *
	 * @param data
	 */
	this.callbackIfDoneForDiscussionGraph = function (data) {
		var jsonData = $.parseJSON(data);
<<<<<<< HEAD
		//try {
=======
>>>>>>> 6b1d3d1f
		try {
			s = new DiscussionGraph().setDefaultViewParams(true, jsonData, null);
		} catch (err) {
			new DiscussionGraph().setDefaultViewParams(false, null, s);
			setGlobalErrorHandler(_t(ohsnap), _t(internalError));
		}
	};

	/**
	 *
	 * @param startD3
	 * @param jsonData
	 * @param d3
	 */
	this.setDefaultViewParams = function (startD3, jsonData, d3) {
		$('#hide-content').hide();
		$('#show-content').show();
		$('#wide-view').show();
		$('#tight-view').hide();

		var container = $('#' + graphViewContainerSpaceId);
		container.empty();

		if (startD3){
			try {
				return this.getD3Graph(jsonData);
			} catch (err){
				new DiscussionGraph().setDefaultViewParams(false, null, d3);
				setGlobalErrorHandler('Oh Snap!', _t(internalError));
				console.log('D3: ' + err.message);
			}
		} else {
			container.empty();
		}
	};

	/**
	 * Create a graph.
	 * 
	 * @param jsonData
	 */
	this.getD3Graph = function(jsonData){
		var container = $('#' + graphViewContainerSpaceId);
		container.empty();
			
		var width = container.width();
		var height = container.outerHeight();

		// container for visualization
		var svg = d3.select('#' + graphViewContainerSpaceId).append("svg")
    		.attr("width", width)
    		.attr("height", height)
			.append('g')
			.attr("class", "zoom");

		// create force layout object and define properties
		var force = d3.layout.force()
    		.gravity(0.07)
    		.charge(-150)
    		.linkDistance(80)
    		.size([width, height]);

		// zoom and pan
		var zoom = d3.behavior.zoom().on("zoom", zoomed);
		d3.select("svg").call(zoom);

        function zoomed() {
            d3.select("g.zoom")
            .attr("transform", "translate(" + zoom.translate() + ")"
			+ " scale(" + zoom.scale() + ")")
        }

		// enable drag functionality, pan functionality overrides drag
        var drag = force.drag()
			.on("dragstart", function(d){
				d3.event.sourceEvent.stopPropagation();
			});

		var edges = [];

		jsonData.edges.forEach(function(e) {
    		// get source and target nodes
    		var sourceNode = jsonData.nodes.filter(function(d) { return d.id === e.source; })[0],
        		targetNode = jsonData.nodes.filter(function(d) { return d.id === e.target; })[0];
    		// add edge, color and size to array
    		edges.push({source: sourceNode, target: targetNode, color: e.color, size: e.size});
		});

		force.links(edges).nodes(jsonData.nodes).on("tick", forceTick);

        var marker = svg.append("defs").selectAll('marker').data(edges)
            .enter()
            .append("svg:marker")
            .attr("id", function(d) { return "marker_" + d.target.color + d.color })
			.attr("refX", function(d){
			    if(d.target.label == ''){ return 4; }
				else if(d.target.size == 8){ return 8; }
				else{ return 7; }
			})
            .attr("refY", 2.2)
            .attr("markerWidth", 10)
            .attr("markerHeight", 10)
            .attr("orient", "auto")
			.append("svg:path")
			.attr("d", "M 0,0 V 4 L 5,2 Z")
            .attr("fill", function(d) {
			    return d.color;
			});

		// links between nodes
		var link = svg.selectAll(".path")
    		.data(edges)
			// svg lines
    		.enter().append("line")
			.style("fill", "white")
      		.attr("class", "link")
			.style("stroke", function(d) { return d.color; })
			.style("stroke-width", '2px')
			.attr("marker-end", function(d) { return "url(#marker_" + d.target.color + d.color + ")" });

		// node: svg circle
   		var node = svg.selectAll(".node")
        	.data(force.nodes())
        	.enter().append("g")
            .attr("class", "node")
            .call(drag);

		// define properties for nodes
    	var circle = node.append("circle")
      		.attr("r", function(d){
				return d.size;
            })
			.attr("fill", function(d){
				return d.color;
			});

		// wrap text
		var label = node
			.append("text").each(function (d) {
            var node_text = d.label.split(" ");
            for (var i = 0; i < node_text.length; i++) {
                if((i % 4) == 0){
                    d3.select(this).append("tspan")
					.text(node_text[i])
                    .attr("dy", i ? '1.0em' : '0')
                    .attr("x", '0')
                    .attr("text-anchor", "middle")
                    .attr("class", "tspan" + i);
                }
                else{
                    d3.select(this).append("tspan")
                    .text(' ' + node_text[i]);
                }
            }
		});

		// show content
		$('#show-content').click(function() {
			label.style("display", "inline");
			$('#show-content').hide();
			$('#hide-content').show();
		});

		// hide content
		$('#hide-content').click(function() {
			label.style("display", "none");
			$('#show-content').show();
			$('#hide-content').hide();
		});

        force.start();

		// update force layout calculations
  		function forceTick() {
            // update position of edges
    		link
        		.attr("x1", function(d) { return d.source.x; })
        		.attr("y1", function(d) { return d.source.y; })
        		.attr("x2", function(d) { return d.target.x; })
        		.attr("y2", function(d) { return d.target.y; });

            // update position of nodes
			circle
        		.attr("cx", function(d) { return d.x; })
        		.attr("cy", function(d) { return d.y; });

            // update position of label
			label
				.attr("transform", function (d) {
        			return "translate(" + d.x + "," + (d.y - 50) + ")";
    			});
 		}
	}
}<|MERGE_RESOLUTION|>--- conflicted
+++ resolved
@@ -19,10 +19,6 @@
 	 */
 	this.callbackIfDoneForDiscussionGraph = function (data) {
 		var jsonData = $.parseJSON(data);
-<<<<<<< HEAD
-		//try {
-=======
->>>>>>> 6b1d3d1f
 		try {
 			s = new DiscussionGraph().setDefaultViewParams(true, jsonData, null);
 		} catch (err) {
