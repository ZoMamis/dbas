--- conflicted
+++ resolved
@@ -95,43 +95,28 @@
 
         var marker = svg.append("defs").selectAll('marker').data(edges)
             .enter()
-<<<<<<< HEAD
-                .append("svg:marker")
-                .attr("id", function(d) {return "marker_" + d.target.color + d.color})
-			    .attr("refX", function(d){
-				    if(d.target.label == ''){
-						return 4;
-					}
-					else if(d.target.size == 8){
-						return 8;
-					}
-					else{
-						return 7;
-					}
-				})
-                .attr("refY", 2.2)
-                .attr("markerWidth", 10)
-                .attr("markerHeight", 10)
-                .attr("orient", "auto")
-			    .append("path")
-			        .attr("d", "M0,0 V4 L5,2 Z15")
-                    .attr("fill", function(d) {
-			            return d.color;
-				    });
-=======
             .append("svg:marker")
-            .attr("id", function(d) {return "marker_" + d.color})
-            .attr("refX", 10)
+            .attr("id", function(d) {return "marker_" + d.target.color + d.color})
+			.attr("refX", function(d){
+			    if(d.target.label == ''){
+					return 4;
+				}
+				else if(d.target.size == 8){
+					return 8;
+				}
+				else{
+					return 7;
+				}
+			})
             .attr("refY", 2.2)
             .attr("markerWidth", 10)
             .attr("markerHeight", 10)
             .attr("orient", "auto")
 			.append("path")
-		    .attr("d", "M0,0 V4 L5,2 Z10")
+			.attr("d", "M0,0 V4 L5,2 Z15")
             .attr("fill", function(d) {
-            	return d.color;
-            });
->>>>>>> c2a62138
+			    return d.color;
+			});
 
 		// links between nodes
 		var link = svg.selectAll(".link")
