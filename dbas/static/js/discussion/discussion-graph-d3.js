/**
 * @author Tobias Krauthoff
 * @email krauthoff@cs.uni-duesseldorf.de
 */

function DiscussionGraph() {
    var s;
	/**
	 * Displays a graph of current discussion
	 */
	this.showGraph = function () {
		new AjaxGraphHandler().getDiscussionGraphData('/graph/d3');
	};


	/**
	 *
	 * @param data
	 */
	this.callbackIfDoneForDiscussionGraph = function (data) {
		var jsonData = $.parseJSON(data);
<<<<<<< HEAD
		//try {
=======
>>>>>>> b8b3f905
		try {
			s = new DiscussionGraph().setDefaultViewParams(true, jsonData, null);
		} catch (err) {
			new DiscussionGraph().setDefaultViewParams(false, null, s);
			setGlobalErrorHandler(_t(ohsnap), _t(internalError));
		}
	};

	/**
	 *
	 * @param startD3
	 * @param jsonData
	 * @param d3
	 */
	this.setDefaultViewParams = function (startD3, jsonData, d3) {
		$('#hide-content').hide();
		$('#show-content').show();
		$('#wide-view').show();
		$('#tight-view').hide();

		var container = $('#' + graphViewContainerSpaceId);
		container.empty();

		if (startD3){
			try {
				return this.getD3Graph(jsonData);
			} catch (err){
				new DiscussionGraph().setDefaultViewParams(false, null, d3);
				setGlobalErrorHandler('Oh Snap!', _t(internalError));
				console.log('D3: ' + err.message);
			}
		} else {
			container.empty();
		}
	};

	/**
	 * Create a graph.
	 * 
	 * @param jsonData
	 */
	this.getD3Graph = function(jsonData){
		var container = $('#' + graphViewContainerSpaceId);
		container.empty();
			
		var width = container.width();
		var height = container.outerHeight();

		// container for visualization
		var svg = d3.select('#' + graphViewContainerSpaceId).append("svg")
    		.attr("width", width)
    		.attr("height", height)
			.append('g')
			.attr("class", "zoom");

		// create force layout object and define properties
		var force = d3.layout.force()
    		.gravity(0.07)
    		.charge(-150)
    		.linkDistance(80)
    		.size([width, height]);

		// zoom and pan
		var zoom = d3.behavior.zoom().on("zoom", zoomed);
		d3.select("svg").call(zoom);

        function zoomed() {
            d3.select("g.zoom")
            .attr("transform", "translate(" + zoom.translate() + ")"
			+ " scale(" + zoom.scale() + ")")
        }

		// enable drag functionality, pan functionality overrides drag
        var drag = force.drag()
			.on("dragstart", function(d){
				d3.event.sourceEvent.stopPropagation();
			});

		var edges = [];

		jsonData.edges.forEach(function(e) {
    		// get source and target nodes
    		var sourceNode = jsonData.nodes.filter(function(d) { return d.id === e.source; })[0],
        		targetNode = jsonData.nodes.filter(function(d) { return d.id === e.target; })[0];
    		// add edge, color and size to array
    		edges.push({source: sourceNode, target: targetNode, color: e.color, size: e.size});
		});

		force.links(edges).nodes(jsonData.nodes).on("tick", forceTick);

        var marker = svg.append("defs").selectAll('marker').data(edges)
            .enter()
            .append("svg:marker")
            .attr("id", function(d) { return "marker_" + d.target.color + d.color })
			.attr("refX", function(d){
			    if(d.target.label == ''){ return 4; }
				else if(d.target.size == 8){ return 8; }
				else{ return 7; }
			})
            .attr("refY", 2.2)
            .attr("markerWidth", 10)
            .attr("markerHeight", 10)
            .attr("orient", "auto")
			.append("svg:path")
			.attr("d", "M 0,0 V 4 L 5,2 Z")
            .attr("fill", function(d) {
			    return d.color;
			});

		// links between nodes
		var link = svg.selectAll(".path")
    		.data(edges)
			// svg lines
    		.enter().append("line")
			.style("fill", "white")
      		.attr("class", "link")
			.style("stroke", function(d) { return d.color; })
			.style("stroke-width", '2px')
			.attr("marker-end", function(d) { return "url(#marker_" + d.target.color + d.color + ")" });

		// node: svg circle
   		var node = svg.selectAll(".node")
        	.data(force.nodes())
        	.enter().append("g")
            .attr("class", "node")
            .call(drag);

		// define properties for nodes
    	var circle = node.append("circle")
      		.attr("r", function(d){
				return d.size;
            })
			.attr("fill", function(d){
				return d.color;
			});

		// wrap text
		var label = node
			.append("text").each(function (d) {
            var node_text = d.label.split(" ");
            for (var i = 0; i < node_text.length; i++) {
                if((i % 4) == 0){
                    d3.select(this).append("tspan")
					.text(node_text[i])
                    .attr("dy", i ? '1.0em' : '0')
                    .attr("x", '0')
                    .attr("text-anchor", "middle")
                    .attr("class", "tspan" + i);
                }
                else{
                    d3.select(this).append("tspan")
                    .text(' ' + node_text[i]);
                }
            }
		});

		// show content
		$('#show-content').click(function() {
			label.style("display", "inline");
			$('#show-content').hide();
			$('#hide-content').show();
		});

		// hide content
		$('#hide-content').click(function() {
			label.style("display", "none");
			$('#show-content').show();
			$('#hide-content').hide();
		});

        force.start();

		// update force layout calculations
  		function forceTick() {
            // update position of edges
    		link
        		.attr("x1", function(d) { return d.source.x; })
        		.attr("y1", function(d) { return d.source.y; })
        		.attr("x2", function(d) { return d.target.x; })
        		.attr("y2", function(d) { return d.target.y; });

            // update position of nodes
			circle
        		.attr("cx", function(d) { return d.x; })
        		.attr("cy", function(d) { return d.y; });

            // update position of label
			label
				.attr("transform", function (d) {
        			return "translate(" + d.x + "," + (d.y - 50) + ")";
    			});
 		}
	}
}<|MERGE_RESOLUTION|>--- conflicted
+++ resolved
@@ -19,10 +19,6 @@
 	 */
 	this.callbackIfDoneForDiscussionGraph = function (data) {
 		var jsonData = $.parseJSON(data);
-<<<<<<< HEAD
-		//try {
-=======
->>>>>>> b8b3f905
 		try {
 			s = new DiscussionGraph().setDefaultViewParams(true, jsonData, null);
 		} catch (err) {
