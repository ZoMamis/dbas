--- conflicted
+++ resolved
@@ -5,588 +5,6 @@
  */
 
 function GuiHandler() {
-<<<<<<< HEAD
-	'use strict';
-
-	var maxHeightOfBubbleSpace = 300;
-
-	/**
-	 * Adds a premise row in the 'add premise'-container
-	 */
-	this.appendAddPremiseRow = function () {
-		var body = $('#' + addPremiseContainerBodyId);
-		var send = $('#' + sendNewPremiseId);
-		var id = addPremiseContainerMainInputId + '-' + new Date().getTime();
-
-		var copy_div = $('.container-three-divs:first').clone();
-		copy_div.find('input').attr('id', id).val('');
-		copy_div.find('.text-counter-input').remove();
-		var img_plus = copy_div.find('.icon-add-premise');
-		var img_minus = copy_div.find('.icon-rem-premise');
-		body.append(copy_div);
-		setTextWatcherInputLength(copy_div.find('input'), false);
-
-		img_plus.click(function () {
-			new GuiHandler().appendAddPremiseRow();
-			$(this).hide().prev().show(); // hide +, show -
-			send.val(_t_discussion(saveMyStatements));
-		});
-
-		body.find('.icon-rem-premise').each(function () {
-			$(this).click(function () {
-				// removing bubble
-				var id = $(this).parent().parent().find('input').attr('id'),
-					tmpid = id.split('-').length === 6 ? id.split('-')[5] : '0';
-				$('#current_' + tmpid).fadeOut().remove();
-				$(this).parent().parent().remove();
-				body.find('div').children().last().show();
-				// hide minus icon, when there is only one child
-				if (body.find('.container-three-divs').length === 1) {
-					body.find('.icon-rem-premise').hide();
-					send.val(_t_discussion(saveMyStatement));
-				} else {
-					body.find('.icon-rem-premise').show();
-					send.val(_t_discussion(saveMyStatements));
-				}
-			});
-		});
-		img_minus.show();
-
-		// add fuzzy search
-		$('#' + id).keyup(function () {
-			setTimeout(function () {
-				var escapedText = escapeHtml($('#' + id).val());
-				new AjaxDiscussionHandler().fuzzySearch(escapedText, id, fuzzy_add_reason, '');
-			}, 200);
-		});
-	};
-
-	/**
-	 * Dialog based discussion modi
-	 */
-	this.setDisplayStyleAsDiscussion = function () {
-		$('#' + islandViewContainerId).hide();
-		$('#' + graphViewContainerId).hide();
-		$('#' + discussionContainerId).show();
-		$('#' + headerContainerId).show();
-		clearAnchor();
-
-		// check for single input
-		var elements = $('#' + discussionSpaceListId).find('li');
-		if (elements.length === 1){
-			new Main().setInputExtraBox(elements.find('input'), new GuiHandler());
-		}
-	};
-
-	/**
-	 * Some kind of pro contra list, but how?
-	 */
-	this.setDisplayStyleAsIsland = function () {
-		$('#' + islandViewContainerId).fadeIn('slow');
-		this.hideAddPositionContainer();
-		this.hideAddPremiseContainer();
-	};
-
-	/**
-	 * Full view, full interaction range for the graph
-	 */
-	this.setDisplayStyleAsGraphView = function () {
-		var graphViewContainer = $('#' + graphViewContainerId);
-		var tacked_sidebar = 'tacked_graph_sidebar';
-		var header = $('#' + graphViewContainerHeaderId);
-		var main = new Main();
-
-		$('#' + islandViewContainerId).hide();
-		$('#' + discussionContainerId).hide();
-		$('#' + headerContainerId).hide();
-		$('#' + addPremiseContainerId).hide();
-
-		// text
-		header.html($('#issue_info').data('title'));
-
-		// height
-		var innerHeight = this.getMaxSizeOfGraphViewContainer();
-		graphViewContainer.attr('style', 'height: ' + innerHeight + 'px; margin-left: 2em; margin-right: 2em; margin-bottom: 1em;');
-		innerHeight -= header.outerHeight(true) + 20;
-		$('#' + graphViewContainerSpaceId).attr('style', 'height: ' + innerHeight + 'px; margin-left: 0.5em; margin-right: 0.5em; width: 95%');
-		new DiscussionGraph({}, false).showGraph(false);
-		main.setSidebarStyle(graphViewContainer, tacked_sidebar);
-		main.setSidebarClicks(graphViewContainer, tacked_sidebar);
-		// this.hideAddPositionContainer();
-		// this.hideAddPremiseContainer();
-	};
-
-	/**
-	 *
-	 * @param resize
-	 */
-	this.setMaxHeightForDiscussionContainer = function(resize){
-		var maincontainer = $('#' + discussionContainerId);
-		if ($('#dialog-wrapper').height() > maincontainer.outerHeight()) {
-			var sidebarwrapper = maincontainer.find('.' + sidebarWrapperClass);
-			maincontainer.css({'height': maincontainer.outerHeight(true) + resize + 'px',
-				'max-height': maincontainer.outerHeight(true) + resize + 'px'
-			});
-			sidebarwrapper.css('height', maincontainer.outerHeight() + 'px');
-		}
-	};
-
-	/**
-	 * Sets the maximal height for the bubble space. If needed, a scrollbar will be displayed.
-	 */
-	this.setMaxHeightForBubbleSpace = function () {
-		// max size of the container
-		var speechBubbles = $('#' + discussionBubbleSpaceId);
-		var height = 0;
-		var maxHeight = this.getMaxSizeOfDiscussionViewContainer();
-		var start;
-		var nowBubble = speechBubbles.find('*[id*=now]');
-		var oldSize = speechBubbles.height();
-		$.each(speechBubbles.find('div p'), function () {
-			height += $(this).outerHeight(true);
-			// clear unnecessary a tags
-			if ($(this).parent().attr('href') === '?breadcrumb=true') {
-				$(this).insertAfter($(this).parent());
-				$(this).prev().remove();
-			}
-		});
-
-		start = nowBubble.length === 0 ? 'bottom' : nowBubble;
-		// scroll to now bubble on mobile devices and do not enable slimscroll
-		if (isMobileAgent()){
-			if (nowBubble.length !== 0) {
-				$('html, body').animate({scrollTop: nowBubble.offset().top - 75}, 500);
-			}
-			speechBubbles.css({'background': '#fff'});
-			return;
-		}
-		if (height > maxHeight && maxHeight > 0) {
-			if (maxHeight < maxHeightOfBubbleSpace) {
-				maxHeight = maxHeightOfBubbleSpace;
-			}
-			speechBubbles.slimscroll({
-				position: 'right',
-				height: maxHeight + 'px',
-				railVisible: true,
-				alwaysVisible: true,
-				start: start,
-				scrollBy: '10px',
-				allowPageScroll: true
-			});
-		} else {
-			height += 60;
-			if (height < 50) {
-				speechBubbles.css('min-height', '100px');
-			} else {
-				speechBubbles.css('height', height + 'px').css('min-height', '200px');
-			}
-			speechBubbles.css('min-height', '100px').css('max-height', maxHeight + 'px');
-		}
-		return speechBubbles.height() - oldSize;
-	};
-
-	/**
-	 * Shows the 'add position'-container
-	 */
-	this.showAddPositionContainer = function () {
-		$('#' + addStatementContainerId).show();
-	};
-
-	/**
-	 * Shows the 'add premise'-container
-	 */
-	this.showAddPremiseContainer = function () {
-		$('#' + addPremiseContainerId).show();
-	};
-
-	/**
-	 * Hides the 'add position'-container
-	 */
-	this.hideAddPositionContainer = function () {
-		$('#' + addStatementContainerId).hide();
-		$('#' + discussionSpaceListId).find('li:last-child input').prop('checked', false);
-	};
-
-	/**
-	 * Hides the 'add premise'-container
-	 */
-	this.hideAddPremiseContainer = function () {
-		$('#' + addPremiseContainerId).hide();
-		$('#' + discussionSpaceListId).find('li:last-child input').prop('checked', false);
-	};
-
-	/**
-	 *
-	 * @param data with the keywords: firstname, lastname, nickname, gender, email, password, ui_locales
-	 */
-	this.showCompleteLoginPopup = function(data){
-		// default
-		$('#popup-complete-login').modal('show').on('shown.bs.modal', function (e) {
-			$('#popup-complete-login-inlineRadioGender1').prop('checked', true);
-			$('#popup-complete-login-failed').hide();
-			var prefix = '#popup-complete-login-';
-			var mappings = {
-				'firstname': prefix + 'userfirstname-input',
-				'lastname': prefix + 'userlastname-input',
-				'nickname': prefix + 'nick-input',
-				'email': prefix + 'email-input',
-				'password1': prefix + 'password-input',
-				'password2': prefix + 'passwordconfirm-input'
-			};
-
-			$.each(mappings, function( key, value ) {
-				if (key in data.missing || !(key in data.user) || (key in data.user && data.user[key].length === 0)) {
-					$(value).parent().addClass('has-warning');
-				}
-			});
-
-			// check values
-			if ('firstname' in data.user && data.user.firstname.length > 0) {
-				$('#popup-complete-login-userfirstname-input').val(data.user.firstname).prop('disabled', true);
-			}
-			if ('lastname' in data.user && data.user.lastname.length > 0) {
-				$('#popup-complete-login-userlastname-input').val(data.user.lastname).prop('disabled', true);
-			}
-			if ('nickname' in data.user && data.user.nickname.length > 0) {
-				$('#popup-complete-login-nick-input').val(data.user.nickname).prop('disabled', true);
-			}
-			if ('gender' in data.user && data.user.gender.length > 0) {
-				new GuiHandler().setPropInlineGender(data.user.gender);
-			}
-			if ('email' in data.user && data.user.email.length > 0) {
-				$('#popup-complete-login-email-input').val(data.user.email).prop('disabled', true);
-			}
-
-			$('#popup-complete-login-register-button').off('click').click(function () {
-				new GuiHandler().fire_ajax_user_registration();
-			});
-		});
-	};
-
-	/**
-	 *
-	 * @param gender
-	 */
-	this.setPropInlineGender = function(gender){
-		var g1 = $('#popup-complete-login-inlineRadioGender1');
-		var g2 = $('#popup-complete-login-inlineRadioGender2');
-		var g3 = $('#popup-complete-login-inlineRadioGender3');
-		g1.prop('disabled', true);
-		g2.prop('disabled', true);
-		g3.prop('disabled', true);
-		if (gender === 'f') {
-			g2.prop('checked', true).prop('disabled', true);
-		} else if (gender === 'm') {
-			g3.prop('checked', true).prop('disabled', true);
-		} else {
-			g1.prop('checked', true).prop('disabled', true);
-		}
-	};
-
-	/**
-	 *
-	 */
-	this.fire_ajax_user_registration = function(){
-		var gender = '';
-		if ($('#popup-complete-login-inlineRadioGender1').is(':checked')) { gender = 'n'; }
-		if ($('#popup-complete-login-inlineRadioGender2').is(':checked')) { gender = 'm'; }
-		if ($('#popup-complete-login-inlineRadioGender3').is(':checked')) { gender = 'f'; }
-
-		$('#popup-complete-login-failed').hide();
-		$('#popup-complete-login-info').hide();
-		var csrf_token = $('#' + hiddenCSRFTokenId).val();
-		$.ajax({
-			url: 'ajax_user_registration',
-			type: 'POST',
-			data: {
-				firstname: $('#popup-complete-login-userfirstname-input').val(),
-				lastname: $('#popup-complete-login-userlastname-input').val(),
-				nickname: $('#popup-complete-login-nick-input').val(),
-				gender: gender,
-				email: $('#popup-complete-login-email-input').val(),
-				password: $('#popup-complete-login-password-input').val(),
-				passwordconfirm: $('#popup-complete-login-passwordconfirm-input').val(),
-				'g-recaptcha-response': '',
-				lang: getLanguage(),
-				mode: 'oauth'
-			},
-			dataType: 'json',
-			async: true,
-			headers: {
-				'X-CSRF-Token': csrf_token
-			}
-		}).done(function ajaxRegistrationOauthDone(data) {
-			callbackIfDoneForRegistrationViaOauth(data);
-		}).fail(function ajaxRegistrationOauthFail(xhr) {
-			$('#popup-complete-login-failed').removeClass('hidden');
-			if (xhr.status === 400) {
-				$('#popup-complete-login-failed-message').text(_t(requestFailedBadToken));
-			} else if (xhr.status === 500) {
-				$('#popup-complete-login-failed-message').text(_t(requestFailedInternalError));
-			} else {
-				$('#popup-complete-login-failed-message').text(_t(requestFailed));
-			}
-		}).always(function ajaxLoginOauthAlways() {
-			$('#popup-complete-login-password-input').val('');
-			$('#popup-complete-login-passwordconfirm-input').val('');
-		});
-	};
-
-	/**
-	 * Shows a modal where the user has to choose how the premisegroups should be treated
-	 *
-	 * @param undecided_texts, array of strings
-	 * @param decided_texts, array of strings
-	 * @param supportive, boolean
-	 * @param type, fuzzy_add_reason (adding an arguments reason) or fuzzy_start_premise for adding a positions premise
-	 * @param arg, current argument id, if the type is fuzzy_add_reason
-	 * @param relation, current relation as string, if the type is fuzzy_add_reason
-	 * @param conclusion, current conclusion uid, if the type is fuzzy_start_premise
-	 */
-	this.showSetStatementContainer = function (undecided_texts, decided_texts, supportive, type, arg, relation, conclusion) {
-		var gh = new GuiHandler(), page, page_no;
-		var body = $('#' + popupSetPremiseGroupsBodyContent).empty();
-		var prev = $('#' + popupSetPremiseGroupsPreviousButton).hide();
-		var next = $('#' + popupSetPremiseGroupsNextButton).hide();
-		var send = $('#' + popupSetPremiseGroupsSendButton).addClass('disabled');
-		var counter = $('#' + popupSetPremiseGroupsCounter).hide();
-		var prefix = 'insert_statements_page_';
-		var popup = $('#' + popupSetPremiseGroups);
-		var warning = $('#' + popupSetPremiseGroupsWarningText).hide();
-
-		send.click(function sendClick() {
-			var selections = body.find('input:checked'), i, j, splitted;
-
-			// merge every text part to one array
-			for (i = 0; i < undecided_texts.length; i++) {
-				splitted = undecided_texts[i].split(' ' + _t_discussion(and) + ' ');
-
-				if (selections[i].id.indexOf(attr_more_args) !== -1) { // each splitted text part is one argument
-					for (j = 0; j < splitted.length; j++) {
-						decided_texts.push([splitted[j]]);
-					}
-
-				} else if (selections[i].id.indexOf(attr_one_arg) !== -1) { // one argument with big premise group
-					decided_texts.push(splitted);
-
-				} else { // just take it!
-					decided_texts.push([undecided_texts[i]]);
-				}
-			}
-
-			if (type === fuzzy_add_reason) {
-				new AjaxDiscussionHandler().sendNewPremiseForArgument(arg, relation, decided_texts);
-			} else if (type === fuzzy_start_premise) {
-				new AjaxDiscussionHandler().sendNewStartPremise(decided_texts, conclusion, supportive);
-			}
-			$('#' + popupSetPremiseGroups).modal('hide');
-		});
-
-		if (undecided_texts.length === 1) { // we only need one page div
-			page = gh.getPageOfSetStatementContainer(0, undecided_texts[0]);
-			body.append(page);
-			send.text(_t_discussion(saveMyStatement));
-
-			page.find('input').each(function () {
-				$(this).click(function inputClick() {
-					send.removeClass('disabled');
-					warning.show();
-				});
-			});
-
-		} else { // we need several pages
-			prev.show().removeClass('href').attr('max', undecided_texts.length);
-			prev.parent().addClass('disabled');
-			next.show().attr('max', undecided_texts.length);
-			counter.show().text('1/' + undecided_texts.length);
-			send.text(_t_discussion(saveMyStatements));
-
-			// for each statement a new page div will be added
-			for (page_no = 0; page_no < undecided_texts.length; page_no++) {
-				page = gh.getPageOfSetStatementContainer(page_no, undecided_texts[page_no]);
-				body.attr('data-text-' + page_no, undecided_texts[page_no]);
-				if (page_no > 0) {
-					page.hide();
-				}
-				body.append(page);
-
-				page.find('input').each(function () {
-					$(this).click(function inputClick() {
-						new GuiHandler().displayNextPageOffSetStatementContainer(body, prev, next, counter, prefix);
-					});
-				});
-			}
-
-			// previous button click
-			prev.click(function prevClick() {
-				new GuiHandler().displayPrevPageOffSetStatementContainer(body, prev, next, counter, prefix);
-			});
-
-			// next button click
-			next.click(function nextClick() {
-				new GuiHandler().displayNextPageOffSetStatementContainer(body, prev, next, counter, prefix);
-			});
-		}
-
-		popup.find('strong').text(body.data('text-0'));
-		popup.modal('show');
-	};
-
-	/**
-	 *
-	 * @param body
-	 * @param prev_btn
-	 * @param next_btn
-	 * @param counter_text
-	 * @param prefix
-	 */
-	this.displayNextPageOffSetStatementContainer = function (body, prev_btn, next_btn, counter_text, prefix) {
-		var tmp_el = body.find('div:visible');
-		var tmp_id = parseInt(tmp_el.attr('id').substr(prefix.length));
-		var input = tmp_el.find('input:checked');
-
-		// is current page filled?
-		if (input.length === 0) {
-			$('#insert_statements_page_error').fadeIn();
-		} else {
-			$('#insert_statements_page_error').fadeOut();
-
-			if (tmp_id < (parseInt(next_btn.attr('max')) - 1 )) {
-				tmp_el.hide().next().fadeIn();
-				prev_btn.parent().removeClass('disabled');
-				counter_text.show().text((tmp_id + 2) + '/' + next_btn.attr('max'));
-
-				$('#' + popupSetPremiseGroups).find('strong').text(body.data('text-' + (tmp_id + 1)));
-				if ((tmp_id + 2) === parseInt(next_btn.attr('max'))) {
-					next_btn.parent().addClass('disabled');
-				}
-			} else {
-				$('#' + popupSetPremiseGroupsWarningText).show();
-				$('#' + popupSetPremiseGroupsSendButton).removeClass('disabled');
-			}
-		}
-	};
-
-	/**
-	 *
-	 * @param body
-	 * @param prev_btn
-	 * @param next_btn
-	 * @param counter_text
-	 * @param prefix
-	 */
-	this.displayPrevPageOffSetStatementContainer = function (body, prev_btn, next_btn, counter_text, prefix) {
-		var tmp_el = body.find('div:visible');
-		var tmp_id = parseInt(tmp_el.attr('id').substr(prefix.length));
-
-		if (tmp_id > 0) {
-			tmp_el.hide().prev().fadeIn();
-			next_btn.parent().removeClass('disabled');
-			counter_text.show().text((tmp_id) + '/' + prev_btn.attr('max'));
-
-			$('#' + popupSetPremiseGroups).find('strong').text(body.data('text-' + (tmp_id - 1)));
-			if (tmp_id === 1) {
-				prev_btn.parent().addClass('disabled');
-			}
-		}
-	};
-
-	/**
-	 *
-	 * @param page_no
-	 * @param text
-	 * @returns {*}
-	 */
-	this.getPageOfSetStatementContainer = function (page_no, text) {
-		var src = $('#insert_statements_page_');
-		var div_page = src.clone();
-		var id = src.attr('id');
-		var splitted = text.split(' ' + _t_discussion(and) + ' ');
-		var topic = $('#' + addPremiseContainerMainInputIntroId).text();
-		var input1, input2, input3, list, bigText, bigTextSpan, connection, i, infix;
-		topic = topic.substr(0, topic.length - 3);
-
-		$('#popup-set-premisegroups-body-intro-statements').text(text.trim());
-
-		if (topic.match(/\.$/)) {
-			topic = topic.substr(0, topic.length - 1) + ', ';
-		}
-
-		div_page.attr('id', id + page_no);
-		div_page.attr('page', page_no);
-		div_page.show();
-		div_page.find('#' + popupSetPremiseGroupsStatementCount).text(splitted.length);
-
-		var tmp_span = div_page.find('#insert_one_argument').next();
-		tmp_span.text(tmp_span.text().replace('xx', splitted.length));
-		list = div_page.find('#' + popupSetPremiseGroupsListMoreArguments);
-		bigTextSpan = div_page.find('#' + popupSetPremiseGroupsOneBigStatement);
-
-		// rename the id-, for- and name-tags of all radio button groups
-		input1 = div_page.find('#insert_more_arguments');
-		input2 = div_page.find('#insert_one_argument');
-		input3 = div_page.find('#insert_dont_care');
-		input1.attr('id', input1.attr('id') + '_' + page_no);
-		input2.attr('id', input2.attr('id') + '_' + page_no);
-		input3.attr('id', input3.attr('id') + '_' + page_no);
-		input1.attr('name', input1.attr('name') + '_' + page_no);
-		input2.attr('name', input2.attr('name') + '_' + page_no);
-		input3.attr('name', input3.attr('name') + '_' + page_no);
-		input1.parent().attr('for', input1.attr('id'));
-		input2.parent().attr('for', input2.attr('id'));
-		input3.parent().attr('for', input3.attr('id'));
-
-		connection = _t_discussion(isItTrueThat);
-
-		if (getDiscussionLanguage() === 'de') {
-			bigText = topic;
-		} else {
-			bigText = topic + ' ' + connection;
-		}
-
-		list.append($('<br>'));
-		for (i = 0; i < splitted.length; i++) {
-			var nl = i < splitted.length - 1 ? '<br>' : '';
-			var line_text = '&#9900;   ' + topic + ' ' + _t_discussion(because) + ' ' + splitted[i] + '.' + nl;
-			var tmp = $('<span>').html(line_text).css('margin-left', '1em');
-			list.append(tmp);
-			infix = i === 0 ? _t_discussion(because) + ' ' : ('<u>' + _t_discussion(and) + ' ' + _t_discussion(because) + '</u> ' );
-			bigText += ' ' + infix + splitted[i];
-		}
-
-		bigTextSpan.html(bigText + '.');
-
-		return div_page;
-	};
-
-	/**
-	 *
-	 * @param parsedData
-	 * @param callbackId
-	 * @param type
-	 * @param reason
-	 */
-	this.setStatementsAsProposal = function (parsedData, callbackId, type, reason) {
-		var callbackElement = $('#' + callbackId);
-		$('#' + proposalPremiseListGroupId).empty();
-		$('#' + proposalStatementListGroupId).empty();
-		$('#' + proposalEditListGroupId).empty();
-		$('#' + proposalUserListGroupId).empty();
-		$('#' + proposalStatementSearchGroupId).empty();
-		$('#' + proposalDuplicateSearchGroupId).empty();
-		$('#proposal-mergesplit-list-group-' + callbackId).empty();
-
-		// do we have values ?
-		if (parsedData.length === 0) {
-			return;
-		}
-
-		var token, button, span_dist, span_text, index, text, img;
-		callbackElement.focus();
-
-        $.each(parsedData.values, function (key, val) {
-            // distance = parseInt(val.distance);
-=======
     'use strict';
 
     var maxHeightOfBubbleSpace = 300;
@@ -1169,41 +587,21 @@
         callbackElement.focus();
 
         $.each(parsedData.values, function (key, val) {
->>>>>>> 045764a3
             index = val.index;
 
             token = callbackElement.val();
 
-<<<<<<< HEAD
-
-            // make all tokens bold
-            var non_edited_value = val.text;
-
-            // g indicates a global search
-            non_edited_value = non_edited_value.replace(new RegExp('<em>', 'g'), '');
-            non_edited_value = non_edited_value.replace(new RegExp('</em>', 'g'), '');
-
-            text = val.text;
-            text = text.replace(new RegExp('<em>', 'g'), '<mark>');
-            text = text.replace(new RegExp('</em>', 'g'), '</mark>');
-            text = '<small>' + text;
-=======
             // make all tokens bold
             var nonEditedValue = val.text;
             // replacement from http://stackoverflow.com/a/280805/2648872
             text = val.text.replace(new RegExp("(" + (token + '').replace(/([\\\.\+\*\?\[\^\]\$\(\)\{\}\=\!\<\>\|\:])/g, "\\$1") + ")", 'gi'), "</strong>$1<strong>");
             text = '<strong>' + text;
->>>>>>> 045764a3
 
             button = $('<button>')
                 .attr('type', 'button')
                 .attr('class', 'list-group-item')
                 .attr('id', 'proposal_' + index)
-<<<<<<< HEAD
-                .attr('text', non_edited_value)
-=======
                 .attr('text', nonEditedValue)
->>>>>>> 045764a3
                 .hover(function () {
                         $(this).addClass('active');
                     },
@@ -1216,16 +614,6 @@
                 button.attr('data-statement-uid', val.statement_uid);
             }
             // we do not want the "Levensthein badge"
-<<<<<<< HEAD
-            span_dist = '';//$('<span>').attr('class', 'badge').text(parsedData.distance_name + ' ' + distance);
-            span_text = $('<span>').attr('id', 'proposal_' + index + '_text').html(text);
-            img = $('<img>').addClass('preload-image').addClass('img-circle').attr('style', 'height: 20pt; margin-right: 1em;').attr('src', val.avatar);
-
-            if (type === fuzzy_find_user) {
-                button.append(img).append(span_text);
-            } else {
-                button.append(img).append(span_dist).append(span_text);
-=======
             spanDist = '';//$('<span>').attr('class', 'badge').text(parsedData.distance_name + ' ' + distance);
             spanText = $('<span>').attr('id', 'proposal_' + index + '_text').html(text);
             img = $('<img>').addClass('preload-image').addClass('img-circle').attr('style', 'height: 20pt; margin-right: 1em;').attr('src', val.avatar);
@@ -1234,7 +622,6 @@
                 button.append(img).append(spanText);
             } else {
                 button.append(img).append(spanDist).append(spanText);
->>>>>>> 045764a3
             }
 
             button.click(function () {
@@ -1279,301 +666,6 @@
                 $('#proposal-mergesplit-list-group-' + callbackId).append(button);
             }
         });
-<<<<<<< HEAD
-	};
-
-	/**
-	 * Displays all corrections in the popup
-	 * @param jsonData json encoded return data
-	 */
-	this.showLogfileOfPremisegroup = function (jsonData) {
-		var space = $('#' + popupEditStatementLogfileSpaceId);
-		space.empty();
-		space.show();
-		space.prev().show();
-		var view = $('#' + popupEditStatementChangelogView);
-		var hide = $('#' + popupEditStatementChangelogHide);
-		view.text('(' + _t_discussion(changelogView) + ')').hide();
-		hide.text('(' + _t_discussion(changelogHide) + ')').hide();
-
-		var at_least_one_history = false;
-		$.each(jsonData, function (key, value) {
-			if (key === 'error' || key === 'info') {
-				return true;
-			}
-
-			var table = $('<table>');
-			table.attr('class', 'table table-condensed table-striped table-hover')
-				.attr('border', '0')
-				.attr('style', 'border-collapse: separate; border-spacing: 5px 5px;');
-			var tbody = $('<tbody>');
-
-			var thead = $('<thead>')
-				.append($('<td>').text(_t(text)))
-				.append($('<td>').text(_t(author)))
-				.append($('<td>').text(_t(date)));
-			table.append(thead);
-
-			var counter = 0;
-			$.each(value.content, function (key, val) {
-				var tr = $('<tr>')
-					.append($('<td>').text(val.text))
-					.append($('<td>')
-						.append($('<img>').attr('src', val.author_gravatar).css('margin-right', '1em').addClass('img-circle'))
-						.append($('<a>')
-							.addClass('img-circle')
-							.attr('target', '_blank')
-							.attr('href', val.author_url)
-							.text(val.author)))
-					.append($('<td>').text(val.date));
-				tbody.append(tr);
-				counter += 1;
-			});
-			if (counter > 1) {
-				at_least_one_history = true;
-			}
-			space.append(table.append(tbody));
-		});
-
-		if (!at_least_one_history) {
-			space.hide();
-			space.prev().hide();
-			view.show();
-		} else {
-			hide.show();
-		}
-
-		view.click(function () {
-			space.show();
-			space.prev().show();
-			hide.show();
-			view.hide();
-		});
-
-		hide.click(function () {
-			space.hide();
-			space.prev().hide();
-			hide.hide();
-			view.show();
-		});
-	};
-
-	/**
-	 * Hides error description
-	 */
-	this.hideErrorDescription = function () {
-		$('#' + discussionErrorDescriptionId).html('');
-		$('#' + discussionErrorDescriptionSpaceId).hide();
-	};
-
-	/**
-	 * Hides success description
-	 */
-	this.hideSuccessDescription = function () {
-		$('#' + discussionSuccessDescriptionId).html('');
-		$('#' + discussionSuccessDescriptionSpaceId).hide();
-	};
-
-	/**
-	 * Sets style attributes to default
-	 */
-	this.resetChangeDisplayStyleBox = function () {
-		this.setDisplayStyleAsDiscussion();
-	};
-
-	/**
-	 *
-	 * @returns {*|jQuery}
-	 */
-	this.getNoDecisionsAlert = function () {
-		var div, strong, span;
-		div = $('<div>').attr('class', 'alert alert-dismissible alert-info');
-		strong = $('<strong>').text('Ohh...! ');
-		span = $('<span>').text(_t_discussion(noDecisionstaken));
-		div.append(strong).append(span);
-		return div;
-	};
-
-	/**
-	 *
-	 * @param users_array
-	 * @param gh
-	 * @param element
-	 * @param tbody
-	 * @returns {*|jQuery|HTMLElement}
-	 */
-	this.closePrepareTableForOpinionDialog = function (users_array, gh, element, tbody) {
-		var body = $('<div>');
-		var table = $('<table>')
-			.attr('class', 'table table-condensed table-hover center')
-			.attr('border', '0')
-			.attr('style', 'border-collapse: separate; border-spacing: 5px 5px;');
-
-		if (Object.keys(users_array).length === 0) {
-			body.append(gh.getNoDecisionsAlert());
-		} else {
-			body.append(element).append(table.append(tbody));
-		}
-		return body;
-	};
-
-	/**
-	 *
-	 * @param users_array
-	 * @returns {Array}
-	 */
-	this.createUserRowsForOpinionDialog = function (users_array) {
-		var left = '';
-		var middle = '';
-		var j = 0;
-		var rows = [];
-
-		$.each(users_array, function (index, val) {
-			var img = $.parseHTML('<img class="img-circle" style="height: 40%; margin-left: 0.5em;" src="' + val.avatar_url + '">');
-			var span = $('<span>').text(val.nickname);
-			var link = $('<td>').append($('<a>').attr({
-				'target': '_blank',
-				'href': val.public_profile_url,
-				'style': 'padding-right: 0.5em;'
-			}).append(span).append(img));
-
-			// three elements per row (store middle and left element, append later)
-			if (j === 0) {
-				left = link;
-			} else if (j === 1) {
-				middle = link;
-			} else if (j === 2) {
-				rows.push($('<tr>').append(left).append(middle).append(link));
-			}
-			j = (j + 1) % 3;
-		});
-
-		// append the last row
-		if (j === 1) {
-			rows.push($('<tr>').append(left));
-		}
-		if (j === 2) {
-			rows.push($('<tr>').append(left).append(middle));
-		}
-
-		return rows;
-	};
-
-	/**
-	 *
-	 * @param list
-	 */
-	this.hoverInputListOf = function (list) {
-		list.find('input').each(function () {
-			$(this).hover(function () {
-				if (!($('#' + addPremiseContainerId).is(':visible') || $('#' + addStatementContainerId).is(':visible'))) {
-					$(this).prop('checked', true);
-				}
-			}, function () {
-				if (!($('#' + addPremiseContainerId).is(':visible') || $('#' + addStatementContainerId).is(':visible'))) {
-					$(this).prop('checked', false);
-				}
-			});
-		});
-		list.find('label').each(function () {
-			$(this).hover(function () {
-				if (!($('#' + addPremiseContainerId).is(':visible') || $('#' + addStatementContainerId).is(':visible'))) {
-					$(this).prev().prop('checked', true);
-				}
-			}, function () {
-				if (!($('#' + addPremiseContainerId).is(':visible') || $('#' + addStatementContainerId).is(':visible'))) {
-					$(this).prev().prop('checked', false);
-				}
-			});
-		});
-	};
-
-	/**
-	 *
-	 * @returns {*}
-	 */
-	this.getMaxSizeOfGraphViewContainer = function () {
-		var header, footer, innerHeight;
-		header = $('#' + customBootstrapMenuId);
-		footer = $('#footer');
-		innerHeight = window.innerHeight;
-		innerHeight -= header.outerHeight(true);
-		innerHeight -= footer.outerHeight(true);
-		innerHeight -= this.getPaddingOfElement(header);
-		innerHeight -= this.getPaddingOfElement(footer);
-		return innerHeight;
-	};
-
-	/**
-	 *
-	 * @returns {number}
-	 */
-	this.getMaxSizeOfDiscussionViewContainer = function () {
-		var bar, innerHeight, list;
-		bar = $('#header-container');
-		list = $('#' + discussionSpaceListId);
-		innerHeight = this.getMaxSizeOfGraphViewContainer();
-		innerHeight -= bar.outerHeight(true);
-		innerHeight -= list.outerHeight(true);
-		innerHeight -= this.getPaddingOfElement(bar);
-		innerHeight -= this.getPaddingOfElement(list);
-		return innerHeight - 10;
-	};
-
-	/**
-	 *
-	 * @param element
-	 * @returns {number}
-	 */
-	this.getPaddingOfElement = function (element){
-		if (typeof element !== "undefined" && typeof element.css('padding') !== "undefined") {
-			var pt = parseInt(element.css('padding-top').replace('px', ''));
-			var pb = parseInt(element.css('padding-bottom').replace('px', ''));
-			return pt + pb;
-		} else {
-			return 0;
-		}
-	};
-
-	/**
-	 * Roates the little pin icon in the sidebar
-	 * @param element
-	 * @param degree
-	 */
-	this.rotateElement = function(element, degree){
-		element.css('-ms-transform', 'rotate(' + degree + 'deg)')
-			.css('-webkit-transform', 'rotate(' + degree + 'deg)')
-			.css('transform', 'rotate(' + degree + 'deg)');
-	};
-
-	/**
-	 * Sets an animation speed for a specific element
-	 * @param element
-	 * @param speed
-	 */
-	this.setAnimationSpeed = function(element, speed){
-		element.css('-webkit-transition', 'all ' + speed + 's ease')
-			.css('-moz-transition', 'all ' + speed + 's ease')
-			.css('-o-transition', 'all ' + speed + 's ease')
-			.css('transition', 'all ' + speed + 's ease');
-	};
-
-	/**
-	 *
-	 * @param lang
-	 */
-	this.lang_switch = function(lang){
-		if (!Cookies.get(LANG_SWITCH_WARNING)) {
-			displayConfirmationDialogWithoutCancelAndFunction(get_it(lang, languageSwitchModalTitle), get_it(lang, languageSwitchModalBody));
-			$('#' + popupConfirmDialogId).on('hide.bs.modal', function () {
-				new AjaxMainHandler().switchDisplayLanguage(lang);
-				Cookies.set(LANG_SWITCH_WARNING, true, {expires: 180});
-			});
-		} else {
-			new AjaxMainHandler().switchDisplayLanguage(lang);
-		}
-	};
-=======
     };
 
     /**
@@ -1865,5 +957,4 @@
             });
         }
     };
->>>>>>> 045764a3
 }