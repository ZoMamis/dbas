--- conflicted
+++ resolved
@@ -164,48 +164,6 @@
 function setEasterEggs(){
 	$('#roundhousekick').click(function(){ new AjaxMainHandler().ajaxRoundhouseKick(); });
 	//$('#yomamma').click(function(){ new AjaxMainHandler().ajaxMama(); });
-
-<<<<<<< HEAD
-	if (window.location.href == mainpage) {
-		/* christmas only
-        var div = $('<div>'),
-        christmas = $('<input>').attr('type','checkbox').data('toggle','toggle').data('onstyle','primary').bootstrapToggle('off'),
-        silvester = $('<input>').attr('type','checkbox').data('toggle','toggle').data('onstyle','primary').bootstrapToggle('off'),
-        spanChristmas = $('<span>').text('Christmas'),
-        spanSilvester = $('<span>').text('Silvester');
-        christmas.attr('style','margin-left: 5px;');
-        silvester.attr('style','margin-left: 5px;');
-        spanSilvester.attr('style','margin-left: 20px;');
-        div.attr('style','padding-right: 50px; z-index: 200; text-align: right;')
-		        .append(spanChristmas)
-		        .append(christmas)
-		        .append(spanSilvester)
-		        .append(silvester);
-		div.prependTo($('.first-container'));
-		$('#cot_tl3_fixed').hide();
-		$('#cot_tl4_fixed').hide();
-		christmas.change(function() {
-			if($(this).is(":checked")) {
-				$('#cot_tl3_fixed').show();
-				$('#cot_tl4_fixed').show();
-			} else {
-				$('#cot_tl3_fixed').hide();
-				$('#cot_tl4_fixed').hide();
-			}
-		});
-		silvester.change(function() {
-			if($(this).is(":checked")) {
-				document.body.appendChild(canvas);
-				window.scrollTo(0,document.body.scrollHeight);
-			} else {
-				canvas.remove();
-			}
-		});
-		*/
-	}
-
-=======
->>>>>>> 75a804d2
 	$('#dbas-logo').click(function(){
 		var counter = parseInt($(this).data('counter'));
 		counter += 1;
