--- conflicted
+++ resolved
@@ -72,11 +72,7 @@
             supportive: supportive
         };
         var done = function ajaxSendNewStartPremiseDone(data) {
-<<<<<<< HEAD
-            if ('error' in data && data.error.length > 0) {
-=======
             if ('error' in data && data.error && data.error.length > 0) {
->>>>>>> 8d5e1ec8
                 $('#' + addPremiseErrorContainer).show();
                 $('#' + addPremiseErrorMsg).text(data.error);
             } else {
