/**
 * @author Tobias Krauthoff <krauthoff@cs.uni-duesseldorf.de>
 */

function AjaxDiscussionHandler() {
}

/**
 * Sends new premises to the server. Answer will be given to a callback
 * @param arg_uid
 * @param relation
 * @param premisegroups
 */
AjaxDiscussionHandler.prototype.sendNewPremiseForArgument = function (arg_uid, relation, premisegroups) {
    'use strict';
    $('#' + addPremiseErrorContainer).hide();
    $('#' + addPremiseErrorMsg).text('');
    var url = 'set_new_premises_for_argument';
    var d = {
        argument_id: arg_uid,
        attack_type: relation,
        premisegroups: premisegroups
    };
    var done = function ajaxSendNewPremisesForArgumentDone(data) {
        if (data.error.length > 0) {
            $('#' + addPremiseErrorContainer).show();
            $('#' + addPremiseErrorMsg).text(data.error);
        } else {
            window.location.href = data.url;
        }
    };
    var fail = function ajaxSendNewPremisesForArgumentFail(data) {
        $('#' + addPremiseErrorContainer).show();
        $('#' + addPremiseErrorMsg).text(data.responseJSON.errors[0].description);
    };
    ajaxSkeleton(url, 'POST', d, done, fail);
};

/**
 *
 * @param position
 * @param reason
 */
AjaxDiscussionHandler.prototype.sendNewStartArgument = function (position, reason) {
    'use strict';
    var url = 'set_new_start_argument';
    var d = {
        position: position,
        reason: reason
    };
    var done = function ajaxSendNewStartArgumentDone(data) {
        window.location.href = data.url;
    };
    var fail = function ajaxSendNewStartArgumentFail(data) {
        $('#' + addStatementErrorContainer).show();
        $('#' + addStatementErrorMsg).text(data.responseJSON.errors[0].description);
    };
    ajaxSkeleton(url, 'POST', d, done, fail);
};

/**
 * Sends new premises to the server. Answer will be given to a callback
 * @param premisegroups List of premisegroups
 * @param conclusion_id id of the conclusion
 * @param supportive boolean, whether it is supportive
 */
AjaxDiscussionHandler.prototype.sendNewStartPremise = function (premisegroups, conclusion_id, supportive) {
    'use strict';
    $('#' + addPremiseErrorContainer).hide();
    $('#' + addPremiseErrorMsg).text('');
    var url = 'set_new_start_premise';
    var d = {
        premisegroups: premisegroups,
        conclusion_id: parseInt(conclusion_id),
        supportive: supportive
    };
    var done = function ajaxSendNewStartPremiseDone(data) {
        if ('error' in data && data.error && data.error.length > 0) {
            $('#' + addPremiseErrorContainer).show();
            $('#' + addPremiseErrorMsg).text(data.error);
        } else {
            window.location.href = data.url;
        }
    };
    var fail = function ajaxSendNewStartPremiseFail(data) {
        $('#' + addPremiseErrorContainer).show();
        $('#' + addPremiseErrorMsg).text(data.responseJSON.errors[0].description);
    };
    ajaxSkeleton(url, 'POST', d, done, fail);
};

/**
 *
 * @param info
 * @param long_info
 * @param title
 * @param is_public
 * @param is_read_only
 * @param language
 */
AjaxDiscussionHandler.prototype.sendNewIssue = function (info, long_info, title, is_public, is_read_only, language) {
    'use strict';
    $('#add-topic-error').hide();
    var url = 'set_new_issue';
    var d = {
        info: info,
        long_info: long_info,
        title: title,
        is_public: is_public,
        is_read_only: is_read_only,
        lang: language
    };
    var done = function ajaxSendnewIssueDone(data) {
        new InteractionHandler().callbackIfDoneForSendNewIssue(data);
    };
    var fail = function ajaxSendnewIssueFail(data) {
        $('#' + addTopicPopupError).removeClass('hidden');
        $('#' + addTopicPopupErrorText).text(data.responseJSON.errors[0].description);
        setTimeout(function () {
            $('#' + addTopicPopupError).addClass('hidden');
            $('#' + addTopicPopupErrorText).text('');
        }, 2500);
    };
    ajaxSkeleton(url, 'POST', d, done, fail);
};

/**
 * Requests the logfile for the given uid
 * @param statements_uids current uid of the statement
 */
AjaxDiscussionHandler.prototype.getLogfileForStatements = function (statements_uids) {
    'use strict';
    var url = 'get_logfile_for_statements';
    var d = {
        uids: statements_uids,
        issue: getCurrentIssueId()
    };
    var done = function ajaxGetLogfileForStatementsDone(data) {
        new InteractionHandler().callbackIfDoneForGettingLogfile(data);
    };
    var fail = function ajaxGetLogfileForStatementsFail(data) {
        var description = $('#' + popupEditStatementErrorDescriptionId);
        description.text(data.responseJSON.errors[0].description);
        description.addClass('text-danger');
        description.removeClass('text-info');
        $('#' + popupEditStatementLogfileSpaceId).prev().hide();
    };
    ajaxSkeleton(url, 'POST', d, done, fail);
};

/**
 * Sends a correction of statements
 * @param elements
 * @param statements_uids
 */
AjaxDiscussionHandler.prototype.sendCorrectionOfStatement = function (elements, statements_uids) {
    'use strict';
    var url = 'set_correction_of_statement';
    var d = {
        'elements': elements
    };
    var done = function ajaxSendCorrectureOfStatementDone(data) {
        new InteractionHandler().callbackIfDoneForSendCorrectureOfStatement(data, statements_uids);
    };
    var fail = function ajaxSendCorrectureOfStatementFail(data) {
        setGlobalErrorHandler(_t_discussion(ohsnap), data.responseJSON.errors[0].description);
    };
    ajaxSkeleton(url, 'POST', d, done, fail);
};

/**
 * Shortens url
 * @param long_url for shortening
 */
AjaxDiscussionHandler.prototype.getShortenUrl = function (long_url) {
    'use strict';
    var url = 'get_shortened_url';
    var d = {
        url: encodeURI(long_url),
        issue: getCurrentIssueId()
    };
    var done = function ajaxGetShortenUrlDone(data) {
        var service = '<a href="' + data.service_url + '" title="' + data.service + '" target="_blank">' + data.service_text + '</a>';
        $('#' + popupUrlSharingDescriptionPId).html(_t_discussion(feelFreeToShareUrl) + ' (' + _t_discussion(shortenedBy) + ' ' + service + '):');
        $('#' + popupUrlSharingInputId).val(data.url).data('short-url', data.url);
    };
    var fail = function ajaxGetShortenUrl(data) {
        setGlobalErrorHandler(_t_discussion(ohsnap), data.responseJSON.errors[0].description);
        new PopupHandler().hideAndClearUrlSharingPopup();
    };
    ajaxSkeleton(url, 'POST', d, done, fail);
};

/**
 *
 * @param uid
 */
AjaxDiscussionHandler.prototype.getMoreInfosAboutArgument = function (uid) {
    'use strict';
    var url = 'get_infos_about_argument';
    var d = {
        argument_id: uid,
        lang: getDiscussionLanguage()
    };
    var done = function ajaxGetMoreInfosAboutArgumentDone(data) {
        new InteractionHandler().callbackIfDoneForGettingInfosAboutArgument(data);
    };
    var fail = function ajaxGetMoreInfosAboutArgumentFail(data) {
        var element = $('<p>').html(data.responseJSON.errors[0].description);
        displayConfirmationDialogWithoutCancelAndFunction(_t_discussion(messageInfoTitle), element);
    };
    ajaxSkeleton(url, 'POST', d, done, fail);
};

/**
 *
 * @param type
 * @param argument_uid
 * @param statement_uid
 */
AjaxDiscussionHandler.prototype.getMoreInfosAboutOpinion = function (type, argument_uid, statement_uid) {
    'use strict';
    var is_argument = type === 'argument';
    var is_position = type === 'position' || type === 'statement';
    var uid = typeof argument_uid === 'undefined' ? statement_uid : argument_uid;

    var url = 'get_user_with_same_opinion';
    var d = {
        uid: uid,
        is_argument: is_argument,
        is_attitude: false,
        is_reaction: false,
        is_position: is_position,
        lang: getDiscussionLanguage()
    };
    var done = function ajaxGetMoreInfosAboutOpinionDone(data) {
        new InteractionHandler().callbackIfDoneForGettingMoreInfosAboutOpinion(data, is_argument);
    };
    var fail = function ajaxGetMoreInfosAboutOpinionFail(data) {
        setGlobalErrorHandler(_t(ohsnap), data.responseJSON.errors[0].description);
    };

    ajaxSkeleton(url, 'POST', d, done, fail);

};

/***
 * Ajax request for the fuzzy search
 * @param value
 * @param callbackId
 * @param type
 * @param statement_uid optional integer
 * @param reason optional
 */
AjaxDiscussionHandler.prototype.fuzzySearch = function (value, callbackId, type, statement_uid, reason) {
    'use strict';
    var callback = $('#' + callbackId);
    var tmpid = callbackId.split('-').length === 6 ? callbackId.split('-')[5] : '0';
    var bubble_value = value;
    if (tmpid === 'reason' || tmpid === 'position') {
        var pos = escapeHtml($('#' + addStatementContainerMainInputPosId).val());
        var res = escapeHtml($('#' + addStatementContainerMainInputResId).val());
        pos = pos.length === 0 ? '...' : pos;
        res = res.length === 0 ? '...' : res;
        bubble_value = pos + ' ' + _t_discussion(because) + ' ' + res;
        tmpid = 'reason_position';
    }

<<<<<<< HEAD
        if (!$.inArray(type, [fuzzy_find_user, fuzzy_find_statement, fuzzy_duplicate])) {
            var opener = $('#' + addPositionContainerMainInputIntroId).text().replace('...', _t_discussion(because) + ' ');
            // add or remove bubble only iff we are not in an popup
            if (type !== fuzzy_statement_popup) {
                if (bubbleSpace.find('#current_' + tmpid).length === 0) {
                    var text = $('<p>').addClass('triangle-r').attr('id', 'current_' + tmpid).html(opener + bubble_value + '...' + pencil);
                    var current = $('<div>').addClass('line-wrapper-r').append(text).hide().fadeIn();
                    current.insertAfter(bubbleSpace.find('div:last-child'));
                    setInterval(function () { // fading pencil
                        bubbleSpace.find('.fa-pencil').fadeTo('slow', 0.2, function () {
                            bubbleSpace.find('.fa-pencil').fadeTo('slow', 1.0, function () {
                            });
                        });
                    }, 1000);
                } else {
                    $('#current_' + tmpid).html(opener + ' ' + bubble_value + '...' + pencil);
                }
            }
            var gh = new GuiHandler();
            var resize = gh.setMaxHeightForBubbleSpace();
            gh.setMaxHeightForDiscussionContainer(resize);
        }
=======
    if (statement_uid.length === 0) {
        statement_uid = 0;
    }

    // clear lists if input is empty
    if (callback.val().length === 0) {
        new GuiHandler().clearProposalSpace(callbackId);
        $('p[id^="current_"]').each(function () {
            $(this).parent().remove();
        });
        return;
    }
>>>>>>> b035722a

    if (!$.inArray(type, [fuzzy_find_user, fuzzy_find_statement, fuzzy_duplicate])) {
        this.__someGuiModification(tmpid, bubble_value);
    }

    var url = type === fuzzy_find_user ? 'fuzzy_nickname_search' : 'fuzzy_search';
    var d = {
        value: value,
        type: type,
        statement_uid: statement_uid,
        issue: getCurrentIssueId()
    };
    var done = function ajaxFuzzySearchDone(data) {
        new InteractionHandler().callbackIfDoneFuzzySearch(data, callbackId, type, reason);
    };
    var fail = function ajaxFuzzySearchFail() {
        new GuiHandler().clearProposalSpace(callbackId);
    };
    callback.focus();
    ajaxSkeleton(url, 'POST', d, done, fail);
};

AjaxDiscussionHandler.prototype.__someGuiModification = function(tmpid, bubble_value){
    'use strict';
    var bubbleSpace = $('#' + discussionBubbleSpaceId);
    var pencil = ' <i class="fa fa-pencil" aria-hidden="true"></i>';
    var opener = $('#' + addPositionContainerMainInputIntroId).text().replace('...', _t_discussion(because) + ' ');
    // add or remove bubble only iff we are not in an popup
    if (type !== fuzzy_statement_popup) {
        if (bubbleSpace.find('#current_' + tmpid).length === 0) {
            var text = $('<p>').addClass('triangle-r').attr('id', 'current_' + tmpid).html(opener + bubble_value + '...' + pencil);
            var current = $('<div>').addClass('line-wrapper-r').append(text).hide().fadeIn();
            current.insertAfter(bubbleSpace.find('div:last-child'));
            setInterval(function () { // fading pencil
                bubbleSpace.find('.fa-pencil').fadeTo('slow', 0.2, function () {
                    bubbleSpace.find('.fa-pencil').fadeTo('slow', 1.0, function () {
                    });
                });
            }, 1000);
        } else {
            $('#current_' + tmpid).html(opener + ' ' + bubble_value + '...' + pencil);
        }
    }
    var gh = new GuiHandler();
    var resize = gh.setMaxHeightForBubbleSpace();
    gh.setMaxHeightForDiscussionContainer(resize);
};

/**
 *
 * @param uid
 * @param is_argument
 */
AjaxDiscussionHandler.prototype.revokeContent = function (uid, is_argument) {
    'use strict';
    var url = is_argument ? 'revoke_argument_content' : 'revoke_statement_content';
    var d = {uid: parseInt(uid)};
    var done = function ajaxRevokeContentDone(data) {
        if (data.success) {
            setGlobalSuccessHandler('Yeah!', _t_discussion(dataRemoved) + ' ' + _t_discussion(yourAreNotTheAuthorOfThisAnymore));
        } else {
            setGlobalSuccessHandler('Yeah!', _t_discussion(contentWillBeRevoked));
        }
    };
    var fail = function ajaxRevokeContentFail(data) {
        setGlobalErrorHandler(_t(ohsnap), data.responseJSON.errors[0].description);
        new PopupHandler().hideAndClearUrlSharingPopup();
    };
    ajaxSkeleton(url, 'POST', d, done, fail);
};

/**
 * Marks given statements as read
 *
 * @param uids of the statements
 */
AjaxDiscussionHandler.prototype.setSeenStatements = function (uids) {
    'use strict';
    var url = 'set_seen_statements';
    var d = {
        uids: uids
    };
    var done = function () {
    };
    var fail = function () {
        $('#' + discussionSpaceShowItems).attr('data-send-request', 'true');
        $('#' + discussionSpaceHideItems).attr('data-send-request', 'true');
    };
    ajaxSkeleton(url, 'POST', d, done, fail);
};

/**
 *
 * @param uid
 * @param is_argument
 * @param is_supportive
 * @param should_mark
 * @param step
 * @param history
 * @param callback_id
 */
AjaxDiscussionHandler.prototype.markStatementOrArgument = function (uid, is_argument, is_supportive, should_mark, step, history, callback_id) {
    'use strict';
    var url = 'mark_statement_or_argument';
    var d = {
        uid: uid,
        is_argument: is_argument,
        is_supportive: is_supportive,
        should_mark: should_mark,
        step: step,
        history: history
    };
    var done = function ajaxMarkStatementOrArgumentDone(data) {
        setGlobalSuccessHandler('Yeah!', data.success);
        var el = $('#' + callback_id);
        el.hide();
        if (data.text.length > 0) {
            el.parent().find('.triangle-content').html(data.text);
        }
        if (should_mark) {
            el.prev().show();
        } else {
            el.next().show();
        }
    };
    var fail = function ajaxMarkStatementOrArgumentFail(data) {
        setGlobalErrorHandler(_t_discussion(ohsnap), data.responseJSON.errors[0].description);
    };
    ajaxSkeleton(url, 'POST', d, done, fail);
};

/**
 * Set properties for every discussion on the private discussion page
 * @param toggle_element
 */
AjaxDiscussionHandler.prototype.setDiscussionSettings = function (toggle_element) {
    'use strict';
    var _this = this;
    var checked = toggle_element.prop('checked');
    var url = 'set_discussion_properties';
    var d = {
        property: checked,
        issue: toggle_element.data('uid'),
        value: toggle_element.data('keyword')
    };
    var done = function setDiscussionSettingsDone(data) {
        new InteractionHandler().callbackForSetAvailabilityOfDiscussion(toggle_element, data);
        if (toggle_element.attr('class') === 'discussion-enable-toggle') {
            _this.replaceTitleOfDiscussionOverview(checked, toggle_element);
            _this.replaceShortLinkOfDiscussionOverview(checked, toggle_element);
        }
    };
    var fail = function setDiscussionSettingsFail(data) {
        setGlobalErrorHandler(_t(ohsnap), data.responseJSON.errors[0].description);
    };
    ajaxSkeleton(url, 'POST', d, done, fail);
};

AjaxDiscussionHandler.prototype.replaceTitleOfDiscussionOverview = function (checked, toggle_element) {
    'use strict';
    var tr = $('tr[data-uid="' + toggle_element.data('uid') + '"]');
    var child = $(tr.find('td:first'));
    var url = child.data('url');
    var text = child.text().trim();
    if (checked) {
        child.find('span').replaceWith('<a href="' + url + '">' + text + '</a>');
    } else {
        child.find('a').replaceWith('<span>' + text + '</span>');
    }
};

AjaxDiscussionHandler.prototype.replaceShortLinkOfDiscussionOverview = function (checked, toggle_element) {
    'use strict';
    var tr = $('tr[data-uid="' + toggle_element.data('uid') + '"]');
    var child = $(tr.find('td:last'));
    var clipboard = $('<i>').attr({
        'class': 'fa fa-clipboard',
        'aria-hidden': 'true', 'style':
            'margin-left: 0.5em; cursor: pointer;'
    });
    var text = child.text().trim();
    if (checked) {
        child.empty();
        child.append($('<a>').attr('href', text).text(text));
        child.append(clipboard);
        new MyDiscussion().set_clipboard(clipboard);
    } else {
        child.empty();
        child.append($('<span>').text(text));
    }
};<|MERGE_RESOLUTION|>--- conflicted
+++ resolved
@@ -266,30 +266,6 @@
         tmpid = 'reason_position';
     }
 
-<<<<<<< HEAD
-        if (!$.inArray(type, [fuzzy_find_user, fuzzy_find_statement, fuzzy_duplicate])) {
-            var opener = $('#' + addPositionContainerMainInputIntroId).text().replace('...', _t_discussion(because) + ' ');
-            // add or remove bubble only iff we are not in an popup
-            if (type !== fuzzy_statement_popup) {
-                if (bubbleSpace.find('#current_' + tmpid).length === 0) {
-                    var text = $('<p>').addClass('triangle-r').attr('id', 'current_' + tmpid).html(opener + bubble_value + '...' + pencil);
-                    var current = $('<div>').addClass('line-wrapper-r').append(text).hide().fadeIn();
-                    current.insertAfter(bubbleSpace.find('div:last-child'));
-                    setInterval(function () { // fading pencil
-                        bubbleSpace.find('.fa-pencil').fadeTo('slow', 0.2, function () {
-                            bubbleSpace.find('.fa-pencil').fadeTo('slow', 1.0, function () {
-                            });
-                        });
-                    }, 1000);
-                } else {
-                    $('#current_' + tmpid).html(opener + ' ' + bubble_value + '...' + pencil);
-                }
-            }
-            var gh = new GuiHandler();
-            var resize = gh.setMaxHeightForBubbleSpace();
-            gh.setMaxHeightForDiscussionContainer(resize);
-        }
-=======
     if (statement_uid.length === 0) {
         statement_uid = 0;
     }
@@ -302,7 +278,6 @@
         });
         return;
     }
->>>>>>> b035722a
 
     if (!$.inArray(type, [fuzzy_find_user, fuzzy_find_statement, fuzzy_duplicate])) {
         this.__someGuiModification(tmpid, bubble_value);
