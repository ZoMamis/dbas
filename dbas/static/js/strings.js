/**
 * @author Tobias Krauthoff
 * @email krauthoff@cs.uni-duesseldorf.de
 * @copyright Krauthoff 2015
 */

<<<<<<< HEAD
// var mainpage = 'http://localhost:4284/';
var mainpage = 'https://dbas.cs.uni-duesseldorf.de/';
=======
var mainpage = 'http://localhost:4284/';
//var mainpage = 'https://dbas.cs.uni-duesseldorf.de/';
>>>>>>> fc3478ac

/**
 * Returns a translatet string with the given id in the right suitable.
 * @param id of the string
 * @returns {string} which is translated or unknown value
 * @private
 */
_t = function(id){
	var this_id, value = 'unknown identifier';
	$('#' + languageDropdownId).children().each(function(){
		if ($(this).hasClass('active')){
			this_id = $(this).children().first().attr('id');

			if (this_id.indexOf('en') != -1 && dbas_en.hasOwnProperty(id)){
				value= dbas_en[id];
			} else if (this_id.indexOf('de') != -1 && dbas_de.hasOwnProperty(id)){
				value = dbas_de[id]
			} else {
				value = 'unknown value';
			}
		}
	});
	return value;
};

/**
 * Messages & Errors
 * @type {string}
 */
var and 									= 'and';
var addedEverything 						= 'addedEverything';
var alreadyInserted							= 'alreadyInserted';
var addPremissesRadioButtonText 			= 'addPremissesRadioButtonText';
var addArgumentsRadioButtonText 			= 'addArgumentsRadioButtonText';
var argumentContainerH4TextIfPremisses 		= 'argumentContainerH4TextIfPremisses';
var argumentContainerH4TextIfArguments 		= 'argumentContainerH4TextIfArguments';
var addPremisseRadioButtonText 				= 'addPremisseRadioButtonText';
var addArgumentRadioButtonText 				= 'addArgumentRadioButtonText';
var argumentContainerH4TextIfPremisse 		= 'argumentContainerH4TextIfPremisse';
var argumentContainerH4TextIfArgument 		= 'argumentContainerH4TextIfArgument';
var argumentContainerH4TextIfConclusion 	= 'argumentContainerH4TextIfConclusion';
var alternatively 							= 'alternatively';
var argument 								= 'argument';
var attackedBy 								= 'attackedBy';
var attackedWith 							= 'attackedWith';
var agreeBecause 							= 'agreeBecause';
var andIDoBelieve							= 'andIDoBelieve';
var addArguments 							= 'addArguments';
var acceptIt 								= 'acceptIt';
var addArgumentsTitle 						= 'addArgumentsTitle';
var acceptItTitle 							= 'acceptItTitle';
var butIDoNotBelieve						= 'butIDoNotBelieve';
var because 								= 'because';
var butWhich 								= 'butWhich';
var clickHereForRegistration 				= 'clickHereForRegistration';
var confirmation 							= 'confirmation';
var confirmTranslation 						= 'confirmTranslation';
var correctionsSet 							= 'correctionsSet';
var checkFirstname							= 'checkFirstname';
var checkLastname							= 'checkLastname';
var checkNickname							= 'checkNickname';
var checkEmail								= 'checkEmail';
var checkPassword							= 'checkPassword';
var checkConfirmation 						= 'checkConfirmation';
var checkPasswordEqual 						= 'checkPasswordEqual';
var clickToChoose 							= 'clickToChoose';
var completeView 							= 'completeView';
var completeViewTitle						= 'completeViewTitle';
var canYouGiveAReason 						= 'canYouGiveAReason';
var dateString								= 'dateString';
var disagreeBecause 						= 'disagreeBecause';
var dialogView 								= 'dialogView';
var dialogViewTitle							= 'dialogViewTitle';
var dataRemoved 							= 'dataRemoved';
var description_undermine 					= 'description_undermine';
var description_support 					= 'description_support';
var description_undercut 					= 'description_undercut';
var description_overbid 					= 'description_overbid';
var description_rebut 						= 'description_rebut';
var description_no_opinion 					= 'description_no_opinion';
var didYouMean								= 'didYouMean';
var discussionEnd							= 'discussionEnd';
var duplicateDialog							= 'duplicateDialog';
var doesNotHoldBecause 						= 'doesNotHoldBecause';
var doesNotJustify 							= 'doesNotJustify';
var doNotHesitateToContact 					= 'doNotHesitateToContact';
var doYouWantToEnterYourStatements 			= 'doYouWantToEnterYourStatements';
var deleteTrack 							= 'deleteTrack';
var euCookiePopupTitle 						= 'euCookiePopupTitle';
var euCookiePopupText 						= 'euCookiePopupText';
var euCookiePopoupButton1 					= 'euCookiePopoupButton1';
var euCookiePopoupButton2 					= 'euCookiePopoupButton2';
var empty_news_input  						= 'empty_news_input';
var email 									= 'email';
var edit 									= 'edit';
var errorCode 								= 'error_code';
var editTitle								= 'editTitle';
var firstConclusionRadioButtonText 			= 'firstConclusionRadioButtonText';
var firstArgumentRadioButtonText			= 'firstArgumentRadioButtonText';
var feelFreeToShareUrl 						= 'feelFreeToShareUrl';
var fetchLongUrl 							= 'fetchLongUrl';
var fetchShortUrl 							= 'fetchShortUrl';
var forgotPassword 							= 'forgotPassword';
var firstOneText 							= 'firstOneText';
var firstPositionText 						= 'firstPositionText';
var firstname 								= 'firstname';
var firstPremisseText1 						= 'firstPremisseText1';
var firstPremisseText2 						= 'firstPremisseText2';
var gender 									= 'gender';
var goStepBack 								= 'goStepBack';
var generateSecurePassword 					= 'generateSecurePassword';
var goodPointTakeMeBackButtonText 			= 'goodPointTakeMeBackButtonText';
var group_uid 								= 'group_uid';
var haveALookAt 							= 'haveALookAt';
var hidePasswordRequest 					= 'hidePasswordRequest';
var hideGenerator 							= 'hideGenerator';
var internalFailureWhileDeletingTrack 		= 'internalFailureWhileDeletingTrack';
var internalError 							= 'internalError';
var issueList								= 'issueList';
var islandView 								= 'islandView';
var islandViewTitle							= 'islandViewTitle';
var islandViewHeaderText 					= 'islandViewHeaderText';
var irrelevant 								= 'irrelevant';
var itIsTrue 								= 'itIsTrue';
var itIsFalse 								= 'itIsFalse';
var iAcceptCounter							= 'iAcceptCounter';
var iHaveStrongerArgument 					= 'iHaveStrongerArgument';
var iNoOpinion 								= 'iNoOpinion';
var interestingOnDBAS 						= 'interestingOnDBAS';
var keepSetting								= 'keepSetting';
var hideAllUsers 							= 'hideAllUsers';
var hideAllAttacks 							= 'hideAllAttacks';
var letMeExplain 							= 'letMeExplain';
var levenshteinDistance						= 'levenshteinDistance';
var languageCouldNotBeSwitched 				= 'languageCouldNotBeSwitched';
var last_action 							= 'last_action';
var last_login 								= 'last_login';
var logfile									= 'logfile';
var medium 									= 'medium';
var newPremissesRadioButtonText 			= 'newPremisseRadioButtonText';
var newPremissesRadioButtonTextAsFirstOne	= 'newPremisseRadioButtonTextAsFirstOne';
var newStatementsRadioButtonTextAsFirstOne 	= 'newStatementRadioButtonTextAsFirstOne';
var newPremisseRadioButtonText 				= 'newPremisseRadioButtonText';
var newPremisseRadioButtonTextAsFirstOne	= 'newPremisseRadioButtonTextAsFirstOne';
var newStatementRadioButtonTextAsFirstOne 	= 'newStatementRadioButtonTextAsFirstOne';
var newConclusionRadioButtonText 			= 'newConclusionRadioButtonText';
var nickname 								= 'nickname';
var noIslandView 							= 'noIslandView';
var noCorrections 							= 'noCorrections';
var noCorrectionsSet 						= 'noCorrectionsSet';
var notInsertedErrorBecauseEmpty 			= 'notInsertedErrorBecauseEmpty';
var notInsertedErrorBecauseDuplicate 		= 'notInsertedErrorBecauseDuplicate';
var notInsertedErrorBecauseUnknown 			= 'notInsertedErrorBecauseUnknown';
var notInsertedErrorBecauseInternal			= 'notInsertedErrorBecauseInternal';
var noTrackedData 							= 'noTrackedData';
var number 									= 'number';
var otherParticipantsThinkThat 				= 'otherParticipantsThinkThat';
var otherParticipantsDontHave 				= 'otherParticipantsDontHave';
var otherParticipantsAcceptBut 				= 'otherParticipantsAcceptBut';
var otherParticipantAgree 					= 'otherParticipantAgree';
var otherParticipantDisagree 				= 'otherParticipantDisagree';
var premisseGroup 							= 'premisseGroup';
var passwordSubmit 							= 'passwordSubmit';
var registered 								= 'registered';
var right 									= 'right';
var requestTrack 							= 'requestTrack';
var refreshTrack 							= 'refreshTrack';
var requestFailed 							= 'requestFailed';
var restartDiscussion 						= 'restartDiscussion';
var restartDiscussionTitle					= 'restartDiscussionTitle';
var restartOnError							= 'restartOnError';
var selectStatement 						= 'selectStatement';
var showAllUsers 							= 'showAllUsers';
var showAllAttacks 							= 'showAllAttacks';
var strength 								= 'strength';
var strong 									= 'strong';
var strongerStatementForRecjecting 			= 'strongerStatementForRecjecting';
var soYourOpinionIsThat 					= 'soYourOpinionIsThat';
var shortenedWith 							= 'shortenedWith';
var switchDiscussion						= 'switchDiscussion';
var switchDiscussionText1 					= 'switchDiscussionText1';
var switchDiscussionText2 					= 'switchDiscussionText2';
var startDiscussionText 					= 'startDiscussionText';
var statement 								= 'statement';
var sureThat 								= 'sureThat';
var surname 								= 'surname';
var showAllAttacksTitle 					= 'showAllAttacksTitle';
var showAllUsersTitle 						= 'showAllUsersTitle';
var textAreaReasonHintText 					= 'textAreaReasonHintText';
var theCounterArgument 						= 'theCounterArgument';
var therefore 								= 'therefore';
var thinkWeShould 							= 'thinkWeShould';
var track 									= 'track';
var topicString								= 'topicString';
var text 									= 'text';
var theySay 								= 'theySay';
var veryweak 								= 'veryweak';
var weak 									= 'weak';
var wrong 									= 'wrong';
var whatDoYouThink 							= 'whatDoYouThink';
var whyDoYouThinkThat 						= 'whyDoYouThinkThat';
var wrongURL								= 'wrongURL';
var youMadeA 								= 'youMadeA';
var youMadeAn 								= 'youMadeAn';

// cookies
var WARNING_CHANGE_DISCUSSION_POPUP = 'WARNING_CHANGE_DISCUSSION_POPUP';

/**
 * Text for the dialogue
 * @type {string[]}
 */
var sentencesOpenersForArguments = [
	soYourOpinionIsThat
	//'Okay, you have got the opinion: ',
	//'Interesting, your opinion is: ',
	//'You have said, that: ',
	];
var sentencesOpenersArguingWithAgreeing = [
	agreeBecause,
	therefore];
var sentencesOpenersArguingWithDisagreeing = [
	disagreeBecause,
	alternatively];
var sentencesOpenersInforming = [
	thinkWeShould,
	letMeExplain,
	sureThat];
var sentencesOpenersRequesting = [
	whyDoYouThinkThat
	//'Can you explain why '
	];

/**
 * URL's
 * @type {string}
 */
var attrGetPremissesForStatement = 'get_premisses_for_statement';
var attrReplyForPremissegroup = 'reply_for_premissegroup';
var attrReplyForArgument = 'reply_for_argument';
var attrReplyForResponseOfConfrontation = 'reply_for_response_of_confrontation';
var attrGo = 'go';<|MERGE_RESOLUTION|>--- conflicted
+++ resolved
@@ -4,13 +4,8 @@
  * @copyright Krauthoff 2015
  */
 
-<<<<<<< HEAD
 // var mainpage = 'http://localhost:4284/';
 var mainpage = 'https://dbas.cs.uni-duesseldorf.de/';
-=======
-var mainpage = 'http://localhost:4284/';
-//var mainpage = 'https://dbas.cs.uni-duesseldorf.de/';
->>>>>>> fc3478ac
 
 /**
  * Returns a translatet string with the given id in the right suitable.
