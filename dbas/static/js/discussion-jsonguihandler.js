--- conflicted
+++ resolved
@@ -227,10 +227,6 @@
 			'confrontation_uid': jsonData.confrontation_uid};
 		guihandler.setDiscussionsDescription(sentencesOpenersForArguments[0] + ' ' + text, '', dict);
 
-<<<<<<< HEAD
-			alert(parseInt(jsonData.reason));
-=======
->>>>>>> f5a218c9
 		if (typeof jsonData.logged_in == "string") {
 			listitems.push(helper.getKeyValAsInputInLiWithType(addReasonButtonId, addPremisseRadioButtonText, false, false, false, addPremisseRadioButtonText));
 		} else if (parseInt(jsonData.reason) == 0){
