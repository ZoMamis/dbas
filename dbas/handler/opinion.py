"""
Provides helping function for getting some opinions.

.. codeauthor:: Tobias Krauthoff <krauthoff@cs.uni-duesseldorf.de
"""

from sqlalchemy import and_

from dbas.database import DBDiscussionSession
from dbas.database.discussion_model import Argument, Statement, User, ClickedArgument, ClickedStatement, Premise,\
    SeenArgument, SeenStatement, sql_timestamp_pretty_print
from dbas.helper.relation import get_rebuts_for_argument_uid, get_undercuts_for_argument_uid,\
    get_undermines_for_argument_uid, get_supports_for_argument_uid
from dbas.lib import get_text_for_statement_uid, get_text_for_argument_uid,\
    get_text_for_premisesgroup_uid, get_profile_picture
from dbas.logger import logger
from dbas.strings.keywords import Keywords as _
from dbas.strings.text_generator import get_relation_text_dict_with_substitution, get_author_or_first_supporter_of_element
from dbas.strings.translator import Translator


def get_user_and_opinions_for_argument(argument_uids, db_user, lang, main_page, path):
    """
    Returns nested dictionary with all kinds of attacks for the argument as well as the users who are supporting
    these attacks.

    :param argument_uids: Argument.uid
    :param db_user: User
    :param lang: current language
    :param main_page: main_page
    :param path: path
    :return: { 'attack_type': { 'message': 'string', 'users': [{'nickname': 'string', 'avatar_url': 'url' 'vote_timestamp': 'string' ], ... }],...}
    """

    logger('OpinionHandler', 'get_user_and_opinions_for_argument', 'Arguments ' + str(argument_uids) + ', nickname ' + str(db_user.nickname))

    # preparation
    _t = Translator(lang)
    title = _t.get(_.attitudesOfOpinions)

    # getting uids of all reactions
    arg_uids_for_reactions = [
        get_undermines_for_argument_uid(argument_uids[0]),
        get_supports_for_argument_uid(argument_uids[0]),
        get_undercuts_for_argument_uid(argument_uids[0]),
        get_rebuts_for_argument_uid(argument_uids[0])
    ]

    # get gender of counter use
    if len(argument_uids) == 1:
        tmp_uid = 0
    else:
        tmp_uid = 1
    db_user = get_author_or_first_supporter_of_element(argument_uids[tmp_uid], db_user.uid, True)
    gender = db_user.gender if db_user else 'n'

    if '/d' in path.split('?')[0]:
        relation_text = get_relation_text_dict_with_substitution(lang, False, is_dont_know=True, gender=gender)
    else:
        relation_text = get_relation_text_dict_with_substitution(lang, True, gender=gender)

    # getting votes for every reaction
    ret_list = __get_clicks_for_reactions(arg_uids_for_reactions, relation_text, db_user, _t, main_page)

    return {'opinions': ret_list, 'title': title[0:1].upper() + title[1:]}


def __get_clicks_for_reactions(arg_uids_for_reactions, relation_text, db_user, _t, main_page):
    """
    Returns all clicks for the current reaction

    :param arg_uids_for_reactions: [[Undermines.uid, Supports.uid, Undercuts.uid, Rebuts.uid]
    :param relation_text: String
    :param db_user: User
    :param _t: Translator
    :param main_page: Host URL
    :return: List of dict()
    """
    # getting the text of all reactions
    relation = ['undermine', 'support', 'undercut', 'rebut']

    ret_list = []
    user_query = DBDiscussionSession.query(User)
    if db_user.gender == 'f':
        msg = _t.get(_.voteCountTextMayBeFirstF) + '.'
    else:
        msg = _t.get(_.voteCountTextMayBeFirst) + '.'

    for rel in relation:
        d = __build_reaction_dict_by_relation(relation, rel, relation_text, msg, arg_uids_for_reactions, db_user,
                                              main_page, _t, user_query)
        ret_list.append(d)
    return ret_list


def __build_reaction_dict_by_relation(relations, current_relation, relation_text, msg, arg_uids_for_reactions,
                                      db_user, main_page, _t, user_query):
    all_users = []
    message = ''
    seen_by = 0

    if not arg_uids_for_reactions[relations.index(current_relation)]:
        return {
            'users': [],
            'message': msg,
            'text': relation_text[current_relation + '_text'],
            'seen_by': 0
        }

    for uid in arg_uids_for_reactions[relations.index(current_relation)]:
        db_votes = DBDiscussionSession.query(ClickedArgument).filter(and_(ClickedArgument.argument_uid == uid['id'],
                                                                          ClickedArgument.is_up_vote == True,
                                                                          ClickedArgument.is_valid == True,
                                                                          ClickedArgument.author_uid != db_user.uid)).all()

        for vote in db_votes:
            voted_user = user_query.get(vote.author_uid)
            users_dict = create_users_dict(voted_user, vote.timestamp, main_page, _t.get_lang())
            all_users.append(users_dict)

        if len(db_votes) == 0:
            message = msg
        elif len(db_votes) == 1:
            message = str(len(db_votes)) + ' ' + _t.get(_.voteCountTextOneMore) + '.'
        else:
            message = str(len(db_votes)) + ' ' + _t.get(_.voteCountTextMore) + '.'

        db_seen_by = DBDiscussionSession.query(SeenArgument).filter_by(argument_uid=int(uid['id'])).all()
        if db_seen_by:
            seen_by += len(db_seen_by)

    return {
        'users': all_users,
        'message': message,
        'text': relation_text[current_relation + '_text'],
        'seen_by': seen_by
    }


def get_user_with_same_opinion_for_statements(statement_uids, is_supportive, db_user, lang, main_page):
    """
    Returns nested dictionary with all kinds of information about the votes of the statements.

    :param statement_uids: Statement.uid
    :param is_supportive: Boolean
    :param db_user: User
    :param lang: language
    :param main_page: url
    :return: {'users':[{nickname1.avatar_url, nickname1.vote_timestamp}*]}
    """
    logger('OpinionHandler', 'get_user_with_same_opinion_for_statements', 'Statement {} ({})'.format(statement_uids, is_supportive))

    opinions = []
    _t = Translator(lang)
    title = _t.get(_.relativePopularityOfStatements)

    for uid in statement_uids:
        statement_dict = __get_opinions_for_uid(uid, is_supportive, db_user, lang, _t, main_page)
        opinions.append(statement_dict)
    from pprint import pprint
    pprint(opinions)

    return {'opinions': opinions, 'title': title[0:1].upper() + title[1:]}


def __get_opinions_for_uid(uid, is_supportive, db_user, lang, _t, main_page):
    none_dict = {'uid': None,  'text': None,  'message': None,  'users': None,  'seen_by': None}
    statement_dict = dict()
    all_users = []
    db_statement = DBDiscussionSession.query(Statement).get(uid)
    if not db_statement:
        statement_dict.update(none_dict)

    statement_dict['uid'] = str(uid)
    text = get_text_for_statement_uid(uid)
    try:
        if db_statement.is_startpoint and lang == 'de':
            text = _t.get(_.statementIsAbout) + ' ' + text
        statement_dict['text'] = text
    except TypeError:
        statement_dict.update(none_dict)

    is_supportive = (True if str(is_supportive) == 'True' else False) if is_supportive is not None else False
    db_votes = DBDiscussionSession.query(ClickedStatement).filter(and_(ClickedStatement.statement_uid == uid,
                                                                       ClickedStatement.is_up_vote == is_supportive,
                                                                       ClickedStatement.is_valid == True,
                                                                       ClickedStatement.author_uid != db_user.uid)).all()

    for vote in db_votes:
        voted_user = DBDiscussionSession.query(User).get(vote.author_uid)
        users_dict = create_users_dict(voted_user, vote.timestamp, main_page, lang)
        all_users.append(users_dict)
    statement_dict['users'] = all_users
    statement_dict['message'] = __get_genered_text_for_clickcount(len(db_votes), db_user.uid, _t)

    db_seen_by = DBDiscussionSession.query(SeenStatement).filter_by(statement_uid=int(uid)).all()
    statement_dict['seen_by'] = len(db_seen_by) if db_seen_by else 0
    return statement_dict


def __get_genered_text_for_clickcount(len_db_votes, db_user_uid, _t):
    """
    Generate text for current click counter

    :param len_db_votes: int
    :param db_user_uid: User.uid
    :param _t: Translator
    :return: String
    """
    if len_db_votes == 0:
        db_user = DBDiscussionSession.query(User).get(db_user_uid)
        if db_user and db_user.gender == 'f':
            msg = _.voteCountTextMayBeFirstF
        else:
            msg = _.voteCountTextMayBeFirst
        return _t.get(msg) + '.'
    elif len_db_votes == 1:
        return str(len_db_votes) + ' ' + _t.get(_.voteCountTextOneMore) + '.'
    else:
        return str(len_db_votes) + ' ' + _t.get(_.voteCountTextMore) + '.'


def get_user_with_same_opinion_for_premisegroups(argument_uids, db_user, lang, main_page):
    """
    Returns nested dictionary with all kinds of information about the votes of the premisegroups.

    :param argument_uids: Argument.uid
    :param db_user: User
    :param lang: language
    :param main_page: url
    :return: {'users':[{nickname1.avatar_url, nickname1.vote_timestamp}*]}
    """
    logger('OpinionHandler', 'get_user_with_same_opinion_for_premisegroups', 'Arguments ' + str(argument_uids))

    opinions = []
    _t = Translator(lang)
    title = _t.get(_.relativePopularityOfStatements)

    for uid in argument_uids:
        logger('OpinionHandler', 'get_user_with_same_opinion_for_premisegroups', 'Argument {}'.format(uid))
        statement_dict = dict()
        all_users = []
        db_argument = DBDiscussionSession.query(Argument).get(uid)
        db_premises = DBDiscussionSession.query(Premise).filter_by(premisesgroup_uid=db_argument.premisesgroup_uid).all()
        if not db_premises:
            statement_dict = {'uid': None, 'text': None, 'message': None, 'users': None, 'seen_by': None}

        statement_dict['uid'] = str(uid)
        text, tmp = get_text_for_premisesgroup_uid(db_argument.premisesgroup_uid)
        statement_dict['text'] = '... {} {}'.format(_t.get(_.because).lower(), text)

        premise_statement_uids = [p.statement_uid for p in db_premises]
        db_clicks = DBDiscussionSession.query(ClickedStatement).filter(and_(ClickedStatement.statement_uid.in_(premise_statement_uids),
                                                                            ClickedStatement.is_up_vote == True,
                                                                            ClickedStatement.is_valid == True,
                                                                            ClickedStatement.author_uid != db_user.uid)).all()
        db_seens = DBDiscussionSession.query(SeenStatement).filter(SeenStatement.statement_uid.in_(premise_statement_uids)).all()
        for click in db_clicks:
            click_user = DBDiscussionSession.query(User).get(click.author_uid)
            users_dict = create_users_dict(click_user, click.timestamp, main_page, lang)
            all_users.append(users_dict)
        statement_dict['users'] = all_users
        statement_dict['message'] = __get_genered_text_for_clickcount(len(db_clicks), db_user.uid, _t)
        statement_dict['seen_by'] = len(db_seens)
        opinions.append(statement_dict)

    return {'opinions': opinions, 'title': title[0:1].upper() + title[1:]}


def get_user_with_same_opinion_for_argument(argument_uid, db_user, lang, main_page):
    """
    Returns nested dictionary with all kinds of information about the votes of the argument.

    :param argument_uid: Argument.uid
    :param db_user: User
    :param lang: language
    :param main_page: url
    :return: {'users':[{nickname1.avatar_url, nickname1.vote_timestamp}*]}
    """
    try:
        text = get_text_for_argument_uid(argument_uid, 'de')
        logger('OpinionHandler', 'get_user_with_same_opinion_for_argument', 'Argument {}: {}'.format(argument_uid, text))
        if not text:
            return {'uid': None, 'text': None, 'message': None, 'users': None, 'seen_by': None}
    except TypeError:
        return {'uid': None, 'text': None, 'message': None, 'users': None, 'seen_by': None}
<<<<<<< HEAD
=======

    db_user = DBDiscussionSession.query(User).filter_by(nickname=nickname).first()
    db_user_uid = db_user.uid if db_user else 0
>>>>>>> 80ab0f02

    opinions = dict()
    all_users = []
    _t = Translator(lang)
    text = get_text_for_argument_uid(argument_uid, lang)
    title = _t.get(_.reactionFor) + ': ' + text[0:1].upper() + text[1:]

    db_argument = DBDiscussionSession.query(Argument).get(argument_uid)
    if not db_argument:
        opinions = {'uid': None, 'text': None, 'message': None, 'users': None, 'seen_by': None}

    opinions['uid'] = str(argument_uid)
    text = get_text_for_argument_uid(argument_uid, lang)
    opinions['text'] = text[0:1].upper() + text[1:]

    db_votes = DBDiscussionSession.query(ClickedArgument).filter(and_(ClickedArgument.argument_uid == argument_uid,
                                                                      ClickedArgument.is_up_vote == True,
                                                                      ClickedArgument.is_valid == True,
                                                                      ClickedArgument.author_uid != db_user.uid)).all()

    for vote in db_votes:
        voted_user = DBDiscussionSession.query(User).get(vote.author_uid)
        users_dict = create_users_dict(voted_user, vote.timestamp, main_page, lang)
        all_users.append(users_dict)
    opinions['users'] = all_users
    opinions['message'] = __get_genered_text_for_clickcount(len(db_votes), db_user.uid, _t)

    db_seen_by = DBDiscussionSession.query(SeenArgument).filter_by(argument_uid=int(argument_uid)).all()
    opinions['seen_by'] = len(db_seen_by) if db_seen_by else 0

    return {'opinions': opinions, 'title': title[0:1].upper() + title[1:]}


def get_user_with_opinions_for_attitude(statement_uid, db_user, lang, main_page):
    """
    Returns dictionary with agree- and disagree-votes

    :param statement_uid: Statement.uid
    :param db_user: User
    :param lang: language
    :param main_page: url
    :return:
    """

    logger('OpinionHandler', 'get_user_with_opinions_for_attitude', 'Statement ' + str(statement_uid))
    db_statement = DBDiscussionSession.query(Statement).get(statement_uid) if statement_uid else None
    _t = Translator(lang)
    title = _t.get(_.agreeVsDisagree)

    if not db_statement:
        empty_dict = {'users': [], 'text': None, 'message': ''}
        return {'text': None, 'agree': empty_dict, 'disagree': empty_dict, 'title': title}

    title += ' ' + get_text_for_statement_uid(statement_uid)

    ret_dict = dict()
    text = get_text_for_statement_uid(statement_uid)
    ret_dict['text'] = text[0:1].upper() + text[1:]
    ret_dict['agree'] = None
    ret_dict['disagree'] = None
    ret_dict['title'] = title

    agree_dict = __collect_pro_clicks(statement_uid, db_user.uid, main_page, _t)
    disagree_dict = __collect_con_clicks(statement_uid, db_user.uid, main_page, _t)
    ret_dict['agree'] = agree_dict
    ret_dict['disagree'] = disagree_dict

    db_seen_by = DBDiscussionSession.query(SeenStatement).filter_by(statement_uid=int(statement_uid)).all()
    ret_dict['seen_by'] = len(db_seen_by) if db_seen_by else 0

    return ret_dict


def __collect_pro_clicks(statement_uid, user_uid, main_page, _t):
    """
    List of all positive interest for the given statements

    :param statement_uid: Statement.uid
    :param user_uid: User.uid
    :param main_page: Host URL
    :param _t: Translator
    :return: dict()
    """

    db_pro_votes = DBDiscussionSession.query(ClickedStatement).filter(and_(ClickedStatement.statement_uid == statement_uid,
                                                                           ClickedStatement.is_up_vote == True,
                                                                           ClickedStatement.is_valid == True,
                                                                           ClickedStatement.author_uid != user_uid)).all()
    pro_array = []
    agree_dict = {}
    for vote in db_pro_votes:
        voted_user = DBDiscussionSession.query(User).get(vote.author_uid)
        users_dict = create_users_dict(voted_user, vote.timestamp, main_page, _t.get_lang())
        pro_array.append(users_dict)
    agree_dict['users'] = pro_array
    agree_dict['text'] = _t.get(_.iAgreeWith)
    if len(db_pro_votes) == 0:
        agree_dict['message'] = _t.get(_.agreeToThis0) + '.'
    else:
        agree_dict['message'] = str(len(db_pro_votes)) + ' '
        agree_dict['message'] += _t.get(_.agreeToThis1) if len(db_pro_votes) == 1 else _t.get(_.agreeToThis2)
        agree_dict['message'] += '.'
    return agree_dict


def __collect_con_clicks(statement_uid, user_uid, main_page, _t):
    """
    List of all negative interest for the given statements

    :param statement_uid: Statement.uid
    :param user_uid: User.uid
    :param main_page: Host URL
    :param _t: Translator
    :return: dict()
    """
    db_con_votes = DBDiscussionSession.query(ClickedStatement).filter(and_(ClickedStatement.statement_uid == statement_uid,
                                                                           ClickedStatement.is_up_vote == False,
                                                                           ClickedStatement.is_valid == True,
                                                                           ClickedStatement.author_uid != user_uid)).all()

    con_array = []
    disagree_dict = {}
    for vote in db_con_votes:
        voted_user = DBDiscussionSession.query(User).get(vote.author_uid)
        users_dict = create_users_dict(voted_user, vote.timestamp, main_page, _t.get_lang())
        con_array.append(users_dict)
    disagree_dict['users'] = con_array
    disagree_dict['text'] = _t.get(_.iDisagreeWith)
    if len(db_con_votes) == 0:
        disagree_dict['message'] = _t.get(_.disagreeToThis0) + '.'
    else:
        disagree_dict['message'] = str(len(db_con_votes)) + ' '
        disagree_dict['message'] += _t.get(_.disagreeToThis1) if len(db_con_votes) == 1 else _t.get(_.disagreeToThis2)
        disagree_dict['message'] += '.'
    return disagree_dict


def create_users_dict(db_user, timestamp, main_page, lang):
    """
    Creates dictionary with nickname, url and timestamp

    :param db_user: User
    :param timestamp: SQL Timestamp
    :param main_page: url
    :param lang: language
    :return: dict()
    """
    tmp = db_user.get_global_nickname()
    return {'nickname': tmp,
            'public_profile_url': main_page + '/user/' + str(db_user.uid),
            'avatar_url': get_profile_picture(db_user),
            'vote_timestamp': sql_timestamp_pretty_print(timestamp, lang)}<|MERGE_RESOLUTION|>--- conflicted
+++ resolved
@@ -4,18 +4,17 @@
 .. codeauthor:: Tobias Krauthoff <krauthoff@cs.uni-duesseldorf.de
 """
 
-from sqlalchemy import and_
-
 from dbas.database import DBDiscussionSession
-from dbas.database.discussion_model import Argument, Statement, User, ClickedArgument, ClickedStatement, Premise,\
+from dbas.database.discussion_model import Argument, Statement, User, ClickedArgument, ClickedStatement, Premise, \
     SeenArgument, SeenStatement, sql_timestamp_pretty_print
-from dbas.helper.relation import get_rebuts_for_argument_uid, get_undercuts_for_argument_uid,\
+from dbas.helper.relation import get_rebuts_for_argument_uid, get_undercuts_for_argument_uid, \
     get_undermines_for_argument_uid, get_supports_for_argument_uid
-from dbas.lib import get_text_for_statement_uid, get_text_for_argument_uid,\
+from dbas.lib import get_text_for_statement_uid, get_text_for_argument_uid, \
     get_text_for_premisesgroup_uid, get_profile_picture
 from dbas.logger import logger
 from dbas.strings.keywords import Keywords as _
-from dbas.strings.text_generator import get_relation_text_dict_with_substitution, get_author_or_first_supporter_of_element
+from dbas.strings.text_generator import get_relation_text_dict_with_substitution, \
+    get_author_or_first_supporter_of_element
 from dbas.strings.translator import Translator
 
 
@@ -32,7 +31,8 @@
     :return: { 'attack_type': { 'message': 'string', 'users': [{'nickname': 'string', 'avatar_url': 'url' 'vote_timestamp': 'string' ], ... }],...}
     """
 
-    logger('OpinionHandler', 'get_user_and_opinions_for_argument', 'Arguments ' + str(argument_uids) + ', nickname ' + str(db_user.nickname))
+    logger('OpinionHandler', 'get_user_and_opinions_for_argument',
+           'Arguments ' + str(argument_uids) + ', nickname ' + str(db_user.nickname))
 
     # preparation
     _t = Translator(lang)
@@ -108,10 +108,10 @@
         }
 
     for uid in arg_uids_for_reactions[relations.index(current_relation)]:
-        db_votes = DBDiscussionSession.query(ClickedArgument).filter(and_(ClickedArgument.argument_uid == uid['id'],
-                                                                          ClickedArgument.is_up_vote == True,
-                                                                          ClickedArgument.is_valid == True,
-                                                                          ClickedArgument.author_uid != db_user.uid)).all()
+        db_votes = DBDiscussionSession.query(ClickedArgument).filter(ClickedArgument.argument_uid == uid['id'],
+                                                                     ClickedArgument.is_up_vote == True,
+                                                                     ClickedArgument.is_valid == True,
+                                                                     ClickedArgument.author_uid != db_user.uid).all()
 
         for vote in db_votes:
             voted_user = user_query.get(vote.author_uid)
@@ -148,7 +148,8 @@
     :param main_page: url
     :return: {'users':[{nickname1.avatar_url, nickname1.vote_timestamp}*]}
     """
-    logger('OpinionHandler', 'get_user_with_same_opinion_for_statements', 'Statement {} ({})'.format(statement_uids, is_supportive))
+    logger('OpinionHandler', 'get_user_with_same_opinion_for_statements',
+           'Statement {} ({})'.format(statement_uids, is_supportive))
 
     opinions = []
     _t = Translator(lang)
@@ -164,7 +165,7 @@
 
 
 def __get_opinions_for_uid(uid, is_supportive, db_user, lang, _t, main_page):
-    none_dict = {'uid': None,  'text': None,  'message': None,  'users': None,  'seen_by': None}
+    none_dict = {'uid': None, 'text': None, 'message': None, 'users': None, 'seen_by': None}
     statement_dict = dict()
     all_users = []
     db_statement = DBDiscussionSession.query(Statement).get(uid)
@@ -181,10 +182,10 @@
         statement_dict.update(none_dict)
 
     is_supportive = (True if str(is_supportive) == 'True' else False) if is_supportive is not None else False
-    db_votes = DBDiscussionSession.query(ClickedStatement).filter(and_(ClickedStatement.statement_uid == uid,
-                                                                       ClickedStatement.is_up_vote == is_supportive,
-                                                                       ClickedStatement.is_valid == True,
-                                                                       ClickedStatement.author_uid != db_user.uid)).all()
+    db_votes = DBDiscussionSession.query(ClickedStatement).filter(ClickedStatement.statement_uid == uid,
+                                                                  ClickedStatement.is_up_vote == is_supportive,
+                                                                  ClickedStatement.is_valid == True,
+                                                                  ClickedStatement.author_uid != db_user.uid).all()
 
     for vote in db_votes:
         voted_user = DBDiscussionSession.query(User).get(vote.author_uid)
@@ -241,7 +242,8 @@
         statement_dict = dict()
         all_users = []
         db_argument = DBDiscussionSession.query(Argument).get(uid)
-        db_premises = DBDiscussionSession.query(Premise).filter_by(premisesgroup_uid=db_argument.premisesgroup_uid).all()
+        db_premises = DBDiscussionSession.query(Premise).filter_by(
+            premisesgroup_uid=db_argument.premisesgroup_uid).all()
         if not db_premises:
             statement_dict = {'uid': None, 'text': None, 'message': None, 'users': None, 'seen_by': None}
 
@@ -250,19 +252,22 @@
         statement_dict['text'] = '... {} {}'.format(_t.get(_.because).lower(), text)
 
         premise_statement_uids = [p.statement_uid for p in db_premises]
-        db_clicks = DBDiscussionSession.query(ClickedStatement).filter(and_(ClickedStatement.statement_uid.in_(premise_statement_uids),
-                                                                            ClickedStatement.is_up_vote == True,
-                                                                            ClickedStatement.is_valid == True,
-                                                                            ClickedStatement.author_uid != db_user.uid)).all()
-        db_seens = DBDiscussionSession.query(SeenStatement).filter(SeenStatement.statement_uid.in_(premise_statement_uids)).all()
+        db_clicks = DBDiscussionSession.query(ClickedStatement).filter(
+            ClickedStatement.statement_uid.in_(premise_statement_uids),
+            ClickedStatement.is_up_vote == True,
+            ClickedStatement.is_valid == True,
+            ClickedStatement.author_uid != db_user.uid).all()
+        db_seens = DBDiscussionSession.query(SeenStatement).filter(
+            SeenStatement.statement_uid.in_(premise_statement_uids)).all()
+
         for click in db_clicks:
             click_user = DBDiscussionSession.query(User).get(click.author_uid)
             users_dict = create_users_dict(click_user, click.timestamp, main_page, lang)
             all_users.append(users_dict)
-        statement_dict['users'] = all_users
-        statement_dict['message'] = __get_genered_text_for_clickcount(len(db_clicks), db_user.uid, _t)
-        statement_dict['seen_by'] = len(db_seens)
-        opinions.append(statement_dict)
+            statement_dict['users'] = all_users
+            statement_dict['message'] = __get_genered_text_for_clickcount(len(db_clicks), db_user.uid, _t)
+            statement_dict['seen_by'] = len(db_seens)
+            opinions.append(statement_dict)
 
     return {'opinions': opinions, 'title': title[0:1].upper() + title[1:]}
 
@@ -279,17 +284,12 @@
     """
     try:
         text = get_text_for_argument_uid(argument_uid, 'de')
-        logger('OpinionHandler', 'get_user_with_same_opinion_for_argument', 'Argument {}: {}'.format(argument_uid, text))
+        logger('OpinionHandler', 'get_user_with_same_opinion_for_argument',
+               'Argument {}: {}'.format(argument_uid, text))
         if not text:
             return {'uid': None, 'text': None, 'message': None, 'users': None, 'seen_by': None}
     except TypeError:
         return {'uid': None, 'text': None, 'message': None, 'users': None, 'seen_by': None}
-<<<<<<< HEAD
-=======
-
-    db_user = DBDiscussionSession.query(User).filter_by(nickname=nickname).first()
-    db_user_uid = db_user.uid if db_user else 0
->>>>>>> 80ab0f02
 
     opinions = dict()
     all_users = []
@@ -305,10 +305,10 @@
     text = get_text_for_argument_uid(argument_uid, lang)
     opinions['text'] = text[0:1].upper() + text[1:]
 
-    db_votes = DBDiscussionSession.query(ClickedArgument).filter(and_(ClickedArgument.argument_uid == argument_uid,
-                                                                      ClickedArgument.is_up_vote == True,
-                                                                      ClickedArgument.is_valid == True,
-                                                                      ClickedArgument.author_uid != db_user.uid)).all()
+    db_votes = DBDiscussionSession.query(ClickedArgument).filter(ClickedArgument.argument_uid == argument_uid,
+                                                                 ClickedArgument.is_up_vote == True,
+                                                                 ClickedArgument.is_valid == True,
+                                                                 ClickedArgument.author_uid != db_user.uid).all()
 
     for vote in db_votes:
         voted_user = DBDiscussionSession.query(User).get(vote.author_uid)
@@ -374,10 +374,10 @@
     :return: dict()
     """
 
-    db_pro_votes = DBDiscussionSession.query(ClickedStatement).filter(and_(ClickedStatement.statement_uid == statement_uid,
-                                                                           ClickedStatement.is_up_vote == True,
-                                                                           ClickedStatement.is_valid == True,
-                                                                           ClickedStatement.author_uid != user_uid)).all()
+    db_pro_votes = DBDiscussionSession.query(ClickedStatement).filter(ClickedStatement.statement_uid == statement_uid,
+                                                                      ClickedStatement.is_up_vote == True,
+                                                                      ClickedStatement.is_valid == True,
+                                                                      ClickedStatement.author_uid != user_uid).all()
     pro_array = []
     agree_dict = {}
     for vote in db_pro_votes:
@@ -405,10 +405,10 @@
     :param _t: Translator
     :return: dict()
     """
-    db_con_votes = DBDiscussionSession.query(ClickedStatement).filter(and_(ClickedStatement.statement_uid == statement_uid,
-                                                                           ClickedStatement.is_up_vote == False,
-                                                                           ClickedStatement.is_valid == True,
-                                                                           ClickedStatement.author_uid != user_uid)).all()
+    db_con_votes = DBDiscussionSession.query(ClickedStatement).filter(ClickedStatement.statement_uid == statement_uid,
+                                                                      ClickedStatement.is_up_vote == False,
+                                                                      ClickedStatement.is_valid == True,
+                                                                      ClickedStatement.author_uid != user_uid).all()
 
     con_array = []
     disagree_dict = {}
