"""
Provides helping function for getting some opinions.

.. codeauthor:: Tobias Krauthoff <krauthoff@cs.uni-duesseldorf.de
"""

from dbas.database import DBDiscussionSession
from dbas.database.discussion_model import Argument, Statement, User, VoteArgument, VoteStatement, Premise, ArgumentSeenBy, Settings, StatementSeenBy
from dbas.helper.relation import get_rebuts_for_argument_uid, get_undercuts_for_argument_uid, get_undermines_for_argument_uid, get_supports_for_argument_uid
from dbas.lib import sql_timestamp_pretty_print, get_text_for_statement_uid, get_text_for_argument_uid,\
    get_text_for_premisesgroup_uid, get_profile_picture, get_text_for_conclusion
from dbas.logger import logger
from dbas.strings.keywords import Keywords as _
from dbas.strings.text_generator import TextGenerator
from dbas.strings.translator import Translator
from sqlalchemy import and_


def get_user_and_opinions_for_argument(argument_uids, nickname, lang, main_page, attack=None):
    """
    Returns nested dictionary with all kinds of attacks for the argument as well as the users who are supporting
    these attacks.

    :param argument_uids: Argument.uid
    :param nickname: of the user
    :param lang: current language
    :param main_page: url
    :return: { 'attack_type': { 'message': 'string', 'users': [{'nickname': 'string', 'avatar_url': 'url' 'vote_timestamp': 'string' ], ... }],...}
    """

    logger('OpinionHandler', 'get_user_and_opinions_for_argument', 'Arguments ' + str(argument_uids))
    db_user = DBDiscussionSession.query(User).filter_by(nickname=nickname).first()
    db_user_uid = db_user.uid if db_user else 0

    # preparation
    all_users = []
    _t = Translator(lang)
    _tg = TextGenerator(lang)
    try:
        db_user_argument = DBDiscussionSession.query(Argument).filter_by(uid=argument_uids[0]).first()
    except TypeError:
        return None
    db_syst_argument = DBDiscussionSession.query(Argument).filter_by(uid=argument_uids[1]).first()

    # sanity check
    if not db_user_argument or not db_syst_argument:
        ret_dict = dict()
        ret_dict['message'] = _t.get(_.internalError) + '.'
        ret_dict['users'] = all_users
        ret_dict['opinions'] = ret_dict
        ret_dict['title'] = _t.get(_.internalError)
        return ret_dict

    title = _t.get(
        _.reaction)  # For) + ': ' + get_text_for_argument_uid(argument_uids[0], with_html_tag=True, attack_type='for_modal')

    # getting uids of all reactions

    arg_uids_for_reactions = [
        get_undermines_for_argument_uid(argument_uids[0]),
        get_supports_for_argument_uid(argument_uids[0]),
        get_undercuts_for_argument_uid(argument_uids[0]),
        get_rebuts_for_argument_uid(argument_uids[0])
    ]

    relation = ['undermine', 'support', 'undercut', 'rebut']

    # getting the text of all reactions
    db_tmp_argument = db_syst_argument
    while db_tmp_argument.argument_uid and not db_tmp_argument.conclusion_uid:
        db_tmp_argument = DBDiscussionSession.query(Argument).filter_by(uid=db_tmp_argument.argument_uid).first()

    first_conclusion = get_text_for_statement_uid(db_tmp_argument.conclusion_uid)
    first_conclusion = first_conclusion[0:1].lower() + first_conclusion[1:]

    if not attack:
        relation_text = _tg.get_relation_text_dict_with_substitution(False, True, db_user_argument.is_supportive,
                                                                     first_conclusion=first_conclusion,
                                                                     attack_type=attack)
    else:
        if attack == 'undercut':
            db_argument0 = DBDiscussionSession.query(Argument).filter_by(uid=argument_uids[0]).first()
            db_argument1 = DBDiscussionSession.query(Argument).filter_by(uid=argument_uids[1]).first()
            premises, trash = get_text_for_premisesgroup_uid(db_argument1.premisesgroup_uid)
            conclusion = get_text_for_conclusion(db_argument0)
        else:
            db_argument = DBDiscussionSession.query(Argument).filter_by(uid=argument_uids[1]).first()
            premises, trash = get_text_for_premisesgroup_uid(db_argument.premisesgroup_uid)
            conclusion = get_text_for_conclusion(db_argument)

            intro = ''
            if not db_argument.is_supportive:
                forr = _t.get(_.forText)
                the = _t.get(_.the_die)
                intro = forr + ' ' + the + ' '
            rejection = _t.get(_.strongerStatementForRecjecting2)
            of = _t.get(_.strongerStatementForRecjecting3)
            conclusion = intro + rejection + ' ' + of  + conclusion

        relation_text = _tg.get_relation_text_dict_without_substitution(False, True, db_user_argument.is_supportive,
                                                                        first_conclusion=first_conclusion,
                                                                        attack_type=attack, premise=premises,
                                                                        conclusion=conclusion)
        relation_text['rebut_text'] = relation_text['rebut_text'].replace(_t.get(_.accepting), _t.get(_.forThat))

    # getting votes for every reaction
    ret_list = __get_votes_for_reactions(relation, arg_uids_for_reactions, relation_text, db_user_uid, _t, main_page)

<<<<<<< HEAD
    return {'opinions': ret_list, 'title': title[0:1].upper() + title[1:]}
=======
        # preparation
        all_users = []
        _t = Translator(self.lang)
        _tg = TextGenerator(self.lang)
        try:
            db_user_argument = DBDiscussionSession.query(Argument).filter_by(uid=argument_uids[0]).first()
        except TypeError:
            return None
        db_syst_argument = DBDiscussionSession.query(Argument).filter_by(uid=argument_uids[1]).first()

        # sanity check
        if not db_user_argument or not db_syst_argument:
            ret_dict = dict()
            ret_dict['message'] = _t.get(_.internalError) + '.'
            ret_dict['users'] = all_users
            ret_dict['opinions'] = ret_dict
            ret_dict['title'] = _t.get(_.internalError)
            return ret_dict

        title = _t.get(
            _.reaction)  # For) + ': ' + get_text_for_argument_uid(argument_uids[0], with_html_tag=True, attack_type='for_modal')

        # getting uids of all reactions
        _rh = RelationHelper(argument_uids[0], self.lang)

        arg_uids_for_reactions = [
            _rh.get_undermines_for_argument_uid(),
            _rh.get_supports_for_argument_uid(),
            _rh.get_undercuts_for_argument_uid(),
            _rh.get_rebuts_for_argument_uid()
        ]

        relation = ['undermine', 'support', 'undercut', 'rebut']

        # getting the text of all reactions
        db_tmp_argument = db_syst_argument
        while db_tmp_argument.argument_uid and not db_tmp_argument.conclusion_uid:
            db_tmp_argument = DBDiscussionSession.query(Argument).filter_by(uid=db_tmp_argument.argument_uid).first()

        first_conclusion = get_text_for_statement_uid(db_tmp_argument.conclusion_uid)
        first_conclusion = first_conclusion[0:1].lower() + first_conclusion[1:]

        if not attack:
            relation_text = _tg.get_relation_text_dict_with_substitution(False, True, db_user_argument.is_supportive,
                                                                         first_conclusion=first_conclusion,
                                                                         attack_type=attack)
        else:
            if attack == 'undercut':
                db_argument0 = DBDiscussionSession.query(Argument).filter_by(uid=argument_uids[0]).first()
                db_argument1 = DBDiscussionSession.query(Argument).filter_by(uid=argument_uids[1]).first()
                premises, trash = get_text_for_premisesgroup_uid(db_argument1.premisesgroup_uid)
                conclusion = get_text_for_conclusion(db_argument0)
            else:
                db_argument = DBDiscussionSession.query(Argument).filter_by(uid=argument_uids[1]).first()
                premises, trash = get_text_for_premisesgroup_uid(db_argument.premisesgroup_uid)
                conclusion = get_text_for_conclusion(db_argument)

                intro = ''
                if not db_argument.is_supportive:
                    forr = _t.get(_.forText)
                    the = _t.get(_.the_die)
                    intro = forr + ' ' + the + ' '
                rejection = _t.get(_.strongerStatementForRecjecting2)
                of = _t.get(_.strongerStatementForRecjecting3)
                conclusion = intro + rejection + ' ' + of  + conclusion

            relation_text = _tg.get_relation_text_dict_without_substitution(False, True, db_user_argument.is_supportive,
                                                                            first_conclusion=first_conclusion,
                                                                            attack_type=attack, premise=premises,
                                                                            conclusion=conclusion)
            relation_text['rebut_text'] = relation_text['rebut_text'].replace(_t.get(_.accepting), _t.get(_.forThat))

        # getting votes for every reaction
        ret_list = self.__get_votes_for_reactions(relation, arg_uids_for_reactions, relation_text, db_user_uid, _t)

        return {'opinions': ret_list, 'title': title[0:1].upper() + title[1:]}

    def __get_votes_for_reactions(self, relation, arg_uids_for_reactions, relation_text, db_user_uid, _t):
        """

        :param relation:
        :param arg_uids_for_reactions:
        :param relation_text:
        :param db_user_uid:
        :param _t:
        :return:
        """
        ret_list = []

        for rel in relation:
            all_users       = []
            message         = ''
            seen_by         = 0

            for uid in arg_uids_for_reactions[relation.index(rel)]:
                db_votes = DBDiscussionSession.query(VoteArgument).filter(and_(VoteArgument.argument_uid == uid['id'],
                                                                               VoteArgument.is_up_vote == True,
                                                                               VoteArgument.is_valid == True,
                                                                               VoteArgument.author_uid != db_user_uid)).all()

                for vote in db_votes:
                    voted_user = DBDiscussionSession.query(User).filter_by(uid=vote.author_uid).first()
                    users_dict = self.create_users_dict(voted_user, vote.timestamp)
                    all_users.append(users_dict)

                if len(db_votes) == 0:
                    message = _t.get(_.voteCountTextMayBeFirst) + '.'
                elif len(db_votes) == 1:
                    message = str(len(db_votes)) + ' ' + _t.get(_.voteCountTextOneMore) + '.'
                else:
                    message = str(len(db_votes)) + ' ' + _t.get(_.voteCountTextMore) + '.'
                db_seen_by = DBDiscussionSession.query(ArgumentSeenBy).filter_by(argument_uid=int(uid['id'])).all()
                seen_by += len(db_seen_by) if db_seen_by else 0

            ret_list.append({'users': all_users,
                             'message': message,
                             'text': relation_text[rel + '_text'],
                             'seen_by': seen_by})
        return ret_list

    def get_user_with_same_opinion_for_statements(self, statement_uids, is_supportive):
        """
        Returns nested dictionary with all kinds of information about the votes of the statements.

        :param statement_uids: Statement.uid
        :param is_supportive: Boolean
        :return: {'users':[{self.nickname1.avatar_url, self.nickname1.vote_timestamp}*]}
        """
        logger('OpinionHandler', 'get_user_with_same_opinion_for_statements', 'Statement ' + str(statement_uids))
        db_user = DBDiscussionSession.query(User).filter_by(nickname=self.nickname).first()
        db_user_uid = db_user.uid if db_user else 0

        opinions = []
        _t = Translator(self.lang)
        title = _t.get(_.informationForStatements)

        for uid in statement_uids:
            statement_dict = dict()
            all_users = []
            db_statement = DBDiscussionSession.query(Statement).filter_by(uid=uid).first()
            if not db_statement:
                statement_dict['uid']       = None
                statement_dict['text']      = None
                statement_dict['message']   = None
                statement_dict['users']     = None
                statement_dict['seen_by']   = None

            statement_dict['uid'] = str(uid)
            text = get_text_for_statement_uid(uid)
            try:
                text = text[0:1].upper() + text[1:]
                if db_statement.is_startpoint and self.lang == 'de':
                    text = _t.get(_.statementIsAbout) + ' ' + text
                statement_dict['text'] = text
            except TypeError:
                statement_dict['uid']       = None
                statement_dict['text']      = None
                statement_dict['message']   = None
                statement_dict['users']     = None
                statement_dict['seen_by']   = None

            if is_supportive is not None:
                is_supportive = True if str(is_supportive) == 'True' else False
            else:
                is_supportive = False
>>>>>>> 6f3db06a


def __get_votes_for_reactions(relation, arg_uids_for_reactions, relation_text, db_user_uid, _t, main_page):
    """

<<<<<<< HEAD
    :param relation:
    :param arg_uids_for_reactions:
    :param relation_text:
    :param db_user_uid:
    :param _t:
    :param main_page:
    :return:
    """
    ret_list = []

    for rel in relation:
        all_users       = []
        message         = ''
        seen_by         = 0

        for uid in arg_uids_for_reactions[relation.index(rel)]:
            db_votes = DBDiscussionSession.query(VoteArgument).filter(and_(VoteArgument.argument_uid == uid['id'],
                                                                           VoteArgument.is_up_vote == True,
                                                                           VoteArgument.is_valid == True,
                                                                           VoteArgument.author_uid != db_user_uid)).all()
=======
            if len(db_votes) == 0:
                statement_dict['message'] = _t.get(_.voteCountTextMayBeFirst) + '.'
            elif len(db_votes) == 1:
                statement_dict['message'] = str(len(db_votes)) + ' ' + _t.get(_.voteCountTextOneMore) + '.'
            else:
                statement_dict['message'] = str(len(db_votes)) + ' ' + _t.get(_.voteCountTextMore) + '.'

            db_seen_by = DBDiscussionSession.query(StatementSeenBy).filter_by(statement_uid=int(uid)).all()
            statement_dict['seen_by'] = len(db_seen_by) if db_seen_by else 0

            opinions.append(statement_dict)

        return {'opinions': opinions, 'title': title[0:1].upper() + title[1:]}

    def get_user_with_same_opinion_for_premisegroups(self, argument_uids):
        """
        Returns nested dictionary with all kinds of information about the votes of the premisegroups.

        :param argument_uids: Argument.uid
        :return: {'users':[{self.nickname1.avatar_url, self.nickname1.vote_timestamp}*]}
        """
        logger('OpinionHandler', 'get_user_with_same_opinion_for_premisegroups', 'Arguments ' + str(argument_uids))
        db_user = DBDiscussionSession.query(User).filter_by(nickname=self.nickname).first()
        db_user_uid = db_user.uid if db_user else 0

        opinions = []
        _t = Translator(self.lang)
        title = _t.get(_.informationForStatements)

        for uid in argument_uids:
            logger('OpinionHandler', 'get_user_with_same_opinion_for_premisegroups', 'argument ' + str(uid))
            statement_dict = dict()
            all_users = []
            db_argument = DBDiscussionSession.query(Argument).filter_by(uid=uid).first()
            db_premises = DBDiscussionSession.query(Premise).filter_by(premisesgroup_uid=db_argument.premisesgroup_uid).all()
            if not db_premises:
                statement_dict['uid']       = None
                statement_dict['text']      = None
                statement_dict['message']   = None
                statement_dict['users']     = None
                statement_dict['seen_by']   = None

            statement_dict['uid'] = str(uid)
            text, tmp = get_text_for_premisesgroup_uid(db_argument.premisesgroup_uid)
            statement_dict['text'] = _t.get(_.because) + ' ' + text

            db_votes = []
            for premise in db_premises:
                logger('OpinionHandler', 'get_user_with_same_opinion_for_premisegroups', 'group ' + str(uid) +
                       ' premises statement ' + str(premise.statement_uid))
                db_votes += DBDiscussionSession.query(VoteStatement).filter(and_(VoteStatement.statement_uid == premise.statement_uid,
                                                                                 VoteStatement.is_up_vote == True,
                                                                                 VoteStatement.is_valid == True,
                                                                                 VoteStatement.author_uid != db_user_uid)).all()
>>>>>>> 6f3db06a

            for vote in db_votes:
                voted_user = DBDiscussionSession.query(User).filter_by(uid=vote.author_uid).first()
                users_dict = create_users_dict(voted_user, vote.timestamp, main_page, _t.get_lang())
                all_users.append(users_dict)

            if len(db_votes) == 0:
                message = _t.get(_.voteCountTextMayBeFirst) + '.'
            elif len(db_votes) == 1:
<<<<<<< HEAD
                message = _t.get(_.voteCountTextOneOther) + '.'
=======
                statement_dict['message'] = str(len(db_votes)) + ' ' + _t.get(_.voteCountTextOneMore) + '.'
>>>>>>> 6f3db06a
            else:
                message = str(len(db_votes)) + ' ' + _t.get(_.voteCountTextMore) + '.'
            db_seen_by = DBDiscussionSession.query(ArgumentSeenBy).filter_by(argument_uid=int(uid['id'])).all()
            seen_by += len(db_seen_by) if db_seen_by else 0

        ret_list.append({'users': all_users,
                         'message': message,
                         'text': relation_text[rel + '_text'],
                         'seen_by': seen_by})
    return ret_list


def get_user_with_same_opinion_for_statements(statement_uids, is_supportive, nickname, lang, main_page):
    """
    Returns nested dictionary with all kinds of information about the votes of the statements.

    :param statement_uids: Statement.uid
    :param is_supportive: Boolean
    :param nickname: of the user
    :param lang: language
    :param main_page: url
    :return: {'users':[{nickname1.avatar_url, nickname1.vote_timestamp}*]}
    """
    logger('OpinionHandler', 'get_user_with_same_opinion_for_statements', 'Statement ' + str(statement_uids))
    db_user = DBDiscussionSession.query(User).filter_by(nickname=nickname).first()
    db_user_uid = db_user.uid if db_user else 0

    opinions = []
    _t = Translator(lang)
    title = _t.get(_.informationForStatements)

    for uid in statement_uids:
        statement_dict = dict()
        all_users = []
        db_statement = DBDiscussionSession.query(Statement).filter_by(uid=uid).first()
        if not db_statement:
            statement_dict['uid']       = None
            statement_dict['text']      = None
            statement_dict['message']   = None
            statement_dict['users']     = None
            statement_dict['seen_by']   = None

        statement_dict['uid'] = str(uid)
        text = get_text_for_statement_uid(uid)
        try:
            text = text[0:1].upper() + text[1:]
            if db_statement.is_startpoint and lang == 'de':
                text = _t.get(_.statementIsAbout) + ' ' + text
            statement_dict['text'] = text
        except TypeError:
            statement_dict['uid']       = None
            statement_dict['text']      = None
            statement_dict['message']   = None
            statement_dict['users']     = None
            statement_dict['seen_by']   = None

        if is_supportive is not None:
            is_supportive = True if str(is_supportive) == 'True' else False
        else:
            is_supportive = False

        db_votes = DBDiscussionSession.query(VoteStatement).filter(and_(VoteStatement.statement_uid == uid,
                                                                        VoteStatement.is_up_vote == is_supportive,
                                                                        VoteStatement.is_valid == True,
                                                                        VoteStatement.author_uid != db_user_uid)).all()

        for vote in db_votes:
            voted_user = DBDiscussionSession.query(User).filter_by(uid=vote.author_uid).first()
            users_dict = create_users_dict(voted_user, vote.timestamp, main_page, lang)
            all_users.append(users_dict)
        statement_dict['users'] = all_users

        if len(db_votes) == 0:
            statement_dict['message'] = _t.get(_.voteCountTextMayBeFirst) + '.'
        elif len(db_votes) == 1:
<<<<<<< HEAD
            statement_dict['message'] = _t.get(_.voteCountTextOneOther) + '.'
=======
            opinions['message'] = str(len(db_votes)) + ' ' + _t.get(_.voteCountTextOneMore) + '.'
>>>>>>> 6f3db06a
        else:
            statement_dict['message'] = str(len(db_votes)) + ' ' + _t.get(_.voteCountTextMore) + '.'

        db_seen_by = DBDiscussionSession.query(StatementSeenBy).filter_by(statement_uid=int(uid)).all()
        statement_dict['seen_by'] = len(db_seen_by) if db_seen_by else 0

        opinions.append(statement_dict)

    return {'opinions': opinions, 'title': title[0:1].upper() + title[1:]}


def get_user_with_same_opinion_for_premisegroups(argument_uids, nickname, lang, main_page):
    """
    Returns nested dictionary with all kinds of information about the votes of the premisegroups.

    :param argument_uids: Argument.uid
    :param nickname: of the user
    :param lang: language
    :param main_page: url
    :return: {'users':[{nickname1.avatar_url, nickname1.vote_timestamp}*]}
    """
    logger('OpinionHandler', 'get_user_with_same_opinion_for_premisegroups', 'Arguments ' + str(argument_uids))
    db_user = DBDiscussionSession.query(User).filter_by(nickname=nickname).first()
    db_user_uid = db_user.uid if db_user else 0

    opinions = []
    _t = Translator(lang)
    title = _t.get(_.informationForStatements)

    for uid in argument_uids:
        logger('OpinionHandler', 'get_user_with_same_opinion_for_premisegroups', 'argument ' + str(uid))
        statement_dict = dict()
        all_users = []
        db_argument = DBDiscussionSession.query(Argument).filter_by(uid=uid).first()
        db_premises = DBDiscussionSession.query(Premise).filter_by(premisesgroup_uid=db_argument.premisesgroup_uid).all()
        if not db_premises:
            statement_dict['uid']       = None
            statement_dict['text']      = None
            statement_dict['message']   = None
            statement_dict['users']     = None
            statement_dict['seen_by']   = None

        statement_dict['uid'] = str(uid)
        text, tmp = get_text_for_premisesgroup_uid(db_argument.premisesgroup_uid)
        statement_dict['text'] = _t.get(_.because) + ' ' + text

        db_votes = []
        for premise in db_premises:
            logger('OpinionHandler', 'get_user_with_same_opinion_for_premisegroups', 'group ' + str(uid) +
                   ' premises statement ' + str(premise.statement_uid))
            db_votes += DBDiscussionSession.query(VoteStatement).filter(and_(VoteStatement.statement_uid == premise.statement_uid,
                                                                             VoteStatement.is_up_vote == True,
                                                                             VoteStatement.is_valid == True,
                                                                             VoteStatement.author_uid != db_user_uid)).all()

        for vote in db_votes:
            voted_user = DBDiscussionSession.query(User).filter_by(uid=vote.author_uid).first()
            users_dict = create_users_dict(voted_user, vote.timestamp, main_page, lang)
            all_users.append(users_dict)
        statement_dict['users'] = all_users

        if len(db_votes) == 0:
            statement_dict['message'] = _t.get(_.voteCountTextMayBeFirst) + '.'
        elif len(db_votes) == 1:
            statement_dict['message'] = _t.get(_.voteCountTextOneOther) + '.'
        else:
            statement_dict['message'] = str(len(db_votes)) + ' ' + _t.get(_.voteCountTextMore) + '.'

        db_seen_by = DBDiscussionSession.query(ArgumentSeenBy).filter_by(argument_uid=int(uid)).all()
        statement_dict['seen_by'] = len(db_seen_by) if db_seen_by else 0

        opinions.append(statement_dict)

    return {'opinions': opinions, 'title': title[0:1].upper() + title[1:]}


def get_user_with_same_opinion_for_argument(argument_uid, nickname, lang, main_page):
    """
    Returns nested dictionary with all kinds of information about the votes of the argument.

    :param argument_uid: Argument.uid
    :param nickname: of the user
    :param lang: language
    :param main_page: url
    :return: {'users':[{nickname1.avatar_url, nickname1.vote_timestamp}*]}
    """
    try:
        logger('OpinionHandler', 'get_user_with_same_opinion_for_argument', 'Argument ' + str(argument_uid) + ' ' + get_text_for_argument_uid(argument_uid, 'de'))
    except TypeError:
        return None
    db_user = DBDiscussionSession.query(User).filter_by(nickname=nickname).first()
    db_user_uid = db_user.uid if db_user else 0

    opinions = dict()
    all_users = []
    _t = Translator(lang)
    text = get_text_for_argument_uid(argument_uid, lang)
    title = _t.get(_.reactionFor) + ': ' + text[0:1].upper() + text[1:]

    db_argument = DBDiscussionSession.query(Argument).filter_by(uid=argument_uid).first()
    if not db_argument:
        opinions['uid']       = None
        opinions['text']      = None
        opinions['message']   = None
        opinions['users']     = None
        opinions['seen_by']   = None

    opinions['uid'] = str(argument_uid)
    text = get_text_for_argument_uid(argument_uid, lang)
    opinions['text'] = text[0:1].upper() + text[1:]

    db_votes = DBDiscussionSession.query(VoteArgument).filter(and_(VoteArgument.argument_uid == argument_uid,
                                                                   VoteArgument.is_up_vote == True,
                                                                   VoteArgument.is_valid == True,
                                                                   VoteArgument.author_uid != db_user_uid)).all()

    for vote in db_votes:
        voted_user = DBDiscussionSession.query(User).filter_by(uid=vote.author_uid).first()
        users_dict = create_users_dict(voted_user, vote.timestamp, main_page, lang)
        all_users.append(users_dict)
    opinions['users'] = all_users

    if len(db_votes) == 0:
        opinions['message'] = _t.get(_.voteCountTextMayBeFirst) + '.'
    elif len(db_votes) == 1:
        opinions['message'] = _t.get(_.voteCountTextOneOther) + '.'
    else:
        opinions['message'] = str(len(db_votes)) + ' ' + _t.get(_.voteCountTextMore) + '.'

    db_seen_by = DBDiscussionSession.query(ArgumentSeenBy).filter_by(argument_uid=int(argument_uid)).all()
    opinions['seen_by'] = len(db_seen_by) if db_seen_by else 0

    return {'opinions': opinions, 'title': title[0:1].upper() + title[1:]}


def get_user_with_opinions_for_attitude(statement_uid, nickname, lang, main_page):
    """
    Returns dictionary with agree- and disagree-votes

    :param statement_uid: Statement.uid
    :param nickname: of the user
    :param lang: language
    :param main_page: url
    :return:
    """

    logger('OpinionHandler', 'get_user_with_opinions_for_attitude', 'Statement ' + str(statement_uid))
    db_statement = DBDiscussionSession.query(Statement).filter_by(uid=statement_uid).first()
    _t = Translator(lang)
    text = get_text_for_statement_uid(statement_uid)
    try:
        title = _t.get(_.attitudeFor) + ': ' + text[0:1].upper() + text[1:]
    except TypeError:
        return None

    ret_dict = dict()

    if not db_statement:
        ret_dict = {'text': None, 'agree': None, 'disagree': None, 'agree_users': [], 'disagree_users': [], 'title': title[0:1].upper() + title[1:]}

    text = get_text_for_statement_uid(statement_uid)
    ret_dict['text'] = text[0:1].upper() + text[1:]
    ret_dict['agree'] = None
    ret_dict['disagree'] = None

    db_user = DBDiscussionSession.query(User).filter_by(nickname=nickname).first()
    db_user_uid = db_user.uid if db_user else 0

    db_pro_votes = DBDiscussionSession.query(VoteStatement).filter(
        and_(VoteStatement.statement_uid == statement_uid,
             VoteStatement.is_up_vote == True,
             VoteStatement.is_valid == True,
             VoteStatement.author_uid != db_user_uid)).all()

    db_con_votes = DBDiscussionSession.query(VoteStatement).filter(and_(VoteStatement.statement_uid == statement_uid,
                                                                        VoteStatement.is_up_vote == False,
                                                                        VoteStatement.is_valid == True,
                                                                        VoteStatement.author_uid != db_user_uid)).all()
    pro_array = []
    for vote in db_pro_votes:
        voted_user = DBDiscussionSession.query(User).filter_by(uid=vote.author_uid).first()
        users_dict = create_users_dict(voted_user, vote.timestamp, main_page, lang)
        pro_array.append(users_dict)
    ret_dict['agree_users'] = pro_array
    ret_dict['agree_text'] = _t.get(_.iAgreeWith)

    con_array = []
    for vote in db_con_votes:
        voted_user = DBDiscussionSession.query(User).filter_by(uid=vote.author_uid).first()
        users_dict = create_users_dict(voted_user, vote.timestamp, main_page, lang)
        con_array.append(users_dict)
    ret_dict['disagree_users'] = con_array
    ret_dict['disagree_text'] = _t.get(_.iDisagreeWith)

    ret_dict['title'] = title[0:1].upper() + title[1:]

    db_seen_by = DBDiscussionSession.query(StatementSeenBy).filter_by(statement_uid=int(statement_uid)).all()
    ret_dict['seen_by'] = len(db_seen_by) if db_seen_by else 0

    return ret_dict


def create_users_dict(db_user, timestamp, main_page, lang):
    """
    Creates dictionary with nickname, url and timestamp

    :param db_user: User
    :param timestamp: SQL Timestamp
    :param main_page: url
    :param lang: language
    :return: dict()
    """
    db_settings = DBDiscussionSession.query(Settings).filter_by(author_uid=db_user.uid).first()
    name = db_user.nickname if db_settings.should_show_public_nickname else db_user.public_nickname
    return {'nickname': name,
            'public_profile_url': main_page + '/user/' + name,
            'avatar_url': get_profile_picture(db_user),
            'vote_timestamp': sql_timestamp_pretty_print(timestamp, lang)}


def get_infos_about_argument(uid, main_page):
    """
    Returns several infos about the argument.

    :param uid: Argument.uid
    :param main_page: url
    :return: dict()
    """
    return_dict = dict()
    db_votes = DBDiscussionSession.query(VoteArgument).filter(and_(VoteArgument.argument_uid == uid,
                                                                   VoteArgument.is_valid == True,
                                                                   VoteStatement.is_up_vote == True)).all()
    db_argument = DBDiscussionSession.query(Argument).filter_by(uid=uid).first()
    if not db_argument:
        return return_dict

    db_author = DBDiscussionSession.query(User).filter_by(uid=db_argument.author_uid).first()
    return_dict['vote_count'] = str(len(db_votes))
    return_dict['author'] = db_author.public_nickname
    return_dict['timestamp'] = sql_timestamp_pretty_print(db_argument.timestamp, db_argument.lang)
    text = get_text_for_argument_uid(uid)
    return_dict['text'] = text[0:1].upper() + text[1:] + '.'

    supporters = []
    gravatars = dict()
    public_page = dict()
    for vote in db_votes:
        db_user = DBDiscussionSession.query(User).filter_by(uid=vote.author_uid).first()
        name = db_user.get_global_nickname()
        supporters.append(name)
        gravatars[name] = get_profile_picture(db_user)
        public_page[name] = main_page + '/user/' + name

    return_dict['supporter'] = supporters
    return_dict['gravatars'] = gravatars
    return_dict['public_page'] = public_page

    return return_dict<|MERGE_RESOLUTION|>--- conflicted
+++ resolved
@@ -106,181 +106,12 @@
     # getting votes for every reaction
     ret_list = __get_votes_for_reactions(relation, arg_uids_for_reactions, relation_text, db_user_uid, _t, main_page)
 
-<<<<<<< HEAD
     return {'opinions': ret_list, 'title': title[0:1].upper() + title[1:]}
-=======
-        # preparation
-        all_users = []
-        _t = Translator(self.lang)
-        _tg = TextGenerator(self.lang)
-        try:
-            db_user_argument = DBDiscussionSession.query(Argument).filter_by(uid=argument_uids[0]).first()
-        except TypeError:
-            return None
-        db_syst_argument = DBDiscussionSession.query(Argument).filter_by(uid=argument_uids[1]).first()
-
-        # sanity check
-        if not db_user_argument or not db_syst_argument:
-            ret_dict = dict()
-            ret_dict['message'] = _t.get(_.internalError) + '.'
-            ret_dict['users'] = all_users
-            ret_dict['opinions'] = ret_dict
-            ret_dict['title'] = _t.get(_.internalError)
-            return ret_dict
-
-        title = _t.get(
-            _.reaction)  # For) + ': ' + get_text_for_argument_uid(argument_uids[0], with_html_tag=True, attack_type='for_modal')
-
-        # getting uids of all reactions
-        _rh = RelationHelper(argument_uids[0], self.lang)
-
-        arg_uids_for_reactions = [
-            _rh.get_undermines_for_argument_uid(),
-            _rh.get_supports_for_argument_uid(),
-            _rh.get_undercuts_for_argument_uid(),
-            _rh.get_rebuts_for_argument_uid()
-        ]
-
-        relation = ['undermine', 'support', 'undercut', 'rebut']
-
-        # getting the text of all reactions
-        db_tmp_argument = db_syst_argument
-        while db_tmp_argument.argument_uid and not db_tmp_argument.conclusion_uid:
-            db_tmp_argument = DBDiscussionSession.query(Argument).filter_by(uid=db_tmp_argument.argument_uid).first()
-
-        first_conclusion = get_text_for_statement_uid(db_tmp_argument.conclusion_uid)
-        first_conclusion = first_conclusion[0:1].lower() + first_conclusion[1:]
-
-        if not attack:
-            relation_text = _tg.get_relation_text_dict_with_substitution(False, True, db_user_argument.is_supportive,
-                                                                         first_conclusion=first_conclusion,
-                                                                         attack_type=attack)
-        else:
-            if attack == 'undercut':
-                db_argument0 = DBDiscussionSession.query(Argument).filter_by(uid=argument_uids[0]).first()
-                db_argument1 = DBDiscussionSession.query(Argument).filter_by(uid=argument_uids[1]).first()
-                premises, trash = get_text_for_premisesgroup_uid(db_argument1.premisesgroup_uid)
-                conclusion = get_text_for_conclusion(db_argument0)
-            else:
-                db_argument = DBDiscussionSession.query(Argument).filter_by(uid=argument_uids[1]).first()
-                premises, trash = get_text_for_premisesgroup_uid(db_argument.premisesgroup_uid)
-                conclusion = get_text_for_conclusion(db_argument)
-
-                intro = ''
-                if not db_argument.is_supportive:
-                    forr = _t.get(_.forText)
-                    the = _t.get(_.the_die)
-                    intro = forr + ' ' + the + ' '
-                rejection = _t.get(_.strongerStatementForRecjecting2)
-                of = _t.get(_.strongerStatementForRecjecting3)
-                conclusion = intro + rejection + ' ' + of  + conclusion
-
-            relation_text = _tg.get_relation_text_dict_without_substitution(False, True, db_user_argument.is_supportive,
-                                                                            first_conclusion=first_conclusion,
-                                                                            attack_type=attack, premise=premises,
-                                                                            conclusion=conclusion)
-            relation_text['rebut_text'] = relation_text['rebut_text'].replace(_t.get(_.accepting), _t.get(_.forThat))
-
-        # getting votes for every reaction
-        ret_list = self.__get_votes_for_reactions(relation, arg_uids_for_reactions, relation_text, db_user_uid, _t)
-
-        return {'opinions': ret_list, 'title': title[0:1].upper() + title[1:]}
-
-    def __get_votes_for_reactions(self, relation, arg_uids_for_reactions, relation_text, db_user_uid, _t):
-        """
-
-        :param relation:
-        :param arg_uids_for_reactions:
-        :param relation_text:
-        :param db_user_uid:
-        :param _t:
-        :return:
-        """
-        ret_list = []
-
-        for rel in relation:
-            all_users       = []
-            message         = ''
-            seen_by         = 0
-
-            for uid in arg_uids_for_reactions[relation.index(rel)]:
-                db_votes = DBDiscussionSession.query(VoteArgument).filter(and_(VoteArgument.argument_uid == uid['id'],
-                                                                               VoteArgument.is_up_vote == True,
-                                                                               VoteArgument.is_valid == True,
-                                                                               VoteArgument.author_uid != db_user_uid)).all()
-
-                for vote in db_votes:
-                    voted_user = DBDiscussionSession.query(User).filter_by(uid=vote.author_uid).first()
-                    users_dict = self.create_users_dict(voted_user, vote.timestamp)
-                    all_users.append(users_dict)
-
-                if len(db_votes) == 0:
-                    message = _t.get(_.voteCountTextMayBeFirst) + '.'
-                elif len(db_votes) == 1:
-                    message = str(len(db_votes)) + ' ' + _t.get(_.voteCountTextOneMore) + '.'
-                else:
-                    message = str(len(db_votes)) + ' ' + _t.get(_.voteCountTextMore) + '.'
-                db_seen_by = DBDiscussionSession.query(ArgumentSeenBy).filter_by(argument_uid=int(uid['id'])).all()
-                seen_by += len(db_seen_by) if db_seen_by else 0
-
-            ret_list.append({'users': all_users,
-                             'message': message,
-                             'text': relation_text[rel + '_text'],
-                             'seen_by': seen_by})
-        return ret_list
-
-    def get_user_with_same_opinion_for_statements(self, statement_uids, is_supportive):
-        """
-        Returns nested dictionary with all kinds of information about the votes of the statements.
-
-        :param statement_uids: Statement.uid
-        :param is_supportive: Boolean
-        :return: {'users':[{self.nickname1.avatar_url, self.nickname1.vote_timestamp}*]}
-        """
-        logger('OpinionHandler', 'get_user_with_same_opinion_for_statements', 'Statement ' + str(statement_uids))
-        db_user = DBDiscussionSession.query(User).filter_by(nickname=self.nickname).first()
-        db_user_uid = db_user.uid if db_user else 0
-
-        opinions = []
-        _t = Translator(self.lang)
-        title = _t.get(_.informationForStatements)
-
-        for uid in statement_uids:
-            statement_dict = dict()
-            all_users = []
-            db_statement = DBDiscussionSession.query(Statement).filter_by(uid=uid).first()
-            if not db_statement:
-                statement_dict['uid']       = None
-                statement_dict['text']      = None
-                statement_dict['message']   = None
-                statement_dict['users']     = None
-                statement_dict['seen_by']   = None
-
-            statement_dict['uid'] = str(uid)
-            text = get_text_for_statement_uid(uid)
-            try:
-                text = text[0:1].upper() + text[1:]
-                if db_statement.is_startpoint and self.lang == 'de':
-                    text = _t.get(_.statementIsAbout) + ' ' + text
-                statement_dict['text'] = text
-            except TypeError:
-                statement_dict['uid']       = None
-                statement_dict['text']      = None
-                statement_dict['message']   = None
-                statement_dict['users']     = None
-                statement_dict['seen_by']   = None
-
-            if is_supportive is not None:
-                is_supportive = True if str(is_supportive) == 'True' else False
-            else:
-                is_supportive = False
->>>>>>> 6f3db06a
 
 
 def __get_votes_for_reactions(relation, arg_uids_for_reactions, relation_text, db_user_uid, _t, main_page):
     """
 
-<<<<<<< HEAD
     :param relation:
     :param arg_uids_for_reactions:
     :param relation_text:
@@ -301,62 +132,6 @@
                                                                            VoteArgument.is_up_vote == True,
                                                                            VoteArgument.is_valid == True,
                                                                            VoteArgument.author_uid != db_user_uid)).all()
-=======
-            if len(db_votes) == 0:
-                statement_dict['message'] = _t.get(_.voteCountTextMayBeFirst) + '.'
-            elif len(db_votes) == 1:
-                statement_dict['message'] = str(len(db_votes)) + ' ' + _t.get(_.voteCountTextOneMore) + '.'
-            else:
-                statement_dict['message'] = str(len(db_votes)) + ' ' + _t.get(_.voteCountTextMore) + '.'
-
-            db_seen_by = DBDiscussionSession.query(StatementSeenBy).filter_by(statement_uid=int(uid)).all()
-            statement_dict['seen_by'] = len(db_seen_by) if db_seen_by else 0
-
-            opinions.append(statement_dict)
-
-        return {'opinions': opinions, 'title': title[0:1].upper() + title[1:]}
-
-    def get_user_with_same_opinion_for_premisegroups(self, argument_uids):
-        """
-        Returns nested dictionary with all kinds of information about the votes of the premisegroups.
-
-        :param argument_uids: Argument.uid
-        :return: {'users':[{self.nickname1.avatar_url, self.nickname1.vote_timestamp}*]}
-        """
-        logger('OpinionHandler', 'get_user_with_same_opinion_for_premisegroups', 'Arguments ' + str(argument_uids))
-        db_user = DBDiscussionSession.query(User).filter_by(nickname=self.nickname).first()
-        db_user_uid = db_user.uid if db_user else 0
-
-        opinions = []
-        _t = Translator(self.lang)
-        title = _t.get(_.informationForStatements)
-
-        for uid in argument_uids:
-            logger('OpinionHandler', 'get_user_with_same_opinion_for_premisegroups', 'argument ' + str(uid))
-            statement_dict = dict()
-            all_users = []
-            db_argument = DBDiscussionSession.query(Argument).filter_by(uid=uid).first()
-            db_premises = DBDiscussionSession.query(Premise).filter_by(premisesgroup_uid=db_argument.premisesgroup_uid).all()
-            if not db_premises:
-                statement_dict['uid']       = None
-                statement_dict['text']      = None
-                statement_dict['message']   = None
-                statement_dict['users']     = None
-                statement_dict['seen_by']   = None
-
-            statement_dict['uid'] = str(uid)
-            text, tmp = get_text_for_premisesgroup_uid(db_argument.premisesgroup_uid)
-            statement_dict['text'] = _t.get(_.because) + ' ' + text
-
-            db_votes = []
-            for premise in db_premises:
-                logger('OpinionHandler', 'get_user_with_same_opinion_for_premisegroups', 'group ' + str(uid) +
-                       ' premises statement ' + str(premise.statement_uid))
-                db_votes += DBDiscussionSession.query(VoteStatement).filter(and_(VoteStatement.statement_uid == premise.statement_uid,
-                                                                                 VoteStatement.is_up_vote == True,
-                                                                                 VoteStatement.is_valid == True,
-                                                                                 VoteStatement.author_uid != db_user_uid)).all()
->>>>>>> 6f3db06a
 
             for vote in db_votes:
                 voted_user = DBDiscussionSession.query(User).filter_by(uid=vote.author_uid).first()
@@ -366,11 +141,7 @@
             if len(db_votes) == 0:
                 message = _t.get(_.voteCountTextMayBeFirst) + '.'
             elif len(db_votes) == 1:
-<<<<<<< HEAD
-                message = _t.get(_.voteCountTextOneOther) + '.'
-=======
-                statement_dict['message'] = str(len(db_votes)) + ' ' + _t.get(_.voteCountTextOneMore) + '.'
->>>>>>> 6f3db06a
+                message = str(len(db_votes)) + ' ' + _t.get(_.voteCountTextOneMore) + '.'
             else:
                 message = str(len(db_votes)) + ' ' + _t.get(_.voteCountTextMore) + '.'
             db_seen_by = DBDiscussionSession.query(ArgumentSeenBy).filter_by(argument_uid=int(uid['id'])).all()
@@ -446,11 +217,7 @@
         if len(db_votes) == 0:
             statement_dict['message'] = _t.get(_.voteCountTextMayBeFirst) + '.'
         elif len(db_votes) == 1:
-<<<<<<< HEAD
-            statement_dict['message'] = _t.get(_.voteCountTextOneOther) + '.'
-=======
-            opinions['message'] = str(len(db_votes)) + ' ' + _t.get(_.voteCountTextOneMore) + '.'
->>>>>>> 6f3db06a
+            statement_dict['message'] = str(len(db_votes)) + ' ' + _t.get(_.voteCountTextOneMore) + '.'
         else:
             statement_dict['message'] = str(len(db_votes)) + ' ' + _t.get(_.voteCountTextMore) + '.'
 
@@ -515,7 +282,7 @@
         if len(db_votes) == 0:
             statement_dict['message'] = _t.get(_.voteCountTextMayBeFirst) + '.'
         elif len(db_votes) == 1:
-            statement_dict['message'] = _t.get(_.voteCountTextOneOther) + '.'
+            statement_dict['message'] = str(len(db_votes)) + ' ' + _t.get(_.voteCountTextOneMore) + '.'
         else:
             statement_dict['message'] = str(len(db_votes)) + ' ' + _t.get(_.voteCountTextMore) + '.'
 
@@ -576,7 +343,7 @@
     if len(db_votes) == 0:
         opinions['message'] = _t.get(_.voteCountTextMayBeFirst) + '.'
     elif len(db_votes) == 1:
-        opinions['message'] = _t.get(_.voteCountTextOneOther) + '.'
+        opinions['message'] = str(len(db_votes)) + ' ' + _t.get(_.voteCountTextOneMore) + '.'
     else:
         opinions['message'] = str(len(db_votes)) + ' ' + _t.get(_.voteCountTextMore) + '.'
 
