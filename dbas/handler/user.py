"""
Handler for user-accounts

.. codeauthor:: Tobias Krauthoff <krauthoff@cs.uni-duesseldorf.de
"""

import random
import uuid
from datetime import date, timedelta

import arrow
import transaction
from sqlalchemy import and_

import dbas.handler.password as password_handler
from dbas.database import DBDiscussionSession
from dbas.database.discussion_model import User, Group, ClickedStatement, ClickedArgument, TextVersion, Settings, \
    ReviewEdit, ReviewDelete, ReviewOptimization, get_now, sql_timestamp_pretty_print, MarkedArgument, MarkedStatement, \
    ReviewDuplicate
from dbas.handler.email import send_mail
from dbas.handler.notification import send_welcome_notification
from dbas.handler.opinion import get_user_with_same_opinion_for_argument, \
    get_user_with_same_opinion_for_statements, get_user_with_opinions_for_attitude, \
    get_user_with_same_opinion_for_premisegroups, get_user_and_opinions_for_argument
from dbas.lib import python_datetime_pretty_print, get_text_for_argument_uid, \
    get_text_for_statement_uid, get_user_by_private_or_public_nickname, get_profile_picture
from dbas.logger import logger
from dbas.review.helper.reputation import get_reputation_of
from dbas.strings.keywords import Keywords as _
from dbas.strings.translator import Translator

values = ['firstname', 'surname', 'email', 'nickname', 'password', 'gender']
oauth_values = ['firstname', 'lastname', 'email', 'nickname', 'gender']

# from https://moodlist.net/
moodlist = ['Accepted', 'Accomplished', 'Aggravated', 'Alone', 'Amused', 'Angry', 'Annoyed', 'Anxious', 'Apathetic',
            'Apologetic', 'Ashamed', 'Awake', 'Bewildered', 'Bitchy', 'Bittersweet', 'Blah', 'Blank', 'Blissful',
            'Bored', 'Bouncy', 'Brooding', 'Calm', 'Cautious', 'Chaotic', 'Cheerful', 'Chilled', 'Chipper', 'Cold',
            'Complacent', 'Confused', 'Content', 'Cranky', 'Crappy', 'Crazy', 'Crushed', 'Curious', 'Cynical',
            'Dark', 'Defensive', 'Delusional', 'Demented', 'Depressed', 'Determined', 'Devious', 'Dirty',
            'Disappointed', 'Discontent', 'Ditzy', 'Dorky', 'Drained', 'Drunk', 'Ecstatic', 'Energetic', 'Enraged',
            'Enthralled', 'Envious', 'Exanimate', 'Excited', 'Exhausted', 'Fearful', 'Flirty', 'Forgetful',
            'Frustrated', 'Full', 'Geeky', 'Giddy', 'Giggly', 'Gloomy', 'Good', 'Grateful', 'Groggy', 'Grumpy',
            'Guilty', 'Happy', 'Heartbroken', 'High', 'Hopeful', 'Hot', 'Hungry', 'Hyper', 'Impressed',
            'Indescribable', 'Indifferent', 'Infuriated', 'Irate', 'Irritated', 'Jealous', 'Joyful', 'Jubilant',
            'Lazy', 'Lethargic', 'Listless', 'Lonely', 'Loved', 'Mad', 'Melancholy', 'Mellow', 'Mischievous',
            'Moody', 'Morose', 'Naughty', 'Nerdy', 'Numb', 'Okay', 'Optimistic', 'Peaceful', 'Pessimistic',
            'Pissed off', 'Pleased', 'Predatory', 'Quixotic', 'Rapturous', 'Recumbent', 'Refreshed', 'Rejected',
            'Rejuvenated', 'Relaxed', 'Relieved', 'Restless', 'Rushed', 'Sad', 'Satisfied', 'Shocked', 'Sick',
            'Silly', 'Sleepy', 'Smart', 'Stressed', 'Surprised', 'Sympathetic', 'Thankful', 'Tired', 'Touched',
            'Uncomfortable', 'Weird', 'Sexy', 'Aggressive']

# https://en.wikipedia.org/wiki/List_of_animal_names
# list = ';
# $.each($($('table')[3]).find('tbody td:first-child'), function(){if ($(this).text().length > 2 ) list += ', ' + '"' + $(this).text().replace(' (list) ', ') + '"'});
animallist = ['Aardvark', 'Albatross', 'Alligator', 'Alpaca', 'Ant', 'Anteater', 'Antelope', 'Ape', 'Armadillo',
              'Badger', 'Barracuda', 'Bat', 'Bear', 'Beaver', 'Bee', 'Bird', 'Bison', 'Boar', 'Buffalo', 'Butterfly',
              'Camel', 'Caribou', 'Cassowary', 'Cat', 'Caterpillar', 'Cattle', 'Chamois', 'Cheetah', 'Chicken',
              'Chimpanzee', 'Chinchilla', 'Chough', 'Coati', 'Cobra', 'Cockroach', 'Cod', 'Cormorant', 'Coyote',
              'Crab', 'Crane', 'Crocodile', 'Crow', 'Curlew', 'Deer', 'Dinosaur', 'Dog', 'Dolphin', 'Donkey',
              'Dotterel',
              'Dove', 'Dragonfly', 'Duck', 'Dugong', 'Dunlin', 'Eagle', 'Echidna', 'Eel', 'Eland', 'Elephant',
              'Elephant Seal', 'Elk', 'Emu Falcon', 'Ferret', 'Finch', 'Fish', 'Flamingo', 'Fly', 'Fox', 'FrogGaur',
              'Gazelle', 'Gerbil', 'Giant Panda', 'Giraffe', 'Gnat', 'Gnu', 'Goat', 'Goldfinch', 'Goosander', 'Goose',
              'Gorilla', 'Goshawk', 'Grasshopper', 'Grouse', 'Guanaco', 'Guinea Pig', 'Gull ', 'Hamster', 'Hare',
              'Hawk',
              'Hedgehog', 'Heron', 'Herring', 'Hippopotamus', 'Hornet', 'Horse', 'Hummingbird', 'Hyena', 'Ibex',
              'Ibis', 'Jackal', 'Jaguar', 'Jay', 'Jellyfish', 'Kangaroo', 'Kinkajou', 'Koala', 'Komodo Dragon',
              'Kouprey', 'Kudu', 'Lapwing', 'Lark', 'Lemur', 'Leopard', 'Lion', 'Llama', 'Lobster', 'Locust', 'Loris',
              'Louse', 'Lyrebird Magpie', 'Mallard', 'Mammoth', 'Manatee', 'Mandrill', 'Mink', 'Mole', 'Mongoose',
              'Monkey', 'Moose', 'Mouse', 'Mosquito', 'Narwhal', 'Newt', 'Nightingale', 'Octopus', 'Okapi', 'Opossum',
              'Ostrich',
              'Otter', 'Owl', 'Oyster', 'Panther', 'Parrot', 'Partridge', 'Peafowl', 'Pelican', 'Penguin', 'Pheasant',
              'Pig', 'Pigeon', 'Polar Bear', 'Porcupine', 'Porpoise', 'Quelea', 'Quetzal', 'Rabbit', 'Raccoon', 'Rat',
              'Raven', 'Red Deer', 'Red Panda', 'Reindeer', 'Rhinoceros', 'RookSalamander', 'Salmon', 'Sand Dollar',
              'Sandpiper', 'Sardine', 'Sea Lion', 'Sea Urchin', 'Seahorse', 'Seal', 'Shark', 'Sheep', 'Shrew', 'Skunk',
              'Sloth', 'Snail', 'Snake ', 'Spider', 'Squirrel', 'Starling', 'Swan', 'Tapir', 'Tarsier', 'Termite',
              'Tiger',
              'Toad', 'Turkey', 'Turtle', 'Walrus', 'Wasp', 'Water Buffalo', 'Weasel', 'Whale', 'Wolf', 'Wolverine',
              'Wombat', 'Yak', 'Zebra', 'Baboon', 'Eagle']

# http://www.manythings.org/vocabulary/lists/l/words.php?f=ogden-picturable
thingslist = ['Angle', 'Ant', 'Apple', 'Arch', 'Arm', 'Army', 'Baby', 'Bag', 'Ball', 'Band', 'Basin', 'Basket',
              'Bath', 'Bed', 'Bee', 'Bell', 'Berry', 'Bird', 'Blade', 'Board', 'Boat', 'Bone', 'Book', 'Boot',
              'Bottle', 'Box', 'Boy', 'Brain', 'Brake', 'Branch', 'Brick', 'Bridge', 'Brush', 'Bucket', 'Bulb',
              'Button', 'Cake', 'Camera', 'Card', 'Cart', 'Carriage', 'Cat', 'Chain', 'Cheese', 'Chest', 'Chin',
              'Church', 'Circle', 'Clock', 'Cloud', 'Coat', 'Collar', 'Comb', 'Cord', 'Cow', 'Cup', 'Curtain',
              'Cushion', 'Dog', 'Drain', 'Drawer', 'Dress', 'Drop', 'Ear', 'Egg', 'Engine', 'Eye', 'Face',
              'Farm', 'Feather', 'Finger', 'Fish', 'Flag', 'Floor', 'Fly', 'Foot', 'Fork', 'Fowl', 'Frame', 'Garden',
              'Girl', 'Glove', 'Goat', 'Gun', 'Hair', 'Hammer', 'Hand', 'Hat', 'Head', 'Heart', 'Hook', 'Horn',
              'Horse', 'Hospital', 'House', 'Island', 'Jewel', 'Kettle', 'Key', 'Knee', 'Knife', 'Knot', 'Leaf',
              'Leg', 'Library', 'Line', 'Lip', 'Lock', 'Map', 'Match', 'Monkey', 'Moon', 'Mouth', 'Muscle', 'Nail',
              'Neck', 'Needle', 'Nerve', 'Net', 'Nose', 'Nut', 'Office', 'Orange', 'Oven', 'Parcel', 'Pen', 'Pencil',
              'Picture', 'Pig', 'Pin', 'Pipe', 'Plane', 'Plate', 'Plow', 'Pocket', 'Pot', 'Potato', 'Prison', 'Pump',
              'Rail', 'Rat', 'Receipt', 'Ring', 'Rod', 'Roof', 'Root', 'Sail', 'School', 'Scissors', 'Screw', 'Seed',
              'Sheep', 'Shelf', 'Ship', 'Shirt', 'Shoe', 'Skin', 'Skirt', 'Snake', 'Sock', 'Spade', 'Sponge', 'Spoon',
              'Spring', 'Square', 'Stamp', 'Star', 'Station', 'Stem', 'Stick', 'Stocking', 'Stomach', 'Store',
              'Street', 'Sun', 'Table', 'Tail', 'Thread', 'Throat', 'Thumb', 'Ticket', 'Toe', 'Tongue', 'Tooth',
              'Town', 'Train', 'Tray', 'Tree', 'Trousers', 'Umbrella', 'Wall', 'Watch', 'Wheel', 'Whip', 'Whistle',
              'Window', 'Wing', 'Wire', 'Worm']

# https://www.randomlists.com/food?qty=200
foodlist = ['Acorn Squash', 'Adobo', 'Aioli', 'Alfredo Sauce', 'Almond Paste', 'Amaretto', 'Ancho Chile Peppers',
            'Anchovy Paste', 'Andouille Sausage', 'Apple Butter', 'Apple Pie Spice', 'Apricots', 'Aquavit',
            'Artificial Sweetener', 'Asiago Cheese', 'Asparagus', 'Avocados', 'Baking Powder', 'Baking Soda', 'Basil',
            'Bass', 'Bay Leaves', 'Bean Sauce', 'Bean Sprouts', 'Bean Threads', 'Beans', 'Beer', 'Beets', 'Berries',
            'Black Olives', 'Blackberries', 'Blue Cheese', 'Bok Choy', 'Breadfruit', 'Broccoli', 'Broccoli Raab',
            'Brown Rice', 'Brown Sugar', 'Bruschetta', 'Buttermilk', 'Cabbage', 'Canadian Bacon', 'Capers',
            'Cappuccino Latte', 'Cayenne Pepper', 'Celery', 'Chambord', 'Chard', 'Chaurice Sausage', 'Cheddar Cheese',
            'Cherries', 'Chicory', 'Chile Peppers', 'Chili Powder', 'Chili Sauce', 'Chocolate', 'Cinnamon', 'Cloves',
            'Cocoa Powder', 'Cod', 'Condensed Milk', 'Cooking Wine', 'Coriander', 'Corn Flour', 'Corn Syrup',
            'Cornmeal', 'Cornstarch', 'Cottage Cheese', 'Couscous', 'Crabs', 'Cream', 'Cream Cheese', 'Croutons',
            'Cumin', 'Curry Paste', 'Date Sugar', 'Dates', 'Dill', 'Dried Leeks', 'Eel', 'Eggplants', 'Eggs', 'Figs',
            'Fish Sauce', 'Flounder', 'Flour', 'French Fries', 'Geese', 'Gouda', 'Grapes', 'Green Beans',
            'Green Onions', 'Grits', 'Grouper', 'Habanero Chilies', 'Haddock', 'Half-and-half', 'Ham', 'Hash Browns',
            'Heavy Cream', 'Honey', 'Horseradish', 'Hot Sauce', 'Huckleberries', 'Irish Cream Liqueur', 'Jelly Beans',
            'Ketchup', 'Kumquats', 'Lamb', 'Leeks', 'Lemon Grass', 'Lemons', 'Lettuce', 'Lima Beans', 'Lobsters',
            'Mackerel', 'Maple Syrup', 'Margarine', 'Marshmallows', 'Melons', 'Mesclun Greens', 'Monkfish', 'Mushrooms',
            'Mussels', 'Mustard Seeds', 'Oatmeal', 'Octopus', 'Okra', 'Olives', 'Onion Powder', 'Orange Peels',
            'Oregano', 'Pancetta', 'Paprika', 'Pea Beans', 'Peanut Butter', 'Peanuts', 'Pears', 'Pecans', 'Pesto',
            'Pheasants', 'Pickles', 'Pico De Gallo', 'Pineapples', 'Pink Beans', 'Pinto Beans', 'Plum Tomatoes',
            'Pomegranates', 'Poppy Seeds', 'Pork', 'Portabella Mushrooms', 'Potato Chips', 'Poultry Seasoning',
            'Prosciutto', 'Raw Sugar', 'Red Chile Powder', 'Red Snapper', 'Remoulade', 'Rhubarb', 'Rice Wine',
            'Romaine Lettuce', 'Romano Cheese', 'Rosemary', 'Salmon', 'Salt', 'Sardines', 'Sausages', 'Sea Cucumbers',
            'Shallots', 'Shitakes', 'Shrimp', 'Snow Peas', 'Spaghetti Squash', 'Split Peas', 'Summer Squash', 'Sushi',
            'Sweet Chili Sauce', 'Sweet Peppers', 'Swiss Cheese', 'Tartar Sauce', 'Tomato Juice', 'Tomato Paste',
            'Tomato Puree', 'Tomato Sauce', 'Tonic Water', 'Tortillas', 'Tuna', 'Turtle', 'Unsweetened Chocolate',
            'Vanilla', 'Vanilla Bean', 'Vegemite', 'Venison', 'Wasabi', 'Water Chestnuts', 'Wine Vinegar',
            'Won Ton Skins', 'Worcestershire Sauce', 'Yogurt', 'Zinfandel Wine']


def update_last_action(user) -> bool:
    """
    Updates the last action field of the user-row in database. Returns boolean if the users session
    is older than one hour or True, when she wants to keep the login

    :param user: User in refactored fns, else nickname
    :return: Boolean
    """
    logger('User', 'update_last_action', 'main')
    if not user:
        return False
    elif isinstance(user, str):  # TODO remove this check after refactoring
        user = DBDiscussionSession.query(User).filter_by(nickname=user).first()
    db_settings = DBDiscussionSession.query(Settings).get(user.uid)

    timeout_in_sec = 60 * 60 * 24 * 7

    # check difference of
    diff_action = get_now() - user.last_action
    diff_login = get_now() - user.last_login
    diff_action = diff_action.seconds + diff_action.days * 24 * 60 * 60
    diff_login = diff_login.seconds + diff_login.days * 24 * 60 * 60

    diff = diff_action if diff_action < diff_login else diff_login
    should_log_out = diff > timeout_in_sec and not db_settings.keep_logged_in
    user.update_last_action()

    transaction.commit()
    return should_log_out


def refresh_public_nickname(user):
    """
    Creates and sets a random public nick for the given user

    :param user: User
    :return: the new nickname as string
    """
    biglist = animallist + thingslist + foodlist

    first = moodlist[random.randint(0, len(moodlist) - 1)]
    second = biglist[random.randint(0, len(biglist) - 1)]
    nick = first + ' ' + second

    while DBDiscussionSession.query(User).filter_by(public_nickname=nick).first():
        first = moodlist[random.randint(0, len(moodlist) - 1)]
        second = biglist[random.randint(0, len(biglist) - 1)]
        nick = first + ' ' + second

    logger('User', 'refresh_public_nickname', user.public_nickname + ' -> ' + nick)
    user.set_public_nickname(nick)

    return nick


def is_in_group(nickname, groupname):
    """
    Returns boolean if the user is in the group

    :param nickname: User.nickname
    :param groupname: Group.name
    :return: Boolean
    """
    db_user = DBDiscussionSession.query(User).filter_by(nickname=str(nickname)).join(Group).first()
    logger('User', 'is user in: ' + groupname, 'main')
    return db_user and db_user.groups.name == groupname


def is_admin(nickname):
    """
    Check, if the given uid has admin rights or is admin

    :param nickname: current user name
    :return: true, if user is admin, false otherwise
    """
    db_user = DBDiscussionSession.query(User).filter_by(nickname=str(nickname)).join(Group).first()
    logger('User', 'is_admin', 'main')
    return db_user and db_user.groups.name == 'admins'


def get_public_data(nickname, lang):
    """
    Fetch some public information about the user with given nickname

    :param nickname: User.public_nickname
    :param lang:
    :return: dict()
    """
    logger('User', 'get_public_data', 'User {}'.format(nickname))
    return_dict = dict()
    current_user = get_user_by_private_or_public_nickname(nickname)

    if current_user is None:
        return return_dict

    _tn = Translator(lang)

    # data for last 7 and 30 days
    labels_decision_7 = []
    labels_decision_30 = []
    labels_edit_30 = []
    labels_statement_30 = []

    data_decision_7 = []
    data_decision_30 = []
    data_edit_30 = []
    data_statement_30 = []

    return_dict['label1'] = _tn.get(_.decisionIndex7)
    return_dict['label2'] = _tn.get(_.decisionIndex30)
    return_dict['label3'] = _tn.get(_.statementIndex)
    return_dict['label4'] = _tn.get(_.editIndex)

    for days_diff in range(30, -1, -1):
        date_begin = date.today() - timedelta(days=days_diff)
        date_end = date.today() - timedelta(days=days_diff - 1)
        begin = arrow.get(date_begin.strftime('%Y-%m-%d'), 'YYYY-MM-DD')
        end = arrow.get(date_end.strftime('%Y-%m-%d'), 'YYYY-MM-DD')

        ts = python_datetime_pretty_print(date_begin, lang)
        labels_decision_30.append(ts)
        labels_statement_30.append(ts)
        labels_edit_30.append(ts)

        db_clicks_statements = DBDiscussionSession.query(ClickedStatement).filter(
            and_(ClickedStatement.author_uid == current_user.uid,
                 ClickedStatement.timestamp >= begin,
                 ClickedStatement.timestamp < end)).all()
        db_clicks_arguments = DBDiscussionSession.query(ClickedArgument).filter(
            and_(ClickedArgument.author_uid == current_user.uid,
                 ClickedArgument.timestamp >= begin,
                 ClickedArgument.timestamp < end)).all()
        clicks = len(db_clicks_statements) + len(db_clicks_arguments)
        data_decision_30.append(clicks)
        if days_diff < 6:
            labels_decision_7.append(ts)
            data_decision_7.append(clicks)

        get_tv_dict = get_textversions(current_user, lang, begin, end)
        data_statement_30.append(len(get_tv_dict.get('statements', [])))
        data_edit_30.append(len(get_tv_dict.get('edits', [])))

    return_dict['labels1'] = labels_decision_7
    return_dict['labels2'] = labels_decision_30
    return_dict['labels3'] = labels_statement_30
    return_dict['labels4'] = labels_edit_30
    return_dict['data1'] = data_decision_7
    return_dict['data2'] = data_decision_30
    return_dict['data3'] = data_statement_30
    return_dict['data4'] = data_edit_30

    return return_dict


def get_reviews_of(user, only_today):
    """
    Returns the sum of all reviews of the given user

    :param user: User
    :param only_today: Boolean
    :return: Int
    """
    db_edits = DBDiscussionSession.query(ReviewEdit).filter_by(detector_uid=user.uid)
    db_deletes = DBDiscussionSession.query(ReviewDelete).filter_by(detector_uid=user.uid)
    db_optimizations = DBDiscussionSession.query(ReviewOptimization).filter_by(detector_uid=user.uid)
    db_duplicates = DBDiscussionSession.query(ReviewDuplicate).filter_by(detector_uid=user.uid)

    if only_today:
        today = arrow.utcnow().to('Europe/Berlin').format('YYYY-MM-DD')
        db_edits = db_edits.filter(ReviewEdit.timestamp >= today)
        db_deletes = db_deletes.filter(ReviewDelete.timestamp >= today)
        db_optimizations = db_optimizations.filter(ReviewOptimization.timestamp >= today)
        db_duplicates = DBDiscussionSession.query(ReviewDuplicate).filter(ReviewOptimization.timestamp >= today)

    db_edits = db_edits.all()
    db_deletes = db_deletes.all()
    db_optimizations = db_optimizations.all()
    db_duplicates = db_duplicates.all()

    return len(db_edits) + len(db_deletes) + len(db_optimizations) + len(db_duplicates)


def get_count_of_statements(user, only_edits, limit_on_today=False):
    """
    Returns the count of statements of the user

    :param user: User
    :param only_edits: Boolean
    :param limit_on_today: Boolean
    :return: Int
    """
    if not user:
        return 0

    edit_count = 0
    statement_count = 0
    db_textversions = DBDiscussionSession.query(TextVersion).filter_by(author_uid=user.uid)
    if limit_on_today:
        today = arrow.utcnow().to('Europe/Berlin').format('YYYY-MM-DD')
        db_textversions = db_textversions.filter(TextVersion.timestamp >= today)
    db_textversions = db_textversions.all()

    for tv in db_textversions:
        db_root_version = DBDiscussionSession.query(TextVersion).filter_by(
            statement_uid=tv.statement_uid).first()  # TODO #432
        if db_root_version.uid < tv.uid:
            edit_count += 1
        else:
            statement_count += 1

    return edit_count if only_edits else statement_count


def get_count_of_votes_of_user(user, limit_on_today=False):
    """
    Returns the count of marked ones of the user

    :param user: User
    :param limit_on_today: Boolean
    :return: Int, Int
    """
    if not user:
        return (0, 0)

    db_arg = DBDiscussionSession.query(MarkedArgument).filter(MarkedArgument.author_uid == user.uid)
    db_stat = DBDiscussionSession.query(MarkedStatement).filter(MarkedStatement.author_uid == user.uid)

    if limit_on_today:
        today = arrow.utcnow().to('Europe/Berlin').format('YYYY-MM-DD')
        db_arg = db_arg.filter(MarkedArgument.timestamp >= today)
        db_stat = db_stat.filter(MarkedStatement.timestamp >= today)

    return len(db_arg.all()), len(db_stat.all())


def get_count_of_clicks(user, limit_on_today=False):
    """
    Returns the count of clicks of the user

    :param user: User
    :param limit_on_today: Boolean
    :return: Int, Int
    """
    if not user:
        return (0, 0)

    db_arg = DBDiscussionSession.query(ClickedArgument).filter(ClickedArgument.author_uid == user.uid)
    db_stat = DBDiscussionSession.query(ClickedStatement).filter(ClickedStatement.author_uid == user.uid)

    if limit_on_today:
        today = arrow.utcnow().to('Europe/Berlin').format('YYYY-MM-DD')
        db_arg = db_arg.filter(ClickedArgument.timestamp >= today)
        db_stat = db_stat.filter(ClickedStatement.timestamp >= today)

    db_arg = db_arg.all()
    db_stat = db_stat.all()

    return len(db_arg), len(db_stat)


def get_textversions(db_user: User, lang: str, timestamp_after=None, timestamp_before=None):
    """
    Returns all textversions, were the user was author

    :param db_user: User
    :param lang: ui_locales
    :param timestamp_after: Arrow or None
    :param timestamp_before: Arrow or None
    :return: [{},...], [{},...]
    """
    statement_array = []
    edit_array = []

    if not timestamp_after:
        timestamp_after = arrow.get('1970-01-01').format('YYYY-MM-DD')
    if not timestamp_before:
        timestamp_before = arrow.utcnow().replace(days=+1).format('YYYY-MM-DD')

    db_edits = DBDiscussionSession.query(TextVersion).filter(and_(TextVersion.author_uid == db_user.uid,
                                                                  TextVersion.timestamp >= timestamp_after,
                                                                  TextVersion.timestamp < timestamp_before)).all()

    for edit in db_edits:
        db_root_version = DBDiscussionSession.query(TextVersion).filter_by(
            statement_uid=edit.statement_uid).first()  # TODO #432
        edit_dict = dict()
        edit_dict['uid'] = str(edit.uid)
        edit_dict['statement_uid'] = str(edit.statement_uid)
        edit_dict['content'] = str(edit.content)
        edit_dict['timestamp'] = sql_timestamp_pretty_print(edit.timestamp, lang)
        if db_root_version.uid == edit.uid:
            statement_array.append(edit_dict)
        else:
            edit_array.append(edit_dict)

    return {
        'statements': statement_array,
        'edits': edit_array
    }


def get_marked_elements_of_user(db_user: User, is_argument: bool, lang: str):
    """
    Get all marked arguments/statements of the user

    :param db_user: User
    :param is_argument: Boolean
    :param lang: uid_locales
    :return: [{},...]
    """
    return_array = []

    if is_argument:
        db_votes = DBDiscussionSession.query(MarkedArgument).filter_by(author_uid=db_user.uid).all()
    else:
        db_votes = DBDiscussionSession.query(MarkedStatement).filter_by(author_uid=db_user.uid).all()

    for vote in db_votes:
        vote_dict = dict()
        vote_dict['uid'] = str(vote.uid)
        vote_dict['timestamp'] = sql_timestamp_pretty_print(vote.timestamp, lang)
        if is_argument:
            vote_dict['argument_uid'] = str(vote.argument_uid)
            vote_dict['content'] = get_text_for_argument_uid(vote.argument_uid, lang)
        else:
            vote_dict['statement_uid'] = str(vote.statement_uid)
            vote_dict['content'] = get_text_for_statement_uid(vote.statement_uid)
        return_array.append(vote_dict)

    return return_array


def get_clicked_element_of_user(db_user: User, is_argument: bool, lang: str):
    """
    Returs array with all clicks done by the user

    :param db_user: User
    :param is_argument: Boolean
    :param lang: ui_locales
    :return: [{},...]
    """
    return_array = []

    if is_argument:
        db_votes = DBDiscussionSession.query(ClickedArgument).filter_by(author_uid=db_user.uid).all()
    else:
        db_votes = DBDiscussionSession.query(ClickedStatement).filter_by(author_uid=db_user.uid).all()

    for vote in db_votes:
        vote_dict = dict()
        vote_dict['uid'] = str(vote.uid)
        vote_dict['timestamp'] = sql_timestamp_pretty_print(vote.timestamp, lang)
        vote_dict['is_up_vote'] = str(vote.is_up_vote)
        vote_dict['is_valid'] = str(vote.is_valid)
        if is_argument:
            vote_dict['argument_uid'] = str(vote.argument_uid)
            vote_dict['content'] = get_text_for_argument_uid(vote.argument_uid, lang)
        else:
            vote_dict['statement_uid'] = str(vote.statement_uid)
            vote_dict['content'] = get_text_for_statement_uid(vote.statement_uid)
        return_array.append(vote_dict)

    return return_array


def get_information_of(db_user, lang):
    """
    Returns public information of the given user

    :param db_user: User
    :param lang: ui_locales
    :return: dict()
    """
    db_group = DBDiscussionSession.query(Group).get(db_user.group_uid)
    ret_dict = dict()
    ret_dict['public_nick'] = db_user.get_global_nickname()
    ret_dict['last_action'] = sql_timestamp_pretty_print(db_user.last_action, lang)
    ret_dict['last_login'] = sql_timestamp_pretty_print(db_user.last_login, lang)
    ret_dict['registered'] = sql_timestamp_pretty_print(db_user.registered, lang)
    ret_dict['group'] = db_group.name[0:1].upper() + db_group.name[1:-1]

    ret_dict['is_male'] = db_user.gender == 'm'
    ret_dict['is_female'] = db_user.gender == 'f'
    ret_dict['is_neutral'] = db_user.gender != 'm' and db_user.gender != 'f'

    arg_votes, stat_votes = get_count_of_votes_of_user(db_user, False)
    db_reviews_duplicate = DBDiscussionSession.query(ReviewDuplicate).filter_by(detector_uid=db_user.uid).all()
    db_reviews_edit = DBDiscussionSession.query(ReviewEdit).filter_by(detector_uid=db_user.uid).all()
    db_reviews_delete = DBDiscussionSession.query(ReviewDelete).filter_by(detector_uid=db_user.uid).all()
    db_reviews_optimization = DBDiscussionSession.query(ReviewOptimization).filter_by(detector_uid=db_user.uid).all()
    db_reviews = db_reviews_duplicate + db_reviews_edit + db_reviews_delete + db_reviews_optimization

    get_tv_dict = get_textversions(db_user, lang)
    ret_dict['statements_posted'] = len(get_tv_dict.get('statements', []))
    ret_dict['edits_done'] = len(get_tv_dict.get('edits', []))
    ret_dict['reviews_proposed'] = len(db_reviews)
    ret_dict['discussion_arg_votes'] = arg_votes
    ret_dict['discussion_stat_votes'] = stat_votes
    ret_dict['avatar_url'] = get_profile_picture(db_user, 120)
    ret_dict['discussion_stat_rep'], trash = get_reputation_of(db_user.nickname)

    return ret_dict


def get_summary_of_today(nickname, lang):
    """
    Returns summary of todays actions

    :param nickname: User.nickname
    :param lang: ui_locales
    :return: dict()
    """
    ret_dict = dict()
    db_user = DBDiscussionSession.query(User).filter_by(nickname=nickname).first()

    if not db_user:
        return dict()

    arg_votes, stat_votes = get_count_of_votes_of_user(db_user, True)
    arg_clicks, stat_clicks = get_count_of_clicks(db_user, True)
    reputation, tmp = get_reputation_of(nickname, True)
    timestamp = arrow.utcnow().to('Europe/Berlin')

    ret_dict['firstname'] = db_user.firstname
    ret_dict['date'] = timestamp.format('YYYY-MM-DD') if lang == 'en' else timestamp.format('DD.MM.')
    ret_dict['statements_posted'] = get_count_of_statements(db_user, False, True)
    ret_dict['edits_done'] = get_count_of_statements(db_user, True, True)
    ret_dict['discussion_arg_votes'] = arg_votes
    ret_dict['discussion_stat_votes'] = stat_votes
    ret_dict['discussion_arg_clicks'] = arg_clicks
    ret_dict['discussion_stat_clicks'] = stat_clicks
    ret_dict['statements_reported'] = get_reviews_of(db_user, True)
    ret_dict['reputation_colltected'] = reputation

    return ret_dict


def change_password(user, old_pw, new_pw, confirm_pw, lang):
    """
    Change password of given user

    :param user: current database user
    :param old_pw: old received password
    :param new_pw: new received password
    :param confirm_pw: confirmation of the password
    :param lang: current language
    :return: an message and boolean for error and success
    """
    logger('User', 'change_password', 'def')
    _t = Translator(lang)

    success = False

    # is the old password given?
    if not old_pw:
        logger('User', 'change_password', 'old pwd is empty')
        message = _t.get(_.oldPwdEmpty)  # 'The old password field is empty.'
    # is the new password given?
    elif not new_pw:
        logger('User', 'change_password', 'new pwd is empty')
        message = _t.get(_.newPwdEmtpy)  # 'The new password field is empty.'
    # is the confirmation password given?
    elif not confirm_pw:
        logger('User', 'change_password', 'confirm pwd is empty')
        message = _t.get(_.confPwdEmpty)  # 'The password confirmation field is empty.'
    # is new password equals the confirmation?
    elif not new_pw == confirm_pw:
        logger('User', 'change_password', 'new pwds not equal')
        message = _t.get(_.newPwdNotEqual)  # 'The new passwords are not equal'
    # is new old password equals the new one?
    elif old_pw == new_pw:
        logger('User', 'change_password', 'pwds are the same')
        message = _t.get(_.pwdsSame)  # 'The new and old password are the same'
    else:
        # is the old password valid?
        if not user.validate_password(old_pw):
            logger('User', 'change_password', 'old password is wrong')
            message = _t.get(_.oldPwdWrong)  # 'Your old password is wrong.'
        else:
            hashed_pw = password_handler.get_hashed_password(new_pw)

            # set the hashed one
            user.password = hashed_pw
            DBDiscussionSession.add(user)
            transaction.commit()

            logger('User', 'change_password', 'password was changed')
            message = _t.get(_.pwdChanged)  # 'Your password was changed'
            success = True

    return message, success


def __create_new_user(user, ui_locales, oauth_provider='', oauth_provider_id=''):
    """
    Insert a new user row

    :param user: dict with every information for a user needed
    :param ui_locales: Language.ui_locales
    :param oauth_provider: String
    :param oauth_provider_id: String
    :return: String, String, User
    """
    success = ''
    info = ''

    _t = Translator(ui_locales)
    # creating a new user with hashed password
    logger('User', '__create_new_user', 'Adding user ' + user['nickname'])
    hashed_password = password_handler.get_hashed_password(user['password'])
    newuser = User(firstname=user['firstname'],
                   surname=user['lastname'],
                   email=user['email'],
                   nickname=user['nickname'],
                   password=hashed_password,
                   gender=user['gender'],
                   group_uid=user['db_group_uid'],
                   oauth_provider=oauth_provider,
                   oauth_provider_id=oauth_provider_id)
    DBDiscussionSession.add(newuser)
    transaction.commit()
    db_user = DBDiscussionSession.query(User).filter_by(nickname=user['nickname']).first()
    settings = Settings(author_uid=db_user.uid,
                        send_mails=False,
                        send_notifications=True,
                        should_show_public_nickname=True)
    DBDiscussionSession.add(settings)
    transaction.commit()

    # sanity check, whether the user exists
    db_user = DBDiscussionSession.query(User).filter_by(nickname=user['nickname']).first()
    if db_user:
        logger('User', '__create_new_user', 'New data was added with uid ' + str(db_user.uid))
        success = _t.get(_.accountWasAdded).format(user['nickname'])

    else:
        logger('User', '__create_new_user', 'New data was not added')
        info = _t.get(_.accoutErrorTryLateOrContant)

    return success, info, db_user


def set_new_user(mailer, firstname, lastname, nickname, gender, email, password, _tn):
    """
    Let's create a new user

    :param mailer: instance of pyramid mailer
    :param firstname: String
    :param lastname: String
    :param nickname: String
    :param gender: String
    :param email: String
    :param password: String
    :param _tn: Translaator
    :return: Boolean, msg
    """
    # getting the authors group
    db_group = DBDiscussionSession.query(Group).filter_by(name='users').first()

    # does the group exists?
    if not db_group:
        logger('User', 'set_new_user', 'Internal error occured')
        return {'success': False, 'error': _tn.get(_.errorTryLateOrContant), 'user': None}

    # sanity check
    db_user = DBDiscussionSession.query(User).filter_by(nickname=nickname).first()
    if db_user:
        logger('User', 'set_new_user', 'User already exists')
        return {'success': False, 'error': _tn.get(_.nickIsTaken), 'user': None}

    user = {
        'firstname': firstname,
        'lastname': lastname,
        'email': email,
        'nickname': nickname,
        'password': password,
        'gender': gender,
        'db_group_uid': db_group.uid
    }
    success, info, db_new_user = __create_new_user(user, _tn.get_lang())

    if db_new_user:
        # sending an email and message
        subject = _tn.get(_.accountRegistration)
        body = _tn.get(_.accountWasRegistered).format(firstname, lastname, email)
        send_mail(mailer, subject, body, email, _tn.get_lang())
        send_welcome_notification(db_new_user.uid, _tn)

        logger('User', 'set_new_user', 'set new user in db')
        return {'success': success, 'error': '', 'user': db_new_user}

    logger('User', 'set_new_user', 'new user not found in db')
    return {
        'success': False,
        'error': _tn.get(_.errorTryLateOrContant),
        'user': None
    }


def set_new_oauth_user(firstname, lastname, nickname, email, gender, id, provider, _tn):
    """
    Let's create a new user

    :param firstname: String
    :param lastname: String
    :param nickname: String
    :param email: String
    :param gender: String
    :param id: String
    :param provider: String
    :param _tn: Translator
    :return: Boolean, msg
    """
    # getting the authors group
    db_group = DBDiscussionSession.query(Group).filter_by(name='users').first()

    # does the group exists?
    if not db_group:
        logger('User', 'set_new_oauth_user', 'Internal error occurred')
        return {'success': False, 'error': _tn.get(_.errorTryLateOrContant), 'user': None}

    # sanity check
    db_user = DBDiscussionSession.query(User).filter(User.oauth_provider == str(provider),
                                                     User.oauth_provider_id == str(id)).first()
    # login of oauth user
    if db_user:
        logger('User', 'set_new_oauth_user', 'User already exists, she will login')
        return {'success': True, 'error': '', 'user': db_user}

    # sanity check
    db_user = DBDiscussionSession.query(User).filter_by(nickname=nickname).first()
    if db_user:
        logger('User', 'set_new_oauth_user', 'User already exists')
        return {'success': False, 'error': _tn.get(_.nickIsTaken), 'user': None}

    user = {
        'firstname': firstname,
        'lastname': lastname,
        'email': email,
        'nickname': nickname,
        'password': str(uuid.uuid4().hex),
        'gender': gender,
        'db_group_uid': db_group.uid
    }
    success, info, db_new_user = __create_new_user(user, _tn.get_lang(), oauth_provider=provider, oauth_provider_id=id)

    if db_new_user:
        logger('User', 'set_new_oauth_user', 'set new user in db')
        return {'success': success, 'error': '', 'user': db_new_user}

    logger('User', 'set_new_oauth_user', 'new user not found in db')

    return {
        'success': False,
        'error': _tn.get(_.errorTryLateOrContant),
        'user': None
    }


def get_users_with_same_opinion(uids, application_url, path, db_user, is_argument, is_attitude, is_reaction,
                                is_position, db_lang) -> dict:
    """
    Based on current discussion step information about other users will be given

    :param uids: IDs of statements or argument for the information request
    :param application_url: url of the application
    :param path: current path of the user
    :param db_user: User
    :param is_argument: boolean, if the request is for an argument
    :param is_attitude: boolean, if the request is during the attitude step
    :param is_reaction: boolean, if the request is during the attitude step
    :param is_position: boolean, if the request is for a position
    :param db_lang: Language
    :rtype: dict
    :return: prepared collection with information about other users with the same opinion or an error
    """
    prepared_dict = dict()
<<<<<<< HEAD
    _tn = Translator(db_lang.ui_locales)
=======
    _tn = Translator(ui_locales)
>>>>>>> 80ab0f02

    if is_argument and is_reaction:
        prepared_dict = get_user_and_opinions_for_argument(uids, db_user, db_lang.ui_locales, application_url, path)
    elif is_argument and not is_reaction:
        prepared_dict = get_user_with_same_opinion_for_argument(uids[0], db_user, db_lang.ui_locales, application_url)
    elif is_position:
        prepared_dict = get_user_with_same_opinion_for_statements(uids, True, db_user, db_lang.ui_locales, application_url)
    elif is_attitude:
<<<<<<< HEAD
        prepared_dict = get_user_with_opinions_for_attitude(uids[0], db_user, db_lang.ui_locales, application_url)
=======
        prepared_dict = get_user_with_opinions_for_attitude(uids, nickname, ui_locales, application_url)
>>>>>>> 80ab0f02
    elif not is_attitude:
        prepared_dict = get_user_with_same_opinion_for_premisegroups(uids, db_user, db_lang.ui_locales, application_url)
    prepared_dict['info'] = _tn.get(_.otherParticipantsDontHaveOpinionForThisStatement) if len(uids) == 0 else ''

    return prepared_dict<|MERGE_RESOLUTION|>--- conflicted
+++ resolved
@@ -10,7 +10,6 @@
 
 import arrow
 import transaction
-from sqlalchemy import and_
 
 import dbas.handler.password as password_handler
 from dbas.database import DBDiscussionSession
@@ -254,13 +253,13 @@
         labels_edit_30.append(ts)
 
         db_clicks_statements = DBDiscussionSession.query(ClickedStatement).filter(
-            and_(ClickedStatement.author_uid == current_user.uid,
-                 ClickedStatement.timestamp >= begin,
-                 ClickedStatement.timestamp < end)).all()
+            ClickedStatement.author_uid == current_user.uid,
+            ClickedStatement.timestamp >= begin,
+            ClickedStatement.timestamp < end).all()
         db_clicks_arguments = DBDiscussionSession.query(ClickedArgument).filter(
-            and_(ClickedArgument.author_uid == current_user.uid,
-                 ClickedArgument.timestamp >= begin,
-                 ClickedArgument.timestamp < end)).all()
+            ClickedArgument.author_uid == current_user.uid,
+            ClickedArgument.timestamp >= begin,
+            ClickedArgument.timestamp < end).all()
         clicks = len(db_clicks_statements) + len(db_clicks_arguments)
         data_decision_30.append(clicks)
         if days_diff < 6:
@@ -407,9 +406,9 @@
     if not timestamp_before:
         timestamp_before = arrow.utcnow().replace(days=+1).format('YYYY-MM-DD')
 
-    db_edits = DBDiscussionSession.query(TextVersion).filter(and_(TextVersion.author_uid == db_user.uid,
-                                                                  TextVersion.timestamp >= timestamp_after,
-                                                                  TextVersion.timestamp < timestamp_before)).all()
+    db_edits = DBDiscussionSession.query(TextVersion).filter(TextVersion.author_uid == db_user.uid,
+                                                             TextVersion.timestamp >= timestamp_after,
+                                                             TextVersion.timestamp < timestamp_before).all()
 
     for edit in db_edits:
         db_root_version = DBDiscussionSession.query(TextVersion).filter_by(
@@ -806,11 +805,7 @@
     :return: prepared collection with information about other users with the same opinion or an error
     """
     prepared_dict = dict()
-<<<<<<< HEAD
     _tn = Translator(db_lang.ui_locales)
-=======
-    _tn = Translator(ui_locales)
->>>>>>> 80ab0f02
 
     if is_argument and is_reaction:
         prepared_dict = get_user_and_opinions_for_argument(uids, db_user, db_lang.ui_locales, application_url, path)
@@ -819,11 +814,7 @@
     elif is_position:
         prepared_dict = get_user_with_same_opinion_for_statements(uids, True, db_user, db_lang.ui_locales, application_url)
     elif is_attitude:
-<<<<<<< HEAD
         prepared_dict = get_user_with_opinions_for_attitude(uids[0], db_user, db_lang.ui_locales, application_url)
-=======
-        prepared_dict = get_user_with_opinions_for_attitude(uids, nickname, ui_locales, application_url)
->>>>>>> 80ab0f02
     elif not is_attitude:
         prepared_dict = get_user_with_same_opinion_for_premisegroups(uids, db_user, db_lang.ui_locales, application_url)
     prepared_dict['info'] = _tn.get(_.otherParticipantsDontHaveOpinionForThisStatement) if len(uids) == 0 else ''
