--- conflicted
+++ resolved
@@ -81,12 +81,8 @@
     return True
 
 
-<<<<<<< HEAD
-def append_action_to_issue_rss(db_issue: Issue, db_author: User, title, description, ui_locale, url):
-=======
 def append_action_to_issue_rss(issue_uid: int, author_uid: int, title: str, description: str, ui_locale: str,
                                url: str) -> bool:
->>>>>>> 54a57ac7
     """
     Appends a new action in D-BAS to the RSS
 
@@ -98,27 +94,6 @@
     :param url: url of this event
     :return: Boolean
     """
-<<<<<<< HEAD
-    logger('RSS-Handler', 'append_action_to_issue_rss', 'issue_uid ' + str(db_issue.uid))
-
-    DBDiscussionSession.add(RSS(author=db_author.uid, issue=db_issue.uid, title=title, description=description))
-    DBDiscussionSession.flush()
-    transaction.commit()
-
-    db_rss = DBDiscussionSession.query(RSS).filter_by(issue_uid=db_issue.uid).order_by(RSS.uid.desc()).all()
-    items = []
-    for rss in db_rss:
-        db_author = DBDiscussionSession.query(User).get(rss.author_uid)
-        if not db_author:
-            continue
-        items.append(PyRSS2Gen.RSSItem(
-            title=rss.title,
-            description=rss.description,
-            pubDate=rss.timestamp.datetime,
-            author=db_author.get_global_nickname(),
-            link=url
-        ))
-=======
     logger('RSS-Handler', 'append_action_to_issue_rss', 'issue_uid ' + str(issue_uid))
     db_issue = Session.query(Issue).get(issue_uid)
     db_author = Session.query(User).get(author_uid)
@@ -130,7 +105,6 @@
     transaction.commit()
 
     return rewrite_issue_rss(issue_uid, ui_locale, url)
->>>>>>> 54a57ac7
 
 
 def rewrite_issue_rss(issue_uid: int, ui_locale: str, url: str):
