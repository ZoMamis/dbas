--- conflicted
+++ resolved
@@ -119,11 +119,7 @@
 
 def __get_attack_for_argument_by_random_in_range(argument_uid: int, restrictive_attacks: List[Relations],
                                                  restrictive_arg_uids: List, last_attack: Relations,
-<<<<<<< HEAD
-                                                 history: str) -> Tuple[List[int], Relations, bool]:
-=======
                                                  history: str) -> Tuple[List[int], Optional[Relations], bool]:
->>>>>>> f1dc1f8d
     """
     Returns a dictionary with attacks. The attack itself is random out of the set of attacks, which were not done yet.
     Additionally returns id's of premises groups with [key + str(index) + 'id']
