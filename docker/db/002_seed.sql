--- conflicted
+++ resolved
@@ -105,15 +105,7 @@
 -- PostgreSQL database dump
 --
 
-<<<<<<< HEAD
 ALTER DEFAULT PRIVILEGES IN SCHEMA public GRANT SELECT ON TABLES TO read_only_discussion;
-
--- Dumped from database version 9.5.6
--- Dumped by pg_dump version 9.5.6
-=======
--- Dumped from database version 9.6.2
--- Dumped by pg_dump version 9.6.2
->>>>>>> be746315
 
 SET statement_timeout = 0;
 SET lock_timeout = 0;
