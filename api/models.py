--- conflicted
+++ resolved
@@ -72,22 +72,7 @@
         self.url: str = url_to_statement(issue, statement)
 
 
-<<<<<<< HEAD
-
-class DataIssue:
-=======
-class DataAuthor(JSONBase):
-    """
-    This class models a Author as it is required for the results by searching with Levensthein.
-    """
-
-    def __init__(self, author: User):
-        self.uid: int = author.uid
-        self.nickname: str = author.nickname
-
-
 class DataIssue(JSONBase):
->>>>>>> aabdff46
     """
     This class models a Issue as it is required for the results by searching with Levensthein.
     """
@@ -99,18 +84,6 @@
         self.title: str = issue.title
         self.info: str = issue.info
 
-<<<<<<< HEAD
-    def __json__(self, _request=None):
-        return {
-            "uid": self.uid,
-            "slug": self.slug,
-            "lang": self.language,
-            "title": self.title,
-            "info": self.info
-        }
-
-=======
->>>>>>> aabdff46
 
 class DataStatement(JSONBase):
     """
@@ -131,26 +104,4 @@
     entity_id: str
     aggregate_id: str
     author: str
-<<<<<<< HEAD
-    version: int
-
-
-def transform_levensthein_search_results(statement: DataStatement, author: User, issue: DataIssue) -> dict:
-    """
-    This is the json format of the results by searching with Levensthein.
-
-    :param statement: See ApiStatement
-    :param author: See ApiAuthor
-    :param issue: See ApiIssue
-    :return: The data-structure which is used for the results in the searching interface.
-    """
-    return {
-        "isPosition": statement.__json__().get("isPosition"),
-        "uid": statement.__json__().get("uid"),
-        "text": statement.__json__().get("text"),
-        "author": author,
-        "issue": issue.__json__()
-    }
-=======
-    version: int
->>>>>>> aabdff46
+    version: int