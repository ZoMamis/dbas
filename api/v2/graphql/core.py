--- conflicted
+++ resolved
@@ -214,14 +214,9 @@
     arguments = ArgumentGraph.plural()
     statement_reference = graphene.Field(StatementReferencesGraph, uid=graphene.Int())
     statement_references = graphene.List(StatementReferencesGraph)
-<<<<<<< HEAD
     statement_origin = graphene.Field(StatementOriginsGraph, uid=graphene.Int(), statement_uid=graphene.Int())
-    issue = graphene.Field(IssueGraph, uid=graphene.Int(), slug=graphene.String(), title=graphene.String())
-    issues = graphene.List(IssueGraph, slug=graphene.String(), title=graphene.String())
-=======
     issue = IssueGraph.singular()
     issues = IssueGraph.plural()
->>>>>>> 4610f63d
     premise = graphene.Field(PremiseGraph, uid=graphene.Int())
     premises = graphene.List(PremiseGraph, premisegroup_uid=graphene.Int())
     premisegroup = graphene.Field(PremiseGroupGraph, uid=graphene.Int())
@@ -247,16 +242,11 @@
     def resolve_statement_references(self, info, **kwargs):
         return StatementReferencesGraph.get_query(info).all()
 
-<<<<<<< HEAD
-    def resolve_statement_origin(self, args, context, info):
-        return resolve_field_query(args, context, StatementOriginsGraph)
-
-    def resolve_issue(self, args, context, info):
-        return resolve_field_query(args, context, IssueGraph)
-=======
+    def resolve_statement_origin(self, info, **kwargs):
+        return resolve_field_query(kwargs, info,  StatementOriginsGraph)
+
     def resolve_issue(self, info, **kwargs):
         return resolve_field_query(kwargs, info, IssueGraph)
->>>>>>> 4610f63d
 
     def resolve_issues(self, info, **kwargs):
         return resolve_list_query(kwargs, info, IssueGraph)
