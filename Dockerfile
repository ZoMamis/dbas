--- conflicted
+++ resolved
@@ -1,18 +1,7 @@
 FROM hhucn/dbas-build
 MAINTAINER Christian Meter <meter@cs.uni-duesseldorf.de>
 
-<<<<<<< HEAD
-# Add sources for nodejs
-RUN curl -sL https://deb.nodesource.com/setup_6.x | bash -
-
-RUN apt-get update -qq && \
-    apt-get install -yqq rubygems nodejs && \
-    (yes | gem install sass) && \
-    npm install bower phantomjs-prebuilt -g && \
-    mkdir /code
-=======
 RUN mkdir /code
->>>>>>> 75db69a6
 
 WORKDIR /code
 
