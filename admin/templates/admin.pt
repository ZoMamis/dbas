--- conflicted
+++ resolved
@@ -1,38 +1,35 @@
 <tal:block metal:use-macro="layout" i18n:domain="admin" metal:define-macro="layout">
-<<<<<<< HEAD
   <tal:block metal:fill-slot="content_page">
 
-    <!--<div class="container colored-container" tal:condition="not:extras.is_admin" style="max-width: 578px;">-->
-    <!--    <span class="lead">401 - Unauthorized</span><br>-->
-    <!--	<img class="center" src="${request.static_url('dbas:static/images/nopower.jpg')}">-->
-    <!--</div>-->
-
-    <div class="container colored-container">
-      <div class="container">
-        <h1 i18n:translate="administration">Administration</h1>
-      </div>
-      <div class="container" tal:condition="extras.logged_in">
-        <div class="container" tal:condition="not:extras.is_admin">
-          <div class="col-md-offset-2 col-md-8">
-            <div class="panel panel-danger">
-              <div class="panel-heading">
-                <h3 class="panel-title"><span i18n:translate="error">Error</span>!</h3>
-              </div>
-              <div class="panel-body" i18n:translate="no_admin_message">You have no rights for this page!</div>
-            </div>
-          </div>
-        </div>
-      </div>
+    <section>
+      <div class="text-center big-header">
+        <h3 i18n:translate="decentralized_moderation_system" class="text-center">Admin Menu</h3>
+        <p class="lead text-center" tal:condition="extras.logged_in">
+                    <span  tal:condition="not:extras.is_admin">
+                        <span i18n:translate="error">Error</span>: <span i18n:translate="no_admin_message">You have no rights for this page!</span>
+                    </span>
+          <span tal:condition="extras.is_admin" i18n:translate="admin_caution_message">
+                        Every edit and/or delete operation can have far-reaching implications for the complete
+                        system. Maybe it will be unusable after the operation!
+                    </span>
+        </p>
+
+      </div>
+    </section>
+
+    <div class="wrapper-container">
 
       <div class="container" tal:condition="not:extras.logged_in">
         <div class="row">
           <div class="col-md-offset-3 col-md-6 colored-container">
             <form autocomplete="on">
+
               <div class="form-group">
                 <label class="col-md-3 control-label" for="login-user" i18n:translate="your_nickname">Your
                   Nickname</label>
                 <div class="col-md-9 input-group">
-                  <div class="input-group-addon"><i class="fa fa-user fa-2x" aria-hidden="true"></i></div>
+                  <div class="input-group-addon"><i class="fa fa-user fa-2x" aria-hidden="true"></i>
+                  </div>
                   <input id="admin-login-user" type="text" class="form-control" autocomplete="on"
                          placeholder="Bruce Wayne">
                 </div>
@@ -41,7 +38,8 @@
                 <label class="col-md-3 control-label" for="login-pw" i18n:translate="your_password">Your
                   Password</label>
                 <div class="col-md-9 input-group">
-                  <div class="input-group-addon"><i class="fa fa-lock fa-2x" aria-hidden="true"></i></div>
+                  <div class="input-group-addon"><i class="fa fa-lock fa-2x" aria-hidden="true"></i>
+                  </div>
                   <input id="admin-login-pw" type="password" class="form-control" autocomplete="on"
                          placeholder="******">
                 </div>
@@ -59,17 +57,18 @@
               <div class="alert alert-danger" role="alert">
                 <i class="fa fa-exclamation-triangle" aria-hidden="true"></i>
                 <span class="sr-only"><span i18n:translate="error">Error</span>:</span> <span
-                      id="admin-login-failed-message"></span>
-              </div>
-            </div>
-
-            <button id="admin-login-button" type="button" class="btn btn-primary pull-right" i18n:translate="login">
-              Log In
+                  id="admin-login-failed-message"></span>
+              </div>
+            </div>
+
+            <button id="admin-login-button" type="button"
+                    class="btn btn-primary pull-right" i18n:translate="login">Log In
             </button>
 
           </div>
         </div>
       </div>
+
       <div tal:condition="not:extras.is_admin" >
         <div class="container batman-container">
           <!--batman-->
@@ -102,79 +101,9 @@
                 </div>
                 <div class="eye1 eye2">
                   <div class="eyebrow"></div>
-=======
-    <tal:block metal:fill-slot="content_page">
-
-        <section>
-            <div class="text-center big-header">
-                <h3 i18n:translate="decentralized_moderation_system" class="text-center">Admin Menu</h3>
-                <p class="lead text-center" tal:condition="extras.logged_in">
-                    <span  tal:condition="not:extras.is_admin">
-                        <span i18n:translate="error">Error</span>: <span i18n:translate="no_admin_message">You have no rights for this page!</span>
-                    </span>
-                    <span tal:condition="extras.is_admin" i18n:translate="admin_caution_message">
-                        Every edit and/or delete operation can have far-reaching implications for the complete
-                        system. Maybe it will be unusable after the operation!
-                    </span>
-                </p>
-
-            </div>
-        </section>
-
-        <div class="wrapper-container">
-
-            <div class="container" tal:condition="not:extras.logged_in">
-                <div class="row">
-                    <div class="col-md-offset-3 col-md-6 colored-container">
-                        <form autocomplete="on">
-
-                            <div class="form-group">
-                                <label class="col-md-3 control-label" for="login-user" i18n:translate="your_nickname">Your
-                                    Nickname</label>
-                                <div class="col-md-9 input-group">
-                                    <div class="input-group-addon"><i class="fa fa-user fa-2x" aria-hidden="true"></i>
-                                    </div>
-                                    <input id="admin-login-user" type="text" class="form-control" autocomplete="on"
-                                           placeholder="Bruce Wayne">
-                                </div>
-                            </div>
-                            <div class="form-group">
-                                <label class="col-md-3 control-label" for="login-pw" i18n:translate="your_password">Your
-                                    Password</label>
-                                <div class="col-md-9 input-group">
-                                    <div class="input-group-addon"><i class="fa fa-lock fa-2x" aria-hidden="true"></i>
-                                    </div>
-                                    <input id="admin-login-pw" type="password" class="form-control" autocomplete="on"
-                                           placeholder="******">
-                                </div>
-                            </div>
-                        </form>
-
-                        <div style="padding-left: 15px;">
-                            <label>
-                                <input id="admin-keep-login-box" type="checkbox" style="float:left;">
-                                <span i18n:translate="keep_me_logged_in">Keep me logged in</span>
-                            </label>
-                        </div>
-
-                        <div class="col-md-12" id="admin-login-failed">
-                            <div class="alert alert-danger" role="alert">
-                                <i class="fa fa-exclamation-triangle" aria-hidden="true"></i>
-                                <span class="sr-only"><span i18n:translate="error">Error</span>:</span> <span
-                                    id="admin-login-failed-message"></span>
-                            </div>
-                        </div>
-
-                        <button id="admin-login-button" type="button"
-                                class="btn btn-primary pull-right" i18n:translate="login">Log In
-                        </button>
-
-                    </div>
->>>>>>> 681e4e65
-                </div>
-              </div>
-            </div>
-<<<<<<< HEAD
+                </div>
+              </div>
+            </div>
             <!--lower body,hands, and cape-->
             <div class="center-block" id="cape">
               <!--hands-->
@@ -223,159 +152,29 @@
       </div>
 
       <div id="admin-overview" tal:condition="extras.is_admin" style="width:99%">
-        <div id="admin-entities">
-          <div id="close-warning" class="row" style="display:none;">
-            <div class="col-md-offset-3 col-md-6">
-              <div class="panel panel-warning">
-                <div class="panel-heading">
-                  <h3 class="panel-title">
-                    <span i18n:translate="caution">Caution</span>!
-                    <button id="close-warning-btn" type="button" class="pull-right" data-dismiss="modal"
-                            aria-label="Close"
-                            style="background: transparent; border: 0; cursor: pointer; color: white;"><span
-                            aria-hidden="true">&times;</span></button>
-                  </h3>
-                </div>
-                <div class="panel-body" i18n:translate="admin_caution_message">
-                  Every edit and/or delete operation can have far-reaching implications for the complete system. Maybe
-                  it will be unusable after the operation!
-                </div>
-              </div>
-=======
-
-            <div tal:condition="not:extras.is_admin" >
-                <div class="container batman-container">
-                    <!--batman-->
-                    <div class="batman">
-                        <!--face-->
-                        <div class="center-block" id="face">
-                            <!--ear-->
-                            <div>
-                                <div class="ear1"></div>
-                                <div class="ear2"></div>
-                            </div>
-                            <!--face shading-->
-                            <div class="face_shade"></div>
-                            <!--face shine-->
-                            <div>
-                                <div class="circle1"></div>
-                                <div class="circle2"></div>
-                            </div>
-                            <!--lower face-->
-                            <div>
-                                <div class="lower_face_shade"></div>
-                                <div class="lower_face"></div>
-                                <div class="mouth"></div>
-                                <div class="chin"></div>
-                            </div>
-                            <!--eyes-->
-                            <div>
-                                <div class="eye1">
-                                    <div class="eyebrow"></div>
-                                </div>
-                                <div class="eye1 eye2">
-                                    <div class="eyebrow"></div>
-                                </div>
-                            </div>
-                        </div>
-                        <!--lower body,hands, and cape-->
-                        <div class="center-block" id="cape">
-                            <!--hands-->
-                            <div class="hands center-block">
-                                <div class="hand1"></div>
-                                <div class="hand1 hand2"></div>
-                            </div>
-                            <!--torso-->
-                            <div class="center-block" id="torso">
-                                <div class="torso_shade"></div>
-                                <!--belt-->
-                                <div class="dark1"></div>
-                                <div class="belt-position">
-                                    <div class="belt">
-                                        <div class="belt_"></div>
-                                    </div>
-                                    <div class="belt1">
-                                        <div class="belt_1"></div>
-                                    </div>
-                                    <div class="belt2">
-                                        <div class="belt_2"></div>
-                                    </div>
-                                    <div class="belt3"></div>
-                                    <div class="belt4"></div>
-                                </div>
-                                <!--bat sign-->
-                                <div class="bat-sign">
-                                    <div class="bat"></div>
-                                    <div class="lower_tail"></div>
-                                    <div class="white_shine"></div>
-                                    <div class="white_shine rotate"></div>
-                                </div>
-                            </div>
-                        </div>
-                    </div>
-                    <!--batman's shadow-->
-                    <div class="scaling">
-                        <div class="center-block batman_shadow">
-
-                        </div>
-                    </div>
-                </div>
-
-                <p class="text-center lead">You are the admin D-BAS deserves, but not the one it needs right now.</p>
-
->>>>>>> 681e4e65
-            </div>
-          </div>
-
-<<<<<<< HEAD
-          <div class="row" tal:repeat="row dashboard.entities">
-
-            <div class="col-md-3" tal:repeat="group row">
-
-              <div class="panel panel-primary">
-                <div class="panel-heading">
-                  <span class="panel-title">${group.name}</span>
-                </div>
-                <div class="panel-body">
-                  <table class="table table-striped table-hover">
-                    <tbody>
-                    <tr class="entity-row" tal:attributes="data-href line.href; id line.name" tal:repeat="line group.content">
-                      <td>${line.name}</td>
-                      <td><span class="badge">-</span></td>
-                    </tr>
-                    </tbody>
-                  </table>
-                </div>
-              </div>
-=======
-            <div id="admin-overview" tal:condition="extras.is_admin" style="width:99%">
-
-                <div class="row" tal:repeat="row dashboard">
-
-                    <div class="col-md-3" tal:repeat="group row">
-
-                        <div class="panel panel-primary">
-                            <div class="panel-heading">
-                                <span class="panel-title">${group.name}</span>
-                            </div>
-                            <div class="panel-body">
-                                <table class="table table-striped table-hover">
-                                    <tbody>
-                                    <tr tal:attributes="data-href line.href; id line.name" tal:repeat="line group.content">
-                                        <td>${line.name}</td>
-                                        <td><span class="badge">-</span></td>
-                                    </tr>
-                                    </tbody>
-                                </table>
-                            </div>
-                        </div>
-
-                    </div>
-
-                </div>
->>>>>>> 681e4e65
-            </div>
-          </div>
+
+        <div class="row" tal:repeat="row dashboard.entities">
+
+          <div class="col-md-3" tal:repeat="group row">
+
+            <div class="panel panel-primary">
+              <div class="panel-heading">
+                <span class="panel-title">${group.name}</span>
+              </div>
+              <div class="panel-body">
+                <table class="table table-striped table-hover">
+                  <tbody>
+                  <tr tal:attributes="data-href line.href; id line.name" tal:repeat="line group.content">
+                    <td>${line.name}</td>
+                    <td><span class="badge">-</span></td>
+                  </tr>
+                  </tbody>
+                </table>
+              </div>
+            </div>
+
+          </div>
+
         </div>
 
         <div class="container">
@@ -383,7 +182,6 @@
           <hr>
         </div>
 
-<<<<<<< HEAD
         <div class="row">
           <div id="api_tokens" class="col-md-6">
             <div class="panel panel-primary">
@@ -456,25 +254,14 @@
           </div>
         </div>
       </div>
-    </div>
-    <script type="text/javascript" src="${request.static_url('dbas:static/js/discussion/guihandler.js')}"></script>
-    <script type="text/javascript"
-            src="${request.static_url('admin:static/js/admin.min.js')}" tal:condition="not:extras.development_mode"></script>
-    <script type="text/javascript"
-            src="${request.static_url('admin:static/js/main/ajaxhandler.js')}" tal:condition="extras.development_mode"></script>
-    <script type="text/javascript"
-            src="${request.static_url('admin:static/js/main/admin.js')}" tal:condition="extras.development_mode"></script>
+
+      <script type="text/javascript" src="${request.static_url('dbas:static/js/discussion/guihandler.js')}"></script>
+      <script type="text/javascript"
+              src="${request.static_url('admin:static/js/admin.min.js')}" tal:condition="not:extras.development_mode"></script>
+      <script type="text/javascript"
+              src="${request.static_url('admin:static/js/main/ajaxhandler.js')}" tal:condition="extras.development_mode"></script>
+      <script type="text/javascript"
+              src="${request.static_url('admin:static/js/main/admin.js')}" tal:condition="extras.development_mode"></script>
 
   </tal:block>
-=======
-        <script type="text/javascript" src="${request.static_url('dbas:static/js/discussion/guihandler.js')}"></script>
-        <script type="text/javascript"
-                src="${request.static_url('admin:static/js/admin.min.js')}" tal:condition="not:extras.development_mode"></script>
-        <script type="text/javascript"
-                src="${request.static_url('admin:static/js/main/ajaxhandler.js')}" tal:condition="extras.development_mode"></script>
-        <script type="text/javascript"
-                src="${request.static_url('admin:static/js/main/admin.js')}" tal:condition="extras.development_mode"></script>
-
-    </tal:block>
->>>>>>> 681e4e65
 </tal:block>