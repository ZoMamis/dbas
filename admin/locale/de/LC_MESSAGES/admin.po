#
# German translations for PACKAGE package
# This file is distributed under the same license as the PACKAGE package.
# Tobias Krauthoff <tobias.krauthoff@uni-duesseldorf.de>, 2016.
msgid ""
msgstr ""
"Project-Id-Version: PACKAGE 1.0\n"
<<<<<<< HEAD
"POT-Creation-Date: 2018-01-24 10:53+0100\n"
=======
"POT-Creation-Date: 2017-11-27 20:00+0100\n"
>>>>>>> 045764a3
"PO-Revision-Date: 2016-10-25 10:45+0200\n"
"Last-Translator: Tobias Krauthoff <tobias.krauthoff@uni-duesseldorf.de>\n"
"Language-Team: German\n"
"Language: de\n"
"MIME-Version: 1.0\n"
"Content-Type: text/plain; charset=UTF-8\n"
"Content-Transfer-Encoding: 8bit\n"
"Generated-By: Lingua 4.9\n"
"Plural-Forms: nplurals=2; plural=(n != 1);\n"

#. Default: Admin Menu
#: templates/admin.pt:5
msgid "decentralized_moderation_system"
msgstr "Admin Menü"

#. Default: Error
#: templates/admin.pt:8 templates/admin.pt:57
msgid "error"
msgstr "Fehler"

#. Default: You have no rights for this page!
#: templates/admin.pt:8
msgid "no_admin_message"
msgstr "Sie haben keine Rechte für diese Seite"

#. Default: Every edit and/or delete operation can have far-reaching
#. implications for the complete system. Maybe it will be unusable after the
#. operation!
#: templates/admin.pt:10
msgid "admin_caution_message"
msgstr ""
"Jede Änderung/Löschung kann weitreichende Folgen für das gesamte System "
"haben. Eventuell ist dieses danach sogar unbenutzbar!"

#. Default: Your Nickname
#: templates/admin.pt:26
msgid "your_nickname"
msgstr "Nickname"

#. Default: Your Password
#: templates/admin.pt:36
msgid "your_password"
msgstr "Passwort"

#. Default: Keep me logged in
#: templates/admin.pt:50
msgid "keep_me_logged_in"
msgstr "Eingeloggt bleiben"

#. Default: Log In
#: templates/admin.pt:63
msgid "login"
msgstr "Log In"

#. Default: Security
#: templates/admin.pt:179
msgid "security"
<<<<<<< HEAD
msgstr ""
=======
msgstr "Sicherheit"
>>>>>>> 045764a3

#. Default: Application tokens
#: templates/admin.pt:188
msgid "Application-tokens"
<<<<<<< HEAD
msgstr ""
=======
msgstr "Application tokens"
>>>>>>> 045764a3

#. Default: Owner
#: templates/admin.pt:195 templates/admin.pt:230
msgid "api_token_owner"
<<<<<<< HEAD
msgstr ""
=======
msgstr "Besitzer"
>>>>>>> 045764a3

#. Default: Created
#: templates/admin.pt:196
msgid "api_token_created"
<<<<<<< HEAD
msgstr ""
=======
msgstr "Erstellt"
>>>>>>> 045764a3

#. Default: Revoke
#: templates/admin.pt:197
msgid "api_token_revoke"
<<<<<<< HEAD
msgstr ""
=======
msgstr "Zurückziehen"
>>>>>>> 045764a3

#. Default: Generate a new application token
#: templates/admin.pt:221
msgid "api_token_generate_title"
<<<<<<< HEAD
msgstr ""
=======
msgstr "Neues App-Token erstellen"
>>>>>>> 045764a3

#. Default: Please write this token down. You will not be able to see this
#. token again.
#: templates/admin.pt:228
msgid "api_token_warning"
<<<<<<< HEAD
msgstr ""
=======
msgstr "Bitte notieren sie sich das Token. Sie werden es nicht erneut sehen."
>>>>>>> 045764a3

#~ msgid "caution"
#~ msgstr "Achtung"

#~ msgid "Admin"
#~ msgstr "Admin"<|MERGE_RESOLUTION|>--- conflicted
+++ resolved
@@ -5,11 +5,7 @@
 msgid ""
 msgstr ""
 "Project-Id-Version: PACKAGE 1.0\n"
-<<<<<<< HEAD
-"POT-Creation-Date: 2018-01-24 10:53+0100\n"
-=======
 "POT-Creation-Date: 2017-11-27 20:00+0100\n"
->>>>>>> 045764a3
 "PO-Revision-Date: 2016-10-25 10:45+0200\n"
 "Last-Translator: Tobias Krauthoff <tobias.krauthoff@uni-duesseldorf.de>\n"
 "Language-Team: German\n"
@@ -67,66 +63,38 @@
 #. Default: Security
 #: templates/admin.pt:179
 msgid "security"
-<<<<<<< HEAD
-msgstr ""
-=======
 msgstr "Sicherheit"
->>>>>>> 045764a3
 
 #. Default: Application tokens
 #: templates/admin.pt:188
 msgid "Application-tokens"
-<<<<<<< HEAD
-msgstr ""
-=======
 msgstr "Application tokens"
->>>>>>> 045764a3
 
 #. Default: Owner
 #: templates/admin.pt:195 templates/admin.pt:230
 msgid "api_token_owner"
-<<<<<<< HEAD
-msgstr ""
-=======
 msgstr "Besitzer"
->>>>>>> 045764a3
 
 #. Default: Created
 #: templates/admin.pt:196
 msgid "api_token_created"
-<<<<<<< HEAD
-msgstr ""
-=======
 msgstr "Erstellt"
->>>>>>> 045764a3
 
 #. Default: Revoke
 #: templates/admin.pt:197
 msgid "api_token_revoke"
-<<<<<<< HEAD
-msgstr ""
-=======
 msgstr "Zurückziehen"
->>>>>>> 045764a3
 
 #. Default: Generate a new application token
 #: templates/admin.pt:221
 msgid "api_token_generate_title"
-<<<<<<< HEAD
-msgstr ""
-=======
 msgstr "Neues App-Token erstellen"
->>>>>>> 045764a3
 
 #. Default: Please write this token down. You will not be able to see this
 #. token again.
 #: templates/admin.pt:228
 msgid "api_token_warning"
-<<<<<<< HEAD
-msgstr ""
-=======
 msgstr "Bitte notieren sie sich das Token. Sie werden es nicht erneut sehen."
->>>>>>> 045764a3
 
 #~ msgid "caution"
 #~ msgstr "Achtung"
