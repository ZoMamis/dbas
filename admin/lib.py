--- conflicted
+++ resolved
@@ -267,42 +267,7 @@
         tmp = []
         for column in columns:
             attribute = getattr(row, column)
-<<<<<<< HEAD
-            if column in _user_columns:
-                text, success = __get_author_data(attribute, db_users, main_page)
-                if success:
-                    tmp.append(str(attribute) + ' - ' + str(text))
-            elif column == 'lang_uid':
-                tmp.append(__get_language(attribute, db_languages))
-            elif column == 'password':
-                tmp.append(str(attribute)[:5] + '...')
-            elif column == 'premisesgroup_uid':
-                text = 'None'
-                if attribute is not None:
-                    text, l = get_text_for_premisesgroup_uid(attribute)
-                tmp.append(str(attribute) + ' - ' + str(text))
-            elif column == 'conclusion_uid':
-                text = 'None'
-                if attribute is not None:
-                    text = get_text_for_statement_uid(attribute)
-                tmp.append(str(attribute) + ' - ' + str(text))
-            elif column == 'argument_uid':
-                text = 'None'
-                if attribute is not None:
-                    text = get_text_for_argument_uid(attribute)
-                tmp.append(str(attribute) + ' - ' + str(text))
-            elif column == 'textversion_uid':
-                text = 'None'
-                if attribute is not None:
-                    db_tv = DBDiscussionSession.query(TextVersion).get(attribute)
-                    if db_tv:
-                        text = db_tv.content
-                tmp.append(str(attribute) + ' - ' + str(text))
-            else:
-                tmp.append(str(attribute))
-=======
             __resolve_attribute(attribute, column, main_page, db_languages, db_users, tmp)
->>>>>>> be16fe26
         data.append(tmp)
     return data
 
