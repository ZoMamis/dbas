"""
Class for front end tests with Splinter and Selenium

.. codeauthor:: Tobias Krauthoff <krauthoff@cs.uni-duesseldorf.de
"""

import sys
import time
from collections import defaultdict

from selenium.common.exceptions import ElementNotVisibleException, WebDriverException
from splinter import Browser, exceptions

main_page = 'http://localhost:4284/'
test_counter = 0
wait_time = 0.5
nickname_test_user1 = 'Pascal'
nickname_test_user2 = 'Kurt'
nickname_real_user1 = 'Tobias'
nickname_real_user2 = 'Martin'
nickname_real_user3 = 'christian'
nickname_real_user4 = 'WeGi'
nickname_real_password1 = 'tobias'
nickname_real_password2 = 'martin'
nickname_real_password3 = 'christian'
nickname_real_password4 = 'alexander'
password = 'iamatestuser2016'


class Helper:
    """

    """

    @staticmethod
    def open_browser(browser):
        b = Browser(browser)
        b.driver.set_window_size(1920, 1080)
        return b

    @staticmethod
    def print_info(message=''):
        """

        :param message:
        :return:
        """
        print('    ' + 'Info: ' + message)

    @staticmethod
    def print_success(has_success, message=''):
        """

        :param has_success:
        :param message:
        :return:
        """
        print('    ' + ('✓' if has_success else '✗') + ' ' + message)

    @staticmethod
    def login(browser, user, pw, url):
        """

        :param browser:
        :param user:
        :param pw:
        :param url:
        :return:
        """
        browser.visit(main_page + 'user_login?user=' + user + '&password=' + pw + '&keep_login=false&url=' + url)
        return browser

    @staticmethod
    def logout(browser):
        """

        :param browser:
        :return:
        """
        browser.visit(main_page + 'user_logout')
        return browser

    @staticmethod
    def print_error(error_name, test_name, error):
        """

        :param error_name:
        :param test_name:
        :param error:
        :return:
        """
        print('    -> ' + error_name + ' occurred in ' + test_name)
        print('       ' + str(error))

    @staticmethod
    def test_wrapper(name, id, test_function, *args):
        """
        Wrapper method
        :param name: of the test
        :param id: of the test
        :param test_function: the function itself
        :return: value of the test_function on success, 0 otherwise
        """
        ret_val = 0
        try:
            global test_counter
            test_counter += 1
            ret_val = test_function(*args)
            print('    ' + str(id) + ': ' + ('SUCCESS' if ret_val == 1 else 'FAIL'))
            print('')
        except AttributeError as e:
            Helper.print_error('AttributeError', name, e)
        except exceptions.ElementDoesNotExist as e:
            Helper.print_error('ElementDoesNotExist', name, e)
        except IndexError as e:
            Helper.print_error('IndexError', name, e)
        except ElementNotVisibleException as e:
            Helper.print_error('ElementNotVisibleException', name, e)
        except WebDriverException as e:
            Helper.print_error('WebDriverException', name, e)
        except ConnectionResetError as e:
            Helper.print_error('ConnectionResetError', name, e)
        except ConnectionRefusedError as e:
            Helper.print_error('ConnectionRefusedError', name, e)
        except Exception as e:
            Helper.print_error('Exception', name, e)
        finally:
            return ret_val if ret_val != 0 else ret_val

    @staticmethod
    def check_for_present_text(browser, text, message):
        """
        Checks whether given text is presented in the browser
        :param browser: current browser
        :param text: text for the check
        :param message: for pint on console
        :return: true if text is present else false
        """
        if browser.is_text_present(text):
            Helper.print_success(True, message)
            return True
        else:
            Helper.print_success(False, message)
            return False

    @staticmethod
    def check_for_non_present_text(browser, text, message, print_message=True):
        """
        Checks whether given text is not presented in the browser
        :param browser: current browser
        :param text: text for the check
        :param message: for pint on console
        :param print_message: boolean for printing
        :return: true if text is present else false
        """
        if not browser.is_text_present(text):
            if print_message:
                Helper.print_success(True, message)
            return True
        else:
            if print_message:
                Helper.print_success(False, message)
            return False


class FrontendTests:
    """

    """

    @staticmethod
    def run_tests(browser_style, input_list):
        """
        Just runs every test

        :param browser_style: String
        :param input_list: List
        :return:
        """

        # server check
        if not Helper.test_wrapper('testing for connectivity to server', -1, FrontendTests.check_for_server,
                                   browser_style):
            print('====================================================')
            print('Exit gracefully!')
            return

        global test_counter
        test_counter = 0
        success_counter = 0

        splitted_list = input_list.split(',')
        if len(splitted_list) == 1 and splitted_list[0] == 'a':
            splitted_list = list()
            for i in range(len(test_list)):
                splitted_list.append(str(i))

        start = time.time()
        while len(splitted_list) > 0:
            cid = int(splitted_list[0].strip())
            if cid in range(len(test_list)):
                success_counter += Helper.test_wrapper(test_list[cid]['test_description'], cid,
                                                       test_list[cid]['test_call'], browser_style)
            else:
                print('Malicious list entry: ' + splitted_list[0])
            splitted_list.remove(splitted_list[0])
        end = time.time()

        diff = str(end - start)
        diff = diff[0:diff.index('.') + 3]

        print('====================================================')
        print(
            'Failed ' + str(test_counter - success_counter) + ' out of ' + str(test_counter) + ' in ' + str(diff) + 's')

    @staticmethod
    def check_for_server(browser):
        """
        Checks whether the server if online
        :param browser: current browser
        :return: true when the server is on, false otherwise
        """
        print('Is server online? ')
        b = Helper.open_browser(browser)
        b.visit(main_page)
        success = Helper.check_for_present_text(b, 'part of the graduate school', 'check overview page')
        b.quit()
        return success

    @staticmethod
    def test_pages_when_not_logged_in(browser):
        """
        Checks pages
        :param browser: current browser
        :return: 1 if success else 0
        """
        print('Starting tests for pages_not_logged_in:')
        success = True
        b = Helper.open_browser(browser)
        b.visit(main_page)
        b.find_by_css('.dropdown-toggle[href="#language"]').click()
        b.find_by_id('link-trans-en').click()

        pages = [main_page,
                 main_page + 'contact',
                 main_page + 'news',
                 main_page + 'imprint',
                 main_page + 'discuss',
                 main_page + 'settings',
                 main_page + 'notifications',
                 main_page + 'admin/',
                 main_page + 'user/Tobias']
        tests = ['main',
                 'contact',
                 'news',
                 'imprint',
                 'discuss',
                 'settings',
                 'notifications',
                 'admin',
                 'user']
        texts = ['part of the graduate school',
                 'Feel free to drop us a',
                 '1',
                 'Liability for content',
                 'discussion is about',
                 'part of the graduate school',
                 'part of the graduate school',
                 'Nickname',
                 'Tobias']
        for index, p in enumerate(pages):
            b.visit(p)
            t = 'testing ' + tests[index] + ' page'
            success = success and Helper.check_for_present_text(b, texts[index], t)

        b.quit()
        return 1 if success else 0

    @staticmethod
    def test_login_logout(browser):
        """

        :param browser:
        :return:
        """
        success = True
        print('Starting tests for login_logout:')
        b = Helper.open_browser(browser)

        b = Helper.login(b, nickname_test_user1, 'wrong_password', main_page)
        t = 'testing wrong login'
        success = success and Helper.check_for_present_text(b, 'do not match', t)

        time.sleep(wait_time)
        b = Helper.login(b, nickname_test_user1, password, main_page)
        t = 'testing right login'
        success = success and Helper.check_for_present_text(b, nickname_test_user1, t)
        time.sleep(wait_time)

        b = Helper.logout(b)
        t = 'testing logout'
        success = success and Helper.check_for_non_present_text(b, 'tobias', t)

        b.quit()
        return 1 if success else 0

    @staticmethod
    def test_pages_when_logged_in(browser):
        """

        :param browser:
        :return:
        """
        success = True
        print('Starting tests for pages_logged_in:')
        b = Helper.open_browser(browser)
        b = Helper.login(b, nickname_test_user1, password, main_page)

        pages = [main_page + 'settings',
                 main_page + 'notifications',
                 main_page + 'admin/']
        tests = ['settings',
                 'notifications',
                 'admin']
        texts = ['Personal Information',
                 'Notification Board',
                 'no rights']
        for index, p in enumerate(pages):
            b.visit(p)
            t = 'testing ' + tests[index] + ' page'
            success = success and Helper.check_for_present_text(b, texts[index], t)
            time.sleep(wait_time * 2)

        b.quit()
        return 1 if success else 0

    @staticmethod
    def test_popups(browser):
        """
        Checks UI popups
        :param browser: current browser
        :return: 1 if success else 0
        """
        print('Starting tests for popups:')
        b = Helper.open_browser(browser)
        b.visit(main_page)

        # open author popup
        b.find_by_id('link_popup_author').click()
        time.sleep(wait_time * 2)
        success = Helper.check_for_present_text(b, 'About me', 'check for author text')
        b.find_by_name('popup_author_icon_close').click()

        time.sleep(wait_time * 2)

        # open licence popup
        b.find_by_id('link_popup_license').click()
        time.sleep(wait_time * 2)
        success = success and Helper.check_for_present_text(b, 'MIT', 'check for license text')
        b.find_by_name('popup_license_icon_close').click()

        b.quit()
        return 1 if success else 0

    @staticmethod
    def test_contact_form(browser):
        """
        Checks every form on the contact page
        :param browser: current browser
        :return: 1 if success else 0
        """
        print('Starting tests for contact_form:')
        b = Helper.open_browser(browser)
        b.visit('http://localhost:4284/contact')

        form = ['',
                'name',
                'mail',
                'content']
        content = ['',
                   'some_name',
                   'some_mail@gmx.de',
                   'some_content']
        txt = ['name is empty',
               'mail is',
               'content is empty',
               'anti-spam message is empty or wrong']
        prefix = 'testing contact form for '
        msg = [prefix + 'empty name',
               prefix + 'empty e-mail',
               prefix + 'empty content',
               prefix + 'empty anti-spam']

        success = True
        for i in range(len(txt)):
            # special cases
            if i > 0:
                b.fill(form[i], content[i])
            b.find_by_name('form.contact.submitted').click()
            time.sleep(wait_time)
            success = success and Helper.check_for_present_text(b, txt[i], msg[i])

        b.quit()
        return 1 if success else 0

    @staticmethod
    def test_language_switch(browser):
        """
        Testing language switch
        :param browser: current browser
        :return: 1 if success else 0
        """
        print('Starting tests for language_switch:')
        b = Helper.open_browser(browser)

        b.visit(main_page)
        success = Helper.check_for_present_text(b, 'part of the graduate', 'check english language')

        b.find_by_css('#switch-lang img').click()
        time.sleep(wait_time)
        b.find_by_css('#link-trans-de').click()
        time.sleep(wait_time)
        success = success and Helper.check_for_present_text(b, 'Teil des Graduierten-Kollegs',
                                                            'check switch to german language')

        time.sleep(wait_time)
        b.find_by_css('#switch-lang img').click()
        time.sleep(wait_time)
        b.find_by_css('#link-trans-en').click()
        time.sleep(wait_time)
        success = success and Helper.check_for_present_text(b, 'part of the graduate',
                                                            'check switch back to english language')

        b.quit()
        return 1 if success else 0

    @staticmethod
    def test_discussion_buttons(browser):
        """
        Checks the discussions buttons
        :param browser: current browser
        :return: 1 if success else 0
        """
        print('Starting tests for discussion_buttons:')
        b = Helper.open_browser(browser)
        success = True
        b = Helper.login(b, nickname_test_user1, password, main_page + 'discussion')

        # check url popup
        if not b.find_by_id('share-url').visible:
            b.find_by_css('.hamburger span:first-child')[0].click()
            time.sleep(wait_time * 2)
            b.find_by_css('.tack-wrapper i')[0].click()

        # long url
        b.find_by_id('share-url').click()
        success = success and Helper.check_for_present_text(b, 'Share your URL', 'check for share url popup')
        b.find_by_id('popup-url-sharing-long-url-button').click()
        success = success and Helper.check_for_present_text(b, 'discussion', 'check for long url')
        b.find_by_id('popup-url-sharing-close').click()
        time.sleep(wait_time)

        # check issue dropdown and switch issue
        b.find_by_id('issue-dropdown').click()
        time.sleep(wait_time)
        success = success and Helper.check_for_present_text(b, 'Cat or Dog', 'check for issue dropdown')
        b.find_by_css('.dropdown-menu li.enabled a').click()
        time.sleep(wait_time)
        if b.is_text_present('Change of discussion'):
            success = success and Helper.check_for_present_text(b, 'Change of discussion',
                                                                'check for change topic popup')
            b.find_by_id('confirm-dialog-checkbox-accept-btn').click()
            time.sleep(wait_time)
        success = success and Helper.check_for_present_text(b, 'Your family argues', 'check for switched issue')

        # check exit
        b.find_by_id('exit-button').click()
        success = success and Helper.check_for_present_text(b, 'Thank you!', 'check for exit button')

        # go back
        b.find_by_id('back-to-discuss-button').click()

        # click position
        success = success and Helper.check_for_present_text(b, 'What is the initial position',
                                                            'check for first step in discussion')
        b.find_by_css('#discussions-space-list li:first-child input').click()
        success = success and Helper.check_for_present_text(b, 'What do you think',
                                                            'check for second step in discussion')

        # restart
        b.find_by_id('discussion-restart-btn').click()
        success = success and Helper.check_for_present_text(b, 'What is the initial position', 'check for restart')

        b = Helper.logout(b)
        b.quit()
        return 1 if success else 0

    @staticmethod
    def test_demo_discussion(browser):
        """
        Checks the demo of the discussion. Simple walk through Helper.
        :param browser: current browser
        :return: 1 if success else 0
        """
        print('Starting tests for demo_discussion:')
        success = True
        b = Helper.open_browser(browser)
        b = Helper.login(b, nickname_test_user1, password, main_page + 'discussion')

        # position
        success = success and Helper.check_for_present_text(b, 'initial ', 'check for position')
        b.find_by_id('item_36').click()
        time.sleep(wait_time)

        # attitude
        success = success and Helper.check_for_present_text(b, 'What do you think', 'check for attitude')
        b.find_by_css('#discussions-space-list li:first-child input').click()
        time.sleep(wait_time)

        # premise
        success = success and Helper.check_for_present_text(b, 'most important reason', 'check for premise')
        b.find_by_css('#discussions-space-list li:first-child input').click()
        time.sleep(wait_time)

        # confrontation
        success = success and Helper.check_for_present_text(b, 'Other participants', 'check for confrontation')
        b.find_by_css('#discussions-space-list li:first-child input').click()
        time.sleep(wait_time)

        # justification
        tmp1 = Helper.check_for_present_text(b, 'most important reason', 'check for justification 1')
        tmp2 = Helper.check_for_present_text(b, 'Let me state my ', 'check for justification 2')
        success = success and (tmp1 or tmp2)
        time.sleep(wait_time)

        # go back
        b.find_by_id('discussion-restart-btn').click()
        success = success and Helper.check_for_present_text(b, 'initial ', 'check for position again')

        b = Helper.logout(b)
        b.quit()
        return 1 if success else 0

    @staticmethod
    def test_functions_while_discussion(browser):
        """
        Checks different functions in the discussion like adding one premise, premise groups and so one
        :param browser: current browser
        :return: 1 if success else 0
        """
        print('Starting tests for functions_while_discussion:')
        success = True
        b = Helper.open_browser(browser)
        b = Helper.login(b, nickname_test_user1, password, main_page + 'discussion')

        # new position
        b.find_by_css('#discussions-space-list li:last-child input').click()
        success = success and Helper.check_for_present_text(b, 'What is your idea', 'check for new position field')
        position = 'some new position ' + str(time.time())
        reason = 'some new position ' + str(time.time())
        b.find_by_id('add-statement-container-main-input-position').fill(position)
        b.find_by_id('add-statement-container-main-input-reason').fill(reason)
        b.find_by_id('send-new-position').click()
        time.sleep(wait_time)

        # set new argument, no counter, go back to dont know attitude
        success = success and Helper.check_for_present_text(b, 'Congratulation', 'Check for new argument')
        b.back()
        time.sleep(wait_time)
        b.find_by_text(position)[0].click()
        time.sleep(wait_time)

        # dont know attitude
        success = success and Helper.check_for_present_text(b, 'What do you think about ' + position,
                                                            'check for attitude')
        b.find_by_css('#item_dontknow').click()
        time.sleep(wait_time)
        success = success and Helper.check_for_present_text(b, 'do not have any opinion',
                                                            'check for dont know attitude 1')
        success = success and Helper.check_for_present_text(b, 'ends here', 'check for dont know attitude 2')
        b.back()
        time.sleep(wait_time)
        b.find_by_css('#discussions-space-list li:first-child input').click()
        time.sleep(wait_time)

        # new premise
        success = success and Helper.check_for_present_text(b, 'Let me enter my reason', 'check for new window premise')
        reason1 = 'some new reason'
        b.find_by_id('add-position-container-main-input').fill(reason1)
        b.find_by_id('send-new-premise').click()
        time.sleep(wait_time)

        # confrontation
        success = success and Helper.check_for_present_text(b, position[1:] + ' because some new reason',
                                                            'check for new argument')
        success = success and Helper.check_for_present_text(b,
                                                            'Other participants do not have any counter-argument for that.',
                                                            'check that no confrontation exists')
        success = success and Helper.check_for_present_text(b, 'The discussion ends here.', 'check for end text')

        # go back to first premise
        # b.find_by_css('div.line-wrapper-r:first-child a').click()
        b.find_by_css('#discussion-restart-btn').click()
        b.find_by_text(position)[0].click()
        b.find_by_css('#discussions-space-list li:first-child input').click()
        time.sleep(wait_time)

        b.find_by_css('#item_start_premise').click()
        time.sleep(wait_time)
        # add new premise
        success = success and Helper.check_for_present_text(b, 'me enter my reason',
                                                            'check for new premise window again')
        reason2 = 'some new reason 1 and some new reason 2'
        b.find_by_id('add-position-container-main-input').fill(reason2)
        # add another input field
        b.find_by_css('.icon-add-premise').click()
        time.sleep(wait_time)
        b.find_by_id('send-new-premise').click()
        time.sleep(wait_time)

        # check for premisegroups popup
        success = success and Helper.check_for_present_text(b, 'We need your help', 'check for pgroup popup')
        b.find_by_id('insert_more_arguments_0').click()
        time.sleep(wait_time)
        b.find_by_id('popup-set-premisegroups-send-button').click()
        time.sleep(wait_time * 2)

        # check choosing
        success = success and Helper.check_for_present_text(b, 'multiple reasons', 'check options for choosing ')
        success = success and Helper.check_for_present_text(b, 'some new reason 1',
                                                            'check options for choosing answer 1')
        success = success and Helper.check_for_present_text(b, 'some new reason 2',
                                                            'check options for choosing answer 2')

        b = Helper.logout(b)
        b.quit()
        return 1 if success else 0

    @staticmethod
    def test_content(browser):
        """
        Checks the formulation of arguments
        :param browser: current browser
        :return: 1 if success else 0
        """
        print('Starting tests for test_content:')
        success = True
        b = Helper.open_browser(browser)
        b = Helper.login(b, nickname_test_user1, password, main_page + 'discuss/town-has-to-cut-spending')

        if b.is_text_present('Continue'):
            b.find_by_css('.eupopup-button_1').click()
            time.sleep(wait_time)
        # start
        success = success and Helper.check_for_present_text(b, 'initial position you are interested',
                                                            'check for question of inital position')
        b.find_by_text('The city should reduce the number of street festivals').click()
        time.sleep(wait_time)

        # attitude
        success = success and Helper.check_for_present_text(b, 'think about', 'check for question of attitude')
        b.find_by_css('#discussions-space-list li:first-child input').click()
        time.sleep(wait_time)

        # justify position
        success = success and Helper.check_for_present_text(b, 'most important', 'check for question of reason')
        b.find_by_css('#discussions-space-list li:first-child input').click()
        time.sleep(wait_time)

        # confrontation - give feedback
        success = success and Helper.check_for_present_text(b, 'Other participants', 'check for confronting question')
        success = success and Helper.check_for_present_text(b, 'stronger argument for accept my point',
                                                            'check for accept formulation of rebut')

        # earlier used argument
        time.sleep(wait_time * 5)
        b.find_by_css('#discussions-space-list li:nth-child(4) input').click()
        success = success and Helper.check_for_present_text(b, 'You used this earlier',
                                                            'check for earlier used formulation')
        b.back()
        time.sleep(wait_time)

        while Helper.check_for_non_present_text(b, 'every street festival is funded by large companies', 'sanity check',
                                                print_message=False):
            b.back()
            b.reload()
            time.sleep(wait_time)
            b.find_by_css('#discussions-space-list li:first-child input').click()
        b.find_by_css('#discussions-space-list li:nth-child(2) input').click()
        time.sleep(wait_time)

        # support of confrontation
        success = success and Helper.check_for_present_text(b, 'Earlier you argued',
                                                            'check for formulation on \'supports\' 1')
        success = success and Helper.check_for_present_text(b, 'convinced you that',
                                                            'check for formulation on \'supports\' 2')
        b.find_by_css('#discussion-restart-btn').click()
        time.sleep(wait_time)
        b.find_by_text('The city should reduce the number of street festivals').click()
        time.sleep(wait_time)
        b.find_by_css('#discussions-space-list li:first-child input').click()
        time.sleep(wait_time)
        b.find_by_css('#discussions-space-list li:first-child input').click()
        time.sleep(wait_time)

        # confrontation - give feedback again
        success = success and Helper.check_for_present_text(b, 'Other participants',
                                                            'check for confronting question again')
        # b.find_by_css('#item_rebut label').click()
        b.find_by_css('#discussions-space-list li:nth-child(4) input').click()
        time.sleep(wait_time)

        # rebut of confrontation
        success = success and Helper.check_for_present_text(b, 'You have a much stronger argument for accept',
                                                            'check for formulation on rebut')
        b.find_by_css('#discussion-restart-btn').click()
        time.sleep(wait_time)

        # restart
        b.find_by_text('The city should reduce the number of street festivals').click()
        time.sleep(wait_time)

        # attitude
        b.find_by_css('#discussions-space-list li:nth-child(2) input').click()
        time.sleep(wait_time)

        # confrontation - give feedback again
        success = success and Helper.check_for_present_text(b, 'You disagree with', 'check for question of rejection')
        b.find_by_css('#discussions-space-list li:first-child input').click()
        time.sleep(wait_time)

        # confrontation - give feedback
        success = success and Helper.check_for_present_text(b, 'does not hold', 'check for reject opinion')
        tmp_success1 = b.is_text_present('stronger statement for accept')
        tmp_success2 = b.is_text_present('good counter-argument for')
        Helper.print_success(tmp_success1 or tmp_success2, 'check for reject formulation of rebut')
        success = success and (tmp_success1 or tmp_success2)
        time.sleep(wait_time * 5)
        b.find_by_css('#discussions-space-list li:nth-child(4) input').click()

        # rebut of confrontation
        success = success and Helper.check_for_present_text(b, 'You have a much stronger argument for reject',
                                                            'check for formulation on rebut again')
        success = success and Helper.check_for_present_text(b, 'is not a good idea', 'check for question again')

        b = Helper.logout(b)
        b.quit()
        return 1 if success else 0

    @staticmethod
    def test_user_page(browser):
        """
        Testing language switch
        :param browser: current browser
        :return: 1 if success else 0
        """
        print('Starting tests for user_page:')
        success = True
        b = Helper.open_browser(browser)
        b = Helper.login(b, nickname_test_user1, password, main_page + 'user/' + nickname_test_user1)

        success = success and Helper.check_for_present_text(b, 'Public Information', 'check for public page')
        success = success and Helper.check_for_present_text(b, nickname_test_user1, 'check for real nickname')

        b.visit(main_page + 'settings')
        b.find_by_css('#settings-table tr:nth-child(3) .toggle').click()
        time.sleep(wait_time)

        fake_name = b.find_by_css('#info-table tr:nth-child(3) td:nth-child(2)').text
        b.visit(main_page + 'user/' + fake_name)
        success = success and Helper.check_for_present_text(b, fake_name, 'check for fake nickname')

        b.visit(main_page + 'settings')
        b.find_by_css('#settings-table tr:nth-child(3) .toggle').click()
        time.sleep(wait_time)

        b.visit(main_page + 'user/' + nickname_test_user1)
        success = success and Helper.check_for_present_text(b, nickname_test_user1, 'check for real nickname again')

        b = Helper.logout(b)
        b.quit()
        return 1 if success else 0

    @staticmethod
    def test_notification_system(browser):
        """
        Testing notification system
        :param browser: current browser
        :return: 1 if success else 0
        """
        print('Starting tests for notification_system:')
        success = True
        b = Helper.open_browser(browser)

        b = Helper.login(b, nickname_test_user1, password, main_page + 'notifications')

        txt = 'You have got 0 unread notifications and 0 total in the inbox. There are 0 in the outbox.'
        success = success and Helper.check_for_present_text(b, txt, 'check for zero notifications')

        b.find_by_id('new-notification').click()
        time.sleep(wait_time)

        # write message
        b.find_by_id('popup-writing-notification-recipient').fill(nickname_test_user2)
        b.find_by_id('popup-writing-notification-title').fill('Test notification for Kurt')
        b.find_by_id('popup-writing-notification-text').fill('This is a test notification for splinter tests')
        b.find_by_id('popup-writing-notification-send').click()
        time.sleep(wait_time)

        success = success and Helper.check_for_present_text(b, 'was send', 'check for send notifications')

        b.visit(main_page + 'notifications')
        time.sleep(wait_time)
        txt = 'There are 1 in the outbox.'
        success = success and Helper.check_for_present_text(b, txt, 'check for one outbox notifications')

        b.find_by_id('outbox-link').click()
        time.sleep(wait_time)
        success = success and Helper.check_for_present_text(b, 'Test notification',
                                                            'check for the notification in the outbox')

        # delete message
        b.find_by_css('.glyphicon-trash').click()
        time.sleep(wait_time)
        success = success and Helper.check_for_present_text(b, 'deleted', 'check for deleted message')
        success = success and Helper.check_for_present_text(b, 'There are 0 in the outbox.',
                                                            'check for zero outbox notifications')

        b = Helper.logout(b)
        b = Helper.login(b, nickname_test_user2, password, main_page + 'notifications')
        success = success and Helper.check_for_present_text(b, 'Test notification', 'check for one new notifications 1')
        txt = 'You have got 1 unread notifications and 1 total in the inbox. There are 0 in the outbox.'
        success = success and Helper.check_for_present_text(b, txt, 'check for one new notifications 2')

        # delete message
        b.find_by_css('.glyphicon-trash').click()
        time.sleep(wait_time)
        success = success and Helper.check_for_present_text(b, 'deleted', 'check for deleted message')
        txt = 'You have got 0 unread notifications and 0 total in the inbox. There are 0 in the outbox.'
        success = success and Helper.check_for_present_text(b, txt, 'check for zero notifications')

        b = Helper.logout(b)

        b.quit()
        return 1 if success else 0

    @staticmethod
    def test_review_page(browser):
        """
        Testing some review mechanism
        :param browser: current browser
        :return: 1 if success else 0
        """
        print('Starting tests for review page:')
        success = True
        b = Helper.open_browser(browser)
        b = Helper.login(b, nickname_test_user2, password, main_page + 'discuss/cat-or-dog')
        time.sleep(wait_time)
        b.find_by_css('#discussions-space-list li:nth-child(2)').mouse_over()
        time.sleep(wait_time)
        b.find_by_css('#discussions-space-list li:nth-child(2) .item-flag').click()
        time.sleep(wait_time)
        b.find_by_css('#popup-flag-statement input[value=offtopic]').click()
        b = Helper.logout(b)

        b = Helper.login(b, nickname_real_user1, nickname_real_password1, main_page + 'review')
        success = success and Helper.check_for_present_text(b, 'Help improve the dialog', 'check for review header')
        old_count = b.find_by_css('#review-table tbody tr:nth-child(1) strong').text

        b.visit(main_page + 'review/deletes')
        time.sleep(wait_time)
        b.find_by_css('#del_ack').click()
        time.sleep(wait_time)

        b.visit(main_page + 'review')
        time.sleep(wait_time)
        new_count = b.find_by_css('#review-table tbody tr:nth-child(1) strong').text

        success = success and (int(old_count) > int(new_count))
        Helper.print_success(success, 'check review queue length (' + str(old_count) + '>' + str(new_count) + ')')

        b = Helper.logout(b)
        b.quit()
        return 1 if success else 0

    @staticmethod
    def test_flag_statement(browser):
        """
        Testing some review mechanism
        :param browser: current browser
        :return: 1 if success else 0
        """
        print('Starting tests for flag statement:')
        success = True
        b = Helper.open_browser(browser)
        b = Helper.login(b, nickname_test_user1, password, main_page + 'review')
        b.visit(main_page + 'review')
        time.sleep(wait_time)
        old_count_for_users = b.find_by_css('#review-table tbody tr:nth-child(1) strong').text

        b.visit(main_page + 'discuss')
        time.sleep(wait_time)
        b.find_by_css('#discussions-space-list li:nth-child(2)').mouse_over()
        time.sleep(wait_time)
        b.find_by_css('#discussions-space-list li:nth-child(2) .item-flag').click()
        time.sleep(wait_time)
        b.find_by_css('#popup-flag-statement input[value=offtopic]').click()
        success = success and Helper.check_for_present_text(b, 'Thanks for reporting', 'Success text for flagging')

        time.sleep(wait_time * 2.5)
        b.find_by_css('#discussions-space-list li:nth-child(2)').mouse_over()
        time.sleep(wait_time)
        b.find_by_css('#discussions-space-list li:nth-child(2) .item-flag').click()
        time.sleep(wait_time)
        b.find_by_css('#popup-flag-statement input[value=offtopic]').click()
        success = success and Helper.check_for_present_text(b, 'You have already reported this argument',
                                                            'Info text for flagging')

        b.visit(main_page + 'review')
        time.sleep(wait_time)
        new_count_for_user1 = b.find_by_css('#review-table tbody tr:nth-child(1) strong').text
        b = Helper.logout(b)

        b = Helper.login(b, nickname_test_user2, password, main_page + 'review')
        b.visit(main_page + 'review')
        time.sleep(wait_time)
        new_count_for_user2 = b.find_by_css('#review-table tbody tr:nth-child(1) strong').text

        success = success and (int(new_count_for_user1) == int(old_count_for_users))
        Helper.print_success(success, 'check review queue length for user, who has flagged (' + str(
            new_count_for_user1) + '==' + str(old_count_for_users) + ')')
        success = success and (int(new_count_for_user2) > int(old_count_for_users))
        Helper.print_success(success,
                             'check review queue length for different user (' + str(new_count_for_user2) + '>' + str(
                                 old_count_for_users) + ')')

        b = Helper.logout(b)
        b.quit()
        return 1 if success else 0

    @staticmethod
    def test_flag_argument(browser):
        """
        Testing some review mechanism
        :param browser: current browser
        :return: 1 if success else 0
        """
        print('Starting tests for flag argument:')
        success = True
        b = Helper.open_browser(browser)
        b = Helper.login(b, nickname_test_user2, password, main_page + 'review')
        time.sleep(wait_time)
        old_count = b.find_by_css('#review-table tbody tr:nth-child(1) strong').text

        b.visit(main_page + 'discuss/town-has-to-cut-spending/reaction/32/rebut/36')
        time.sleep(wait_time)
        b.find_by_css('.pull-right .fa-flag').click()
        time.sleep(wait_time * 5)
        b.find_by_css('#flag_interference').click()
        time.sleep(wait_time * 5)
        b.find_by_css('#popup-flag-statement input[value=offtopic]').click()
        success = success and Helper.check_for_present_text(b, 'Thanks for reporting', 'Success text for flagging')

        time.sleep(wait_time * 5)
        b.find_by_css('.pull-right .fa-flag').click()
        time.sleep(wait_time * 5)
        b.find_by_css('#flag_interference').click()
        time.sleep(wait_time * 5)
        b.find_by_css('#popup-flag-statement input[value=offtopic]').click()
        success = success and Helper.check_for_present_text(b, 'You have already reported this argument',
                                                            'Info text for flagging')
        b = Helper.logout(b)

        b = Helper.login(b, nickname_real_user3, nickname_real_password3, main_page + 'review')
        b.visit(main_page + 'review')
        time.sleep(wait_time)
        new_count = b.find_by_css('#review-table tbody tr:nth-child(1) strong').text

        Helper.print_success(int(new_count) > int(old_count),
                             'New review count greater than old one (' + str(new_count) + '>' + str(old_count) + ')')
        success = success and (int(new_count) > int(old_count))

        b = Helper.logout(b)
        b.quit()
        return 1 if success else 0

    @staticmethod
    def test_review_queue(browser):
        """
        Testing some review mechanism
        :param browser: current browser
        :return: 1 if success else 0
        """
        print('Starting tests for review queue:')
        success = True
        b = Helper.open_browser(browser)

        # login ang get points of the first test user
        b = Helper.login(b, nickname_test_user1, password, main_page + 'review')
        old_points = b.find_by_css('#queues h6 a').text
        b = Helper.logout(b)

        # login, have a look at the deletes, search for the text of pascal and vote for delete
        b = Helper.login(b, nickname_real_user1, nickname_real_password1, main_page + 'review/deletes')
        while not b.is_text_present(nickname_test_user1):
            b.reload()
            time.sleep(wait_time)
        text = b.find_by_css('#reviewed-argument-text').text
        b.find_by_css('#del_ack').click()
        time.sleep(wait_time)
        b = Helper.logout(b)

        # login, have a look at the deletes, search for saved text and vote for delete
        b = Helper.login(b, nickname_real_user2, nickname_real_password2, main_page + 'review/deletes')
        while not b.is_text_present(text):
            b.reload()
            time.sleep(wait_time)
        b.find_by_css('#del_ack').click()
        time.sleep(wait_time)
        b = Helper.logout(b)

        # login, have a look at the deletes, search for saved text an d vote for delete
        b = Helper.login(b, nickname_real_user3, nickname_real_password3, main_page + 'review/ongoing')
        time.sleep(wait_time)
        success = success and Helper.check_for_present_text(b, text[0:15],
                                                            'check for the text of revised statement in ongoing queue (must be there)')

        b.visit(main_page + 'review/deletes')
        while not b.is_text_present(text):
            b.reload()
            time.sleep(wait_time)
        b.find_by_css('#del_ack').click()
        time.sleep(wait_time)

        b.visit(main_page + 'review/ongoing')
        success = success and Helper.check_for_non_present_text(b, text[0:15],
                                                                'check for the text of revised statement in ongoing queue (must be gone)')
        b.visit(main_page + 'review/history')
        success = success and Helper.check_for_present_text(b, text[0:15],
                                                            'check for the text of revised statement in history queue (must be there)')
        b = Helper.logout(b)

        # have a look at the discussion page and check, whether the text ist not visible!
        b.visit(main_page + 'discuss')
        time.sleep(wait_time)
        success = success and Helper.check_for_non_present_text(b, text, 'check for the forbidden text "' + text + '"')
        b = Helper.logout(b)

        # login ang get points of the first test user
        b = Helper.login(b, nickname_test_user1, password, main_page + 'review')
        new_points = b.find_by_css('#queues h6 a').text

        Helper.print_success(int(old_points) < int(new_points),
                             'New points greater than old points (' + str(new_points) + '>' + str(old_points) + ')')
        success = success and (int(old_points) < int(new_points))

        b = Helper.logout(b)
        b.quit()
        return 1 if success else 0

    @staticmethod
    def test_undo_review_in_queue(browser):
        """
        Testing some review mechanism
        :param browser: current browser
        :return: 1 if success else 0
        """
        print('Starting tests for undo review in queue:')
        success = True
        b = Helper.open_browser(browser)
        b = Helper.login(b, nickname_real_user1, nickname_real_password1, main_page + 'review/history')
        text = b.find_by_css('tbody:nth-child(2) td:first-child span').text[:-3]

        # check text in discussion
        b.visit(main_page + 'discuss')
        success = success and Helper.check_for_non_present_text(b, text,
                                                                'check for the forbidden text "' + text + '" (must be gone)')

        # go to history and undo
        b.visit(main_page + 'review/history')
        b.find_by_css('tbody:nth-child(2) a.btn-danger').click()
        time.sleep(3 * wait_time)
        success = success and Helper.check_for_present_text(b, text, 'caution popup')
        b.find_by_css('#confirm-dialog-accept-btn').click()
        time.sleep(wait_time)

        # check for success popup
        success = success and Helper.check_for_present_text(b, 'Data was successfully removed',
                                                            'check for success popup')

        # check text in discussion
        b.visit(main_page + 'discuss')
        success = success and Helper.check_for_present_text(b, text,
                                                            'check for the forbidden text "' + text + '" (must be there)')

        b = Helper.logout(b)
        b.quit()
        return 1 if success else 0

    @staticmethod
    def test_cancel_review_in_queue(browser):
        """
        Testing some review mechanism
        :param browser: current browser
        :return: 1 if success else 0
        """
        print('Starting tests for cancel review in queue:')
        success = True
        b = Helper.open_browser(browser)
        b = Helper.login(b, nickname_test_user1, password, main_page + 'discuss')

        # flag a statement
        time.sleep(wait_time)
        b.find_by_css('#discussions-space-list li:nth-child(2)').mouse_over()
        time.sleep(wait_time)
        b.find_by_css('#discussions-space-list li:nth-child(2) .item-flag').click()
        time.sleep(wait_time)
        b.find_by_css('#popup-flag-statement input[value=offtopic]').click()
        success = success and Helper.check_for_present_text(b, 'Thanks for reporting', 'Success text for flagging')
        b = Helper.logout(b)

        b = Helper.login(b, nickname_real_user1, nickname_real_password1, main_page + 'review')
        time.sleep(wait_time * 10)
        old_deletes_for_users = b.find_by_css('#review-table tbody tr:nth-child(1) strong').text
        old_ongoinig_for_users = b.find_by_css('#review-table tbody tr:nth-child(5) strong').text
        b.visit(main_page + 'review/ongoing')

        b.find_by_css('tbody:nth-child(2) a.btn-danger').click()
        time.sleep(wait_time)
        b.find_by_css('#confirm-dialog-accept-btn').click()
        time.sleep(wait_time)

        b.visit(main_page + 'review')
        time.sleep(wait_time * 10)
        new_deletes_for_users = b.find_by_css('#review-table tbody tr:nth-child(1) strong').text
        new_ongoinig_for_users = b.find_by_css('#review-table tbody tr:nth-child(5) strong').text

        success = success and int(new_deletes_for_users) < int(old_deletes_for_users)
        Helper.print_success(int(new_deletes_for_users) < int(old_deletes_for_users),
                             'New queue length of edits smaller than old one (' + str(
                                 new_deletes_for_users) + '<' + str(old_deletes_for_users) + ')')
        success = success and int(new_ongoinig_for_users) < int(old_ongoinig_for_users)
        Helper.print_success(int(new_ongoinig_for_users) < int(old_ongoinig_for_users),
                             'New queue length of ongoing smaller than old one (' + str(
                                 new_ongoinig_for_users) + '<' + str(old_ongoinig_for_users) + ')')

        b = Helper.logout(b)
        b.quit()
        return 1 if success else 0

    @staticmethod
    def test_edit_statement(browser):
        """
        Testing some review mechanism
        :param browser: current browser
        :return: 1 if success else 0
        """
        print('Starting tests for edit statement:')
        success = True
        b = Helper.open_browser(browser)
        b = Helper.login(b, nickname_test_user1, password, main_page + 'review')
        time.sleep(wait_time)
        old_count_for_users = b.find_by_css('#review-table tbody tr:nth-child(3) strong').text

        # hover edit flag
        b.visit(main_page + 'discuss')
        time.sleep(wait_time)
        text = b.find_by_css('#discussions-space-list li:nth-child(2) label').text
        b.find_by_css('#discussions-space-list li:nth-child(2)').mouse_over()
        time.sleep(wait_time)
        b.find_by_css('#discussions-space-list li:nth-child(2) .item-edit').click()
        time.sleep(wait_time)

        b.fill('popup-edit-statement-input-0', text + '#42')
        time.sleep(wait_time * 3)

        b.find_by_css('#popup-edit-statement-submit').click()
        success = success and Helper.check_for_present_text(b, 'Your proposals',
                                                            'check for general success popup after edit')

        b.visit(main_page + 'review')
        time.sleep(wait_time)
        new_count_for_user1 = b.find_by_css('#review-table tbody tr:nth-child(3) strong').text
        b = Helper.logout(b)

        b = Helper.login(b, nickname_test_user2, password, main_page + 'review')
        b.visit(main_page + 'review')
        time.sleep(wait_time)
        new_count_for_user2 = b.find_by_css('#review-table tbody tr:nth-child(3) strong').text

        success = success and (int(new_count_for_user1) == int(old_count_for_users))
        Helper.print_success(success, 'check review queue length for user, who has flagged (' + str(
            old_count_for_users) + '==' + str(new_count_for_user1) + ')')
        success = success and (int(new_count_for_user2) > int(old_count_for_users))
        Helper.print_success(success, 'check review queue length for user (' + str(old_count_for_users) + '>' + str(
            new_count_for_user2) + ')')

        b = Helper.logout(b)
        b.quit()
        return 1 if success else 0

    @staticmethod
    def test_edit_as_optimization(browser):
        """
        Testing some review mechanism
        :param browser: current browser
        :return: 1 if success else 0
        """
        print('Starting tests for edit statement as optimization:')
        success = True
        b = Helper.open_browser(browser)
        b = Helper.login(b, nickname_test_user1, password, main_page + 'discuss')

        # flag a statement
        time.sleep(wait_time)
        b.find_by_css('#discussions-space-list li:nth-child(1)').mouse_over()
        time.sleep(wait_time)
        b.find_by_css('#discussions-space-list li:nth-child(1) .item-flag').click()
        time.sleep(wait_time)
        b.find_by_css('#popup-flag-statement input[value=optimization]').click()
        success = success and Helper.check_for_present_text(b, 'Thanks for reporting', 'Success text for flagging')
        b = Helper.logout(b)

        # check queue length
        b = Helper.login(b, nickname_real_user1, nickname_real_password1, main_page + 'review')
        old_opti_for_users = b.find_by_css('#review-table tbody tr:nth-child(2) strong').text
        old_hist_for_users = b.find_by_css('#review-table tbody tr:nth-child(4) strong').text

        # goto optimization and insert one
        b.visit(main_page + 'review/optimizations')
        time.sleep(wait_time)
        b.find_by_css('#opti_ack').click()
        time.sleep(wait_time)
        text = b.find_by_css('#argument-part-table tbody td:first-child').text
        b.find_by_css('#argument-part-table tbody td:nth-child(2) input').fill(text + ' #4242')
        time.sleep(wait_time)
        b.find_by_css('#send_edit').click()
        time.sleep(wait_time)

        # check queue length
        b = Helper.logout(b)
        b = Helper.login(b, nickname_real_user2, nickname_real_password2, main_page + 'review')
        new_opti_for_users = b.find_by_css('#review-table tbody tr:nth-child(2) strong').text
        new_hist_for_users = b.find_by_css('#review-table tbody tr:nth-child(4) strong').text
        success = success and (int(old_opti_for_users) > int(new_opti_for_users))
        Helper.print_success(success,
                             'check optimization queue length for user (' + str(old_opti_for_users) + '>' + str(
                                 new_opti_for_users) + ')')
        success = success and (int(old_hist_for_users) < int(new_hist_for_users))
        Helper.print_success(success, 'check history queue length for user (' + str(new_hist_for_users) + '>' + str(
            old_hist_for_users) + ')')

        # voting
        b.visit(main_page + 'review/edits')
        time.sleep(wait_time)
        b.find_by_css('#edit_ack').click()
        time.sleep(wait_time)
        b = Helper.logout(b)

        b = Helper.login(b, nickname_real_user3, nickname_real_password3, main_page + 'review/edits')
        b.find_by_css('#edit_ack').click()
        time.sleep(wait_time)
        b = Helper.logout(b)

        b = Helper.login(b, nickname_real_user4, nickname_real_password4, main_page + 'review/edits')
        b.find_by_css('#edit_ack').click()
        time.sleep(wait_time)
        b = Helper.logout(b)

        # check edited data
        b = Helper.login(b, nickname_real_user1, nickname_real_password1, main_page + 'discuss')
        time.sleep(wait_time)
        success = success and Helper.check_for_present_text(b, '#4242', 'check the presence of the edited text')

        b = Helper.logout(b)
        b.quit()
        return 1 if success else 0

    @staticmethod
    def test_delete_own_statement(browser):
        """
        Testing some delete thing
        :param browser: current browser
        :return: 1 if success else 0
        """
        print('Starting tests for deleting the own statement:')
        success = True
        b = Helper.open_browser(browser)
        b = Helper.login(b, nickname_real_user1, nickname_real_password1, main_page + 'discuss')

        # get text and url of the deleted element
        time.sleep(wait_time)
        text = b.find_by_css('#discussions-space-list li:nth-child(2) label').text
        b.find_by_css('#discussions-space-list li:nth-child(2) input').click()
        time.sleep(wait_time * 5)
        url = b.url
        b.back()

        # go back and delete it
        time.sleep(wait_time * 5)
        b.find_by_css('#discussions-space-list li:nth-child(2)').mouse_over()
        time.sleep(wait_time)
        b.find_by_css('#discussions-space-list li:nth-child(2) .item-trash').click()
        time.sleep(wait_time)
        success = success and Helper.check_for_present_text(b, 'Caution', 'check for caution text')
        b.find_by_css('#popup-delete-content-submit').click()
        time.sleep(wait_time)

        success = success and Helper.check_for_non_present_text(b, text,
                                                                'check, if the deleted statement is not presented presence of the edited text')

        b.visit(url)
        time.sleep(wait_time)
        success = success and Helper.check_for_present_text(b, '404 Error', 'check for 404 page')
        success = success and Helper.check_for_present_text(b, 'revoked the content', 'check 404 reason')

        b = Helper.logout(b)
        b.quit()
        return 1 if success else 0

    @staticmethod
    def test_delete_own_argument(browser):
        """
        Testing some delete thing
        :param browser: current browser
        :return: 1 if success else 0
        """
        print('Starting tests for deleting the own argument:')
        success = True
        b = Helper.open_browser(browser)
        b = Helper.login(b, nickname_real_user1, nickname_real_password1, main_page + 'discuss')

        # position
        time.sleep(wait_time * 2)
        b.find_by_css('#discussions-space-list li:nth-child(1) input').click()
        # attitude
        time.sleep(wait_time * 2)
        b.find_by_css('#discussions-space-list li:nth-child(1) input').click()
        # reason
        time.sleep(wait_time * 2)
        b.find_by_css('#discussions-space-list li:nth-child(1) input').click()

        # system has a counter argument
        time.sleep(wait_time)
        success = success and Helper.check_for_present_text(b, 'Other participants',
                                                            'check for systems counter argument (there should be one)')

        # click trash
        b.find_by_css('i.fa-trash').click()
        time.sleep(wait_time)
        success = success and Helper.check_for_present_text(b, 'Caution', 'check for caution text')
        b.find_by_css('#popup-delete-content-submit').click()

        time.sleep(wait_time)
        success = success and Helper.check_for_present_text(b, 'Yeah', 'check for success popup')

        # go back and reload
        b.back()
        time.sleep(wait_time)
        b.reload()
        time.sleep(wait_time)
        b.find_by_css('#discussions-space-list li:nth-child(1)').click()
        time.sleep(wait_time)
        success = success and Helper.check_for_non_present_text(b, 'Caution',
                                                                'check for systems counter argument (there should be none)')

        b = Helper.logout(b)
        b.quit()
        return 1 if success else 0

    @staticmethod
    def test_admin_interface(browser):
        """
        Testing the admin interface
        :param browser: current browser
        :return: 1 if success else 0
        """
        print('Starting tests for the admin interface:')
        success = True
        b = Helper.open_browser(browser)

        b.visit(main_page + 'admin/')
        success = success and Helper.check_for_present_text(b, 'Nickname', 'check for login view')

        b.find_by_id('admin-login-user').fill(nickname_test_user1)
        b.find_by_id('admin-login-pw').fill(password)
        b.find_by_id('admin-login-button').click()
        time.sleep(wait_time)

        success = success and Helper.check_for_present_text(b, 'no rights', 'Kurt has no rights!')
        b = Helper.logout(b)
        time.sleep(wait_time)

        b = Helper.login(b, nickname_real_user1, nickname_real_password1, main_page + 'admin/')
        success = success and Helper.check_for_present_text(b, 'Vote', 'But Tobias has!')

        b = Helper.logout(b)
        b.quit()
        return 1 if success else 0

    @staticmethod
    def test_review_popup(browser):
        """
        Testing the admin interface
        :param browser: current browser
        :return: 1 if success else 0
        """
        print('Starting tests the review popup:')
        b = Helper.open_browser(browser)
        b = Helper.login(b, nickname_test_user1, password, main_page + 'discuss')

        position = 'this is a new position'
        reason = 'this is a new reason'

        b.find_by_css('#discussions-space-list li:last-child input').click()
        time.sleep(wait_time)
        b.find_by_id('add-statement-container-main-input-position').fill(position)
<<<<<<< HEAD
        # this is the old interface
        # b.find_by_id('send-new-position').click()
        # time.sleep(wait_time)
        # b.find_by_css('#discussions-space-list li:first-child input').click()
        # time.sleep(wait_time).click()

        # b.find_by_css('#discussions-space-list li:last-child input').click()
        # time.sleep(wait_time)
=======
>>>>>>> b035722a
        b.find_by_id('add-statement-container-main-input-reason').fill(reason)
        b.find_by_id('send-new-position').click()
        time.sleep(wait_time)

        success = Helper.check_for_present_text(b, 'Hey', 'check for review notificaiton')

        b = Helper.logout(b)
        b.quit()
        return 1 if success else 0


test_list = [
    {'console_description': 'tests for normal/not logged in pages',
     'test_description': 'tests for normal/not logged in pages',
     'test_call': FrontendTests.test_pages_when_not_logged_in,
     'test_id': 0},
    {'console_description': 'tests for login logout',
     'test_description': 'tests for login logout',
     'test_call': FrontendTests.test_login_logout,
     'test_id': 1},
    {'console_description': 'tests for logged in pages',
     'test_description': 'tests for logged in pages',
     'test_call': FrontendTests.test_pages_when_logged_in,
     'test_id': 2},
    {'console_description': 'tests for popups',
     'test_description': 'tests for popups',
     'test_call': FrontendTests.test_popups,
     'test_id': 3},
    {'console_description': 'tests for contact form',
     'test_description': 'tests for contact form',
     'test_call': FrontendTests.test_contact_form,
     'test_id': 4},
    {'console_description': 'tests for language switch',
     'test_description': 'tests for language switch',
     'test_call': FrontendTests.test_language_switch,
     'test_id': 5},
    {'console_description': 'tests for discussion buttons',
     'test_description': 'tests for discussion buttons',
     'test_call': FrontendTests.test_discussion_buttons,
     'test_id': 6},
    {'console_description': 'tests for demo discussion',
     'test_description': 'tests for demo discussion',
     'test_call': FrontendTests.test_demo_discussion,
     'test_id': 7},
    {'console_description': 'tests for demo discussion with all functions',
     'test_description': 'tests for demo discussion with all functions',
     'test_call': FrontendTests.test_functions_while_discussion,
     'test_id': 8},
    {'console_description': 'tests for content',
     'test_description': 'tests for content',
     'test_call': FrontendTests.test_content,
     'test_id': 9},
    {'console_description': 'tests for public user page',
     'test_description': 'tests for public user page',
     'test_call': FrontendTests.test_user_page,
     'test_id': 10},
    {'console_description': 'tests for notification system',
     'test_description': 'tests for notification system',
     'test_call': FrontendTests.test_notification_system,
     'test_id': 11},
    {'console_description': 'tests for review page',
     'test_description': 'test for review_page',
     'test_call': FrontendTests.test_review_page,
     'test_id': 12},
    {'console_description': 'tests for flag statement',
     'test_description': 'test for flag statement',
     'test_call': FrontendTests.test_flag_statement,
     'test_id': 13},
    {'console_description': 'tests for flag argument',
     'test_description': 'test for flag argument',
     'test_call': FrontendTests.test_flag_argument,
     'test_id': 14},
    {'console_description': 'tests for review queue (only with 13!)',
     'test_description': 'test for review queue',
     'test_call': FrontendTests.test_review_queue,
     'test_id': 15},
    {'console_description': 'tests for undo review in queue (only with 15!)',
     'test_description': 'test for undo review in queue',
     'test_call': FrontendTests.test_undo_review_in_queue,
     'test_id': 16},
    {'console_description': 'tests for cancel review in queue',
     'test_description': 'test for cancel review in queue',
     'test_call': FrontendTests.test_cancel_review_in_queue,
     'test_id': 17},
    {'console_description': 'tests for edit statement',
     'test_description': 'test for edit statement',
     'test_call': FrontendTests.test_edit_statement,
     'test_id': 18},
    {'console_description': 'tests for edit as optimization',
     'test_description': 'test for edit as optimization',
     'test_call': FrontendTests.test_edit_as_optimization,
     'test_id': 19},
    {'console_description': 'tests for delete my own statement',
     'test_description': 'test for delete my own statement',
     'test_call': FrontendTests.test_delete_own_statement,
     'test_id': 20},
    {'console_description': 'tests for delete my own argument',
     'test_description': 'test for delete my own argument',
     'test_call': FrontendTests.test_delete_own_argument,
     'test_id': 21},
    {'console_description': 'tests for the admin interface',
     'test_description': 'test for the admin interface',
     'test_call': FrontendTests.test_admin_interface,
     'test_id': 22},
    {'console_description': 'tests for review popup',
     'test_description': 'test for the review popup',
     'test_call': FrontendTests.test_review_popup,
     'test_id': 23}
]

if __name__ == "__main__":
    browser_shorts = defaultdict(lambda: 'phantomjs')
    browser_shorts['c'] = 'chrome'
    browser_shorts['f'] = 'firefox'
    browser_shorts['p'] = 'phantomjs'

    if len(sys.argv) > 1 and sys.argv[1] == '--no-input':
        input_browser = browser_shorts['default']
        input_list = 'a'
    else:
        print('  /---------------------------------------/')
        print(' / PLEASE USE A FRESH DB WITH DUMMY DATA /')
        print('/---------------------------------------/')
        print('')
        print('Please choose a web browser:')
        print('  [b]reak')
        print('  [c]hrome')
        print('  [f]irefox')
        print('  [p]hantomjs (default)')
        input_browser = input('Enter: ')
        if input_browser == 'b':
            exit()
        print('')
        print('Please choose a testing style:')
        print('  [ a]ll (default)')
        for test in test_list:
            id = (' ' + str(test['test_id'])) if test['test_id'] < 10 else str(test['test_id'])
            print('  [' + id + '] ' + test['console_description'])
        input_list = input('You can enter a number, like 3, or a list, like 5,2,9 (respect the order!): ')
        if len(input_list) == 0:
            input_list = 'a'

    web_driver = browser_shorts[str(input_browser)]

    print('')
    print('-> Tests will be done with ' + web_driver)
    print('')

    try:
        FrontendTests.run_tests(web_driver, input_list)
    except ConnectionResetError as e1:
        print('  Server is offline found: ' + str(e1))
    except FileNotFoundError as e2:
        print('FileNotFoundError found: ' + str(e2))
    except AttributeError as e3:
        print('AttributeError found: ' + str(e3))
    except WebDriverException as e4:
        print('WebDriverException found: ' + str(e4))
    except KeyboardInterrupt as e5:
        print('Exit through KeyboardInterrupt')<|MERGE_RESOLUTION|>--- conflicted
+++ resolved
@@ -1415,17 +1415,6 @@
         b.find_by_css('#discussions-space-list li:last-child input').click()
         time.sleep(wait_time)
         b.find_by_id('add-statement-container-main-input-position').fill(position)
-<<<<<<< HEAD
-        # this is the old interface
-        # b.find_by_id('send-new-position').click()
-        # time.sleep(wait_time)
-        # b.find_by_css('#discussions-space-list li:first-child input').click()
-        # time.sleep(wait_time).click()
-
-        # b.find_by_css('#discussions-space-list li:last-child input').click()
-        # time.sleep(wait_time)
-=======
->>>>>>> b035722a
         b.find_by_id('add-statement-container-main-input-reason').fill(reason)
         b.find_by_id('send-new-position').click()
         time.sleep(wait_time)
